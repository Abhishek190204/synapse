--- conflicted
+++ resolved
@@ -26,9 +26,6 @@
       - docker#v3.0.1:
           image: "python:3.6"
 
-<<<<<<< HEAD
-  - wait
-=======
   - command:
       - "python -m pip install tox"
       - "scripts-dev/check-newsfragment"
@@ -38,7 +35,6 @@
       - docker#v3.0.1:
           image: "python:3.6"
           propagate-environment: true
->>>>>>> 97174780
 
   - command:
       - "python -m pip install tox"
