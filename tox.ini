[tox]
<<<<<<< HEAD
envlist = packaging, py37, py38, py39, py310
=======
envlist = py37, py38, py39, py310, check_codestyle, check_isort
>>>>>>> 5e88143d

# we require tox>=2.3.2 for the fix to https://github.com/tox-dev/tox/issues/208
minversion = 2.3.2

# the tox-venv plugin makes tox use python's built-in `venv` module rather than
# the legacy `virtualenv` tool. `virtualenv` embeds its own `pip`, `setuptools`,
# etc, and ends up being rather unreliable.
requires = tox-venv

[base]
deps =
    python-subunit
    junitxml
    coverage

    # this is pinned since it's a bit of an obscure package.
    coverage-enable-subprocess==1.0

    # cyptography 2.2 requires setuptools >= 18.5
    #
    # older versions of virtualenv (?) give us a virtualenv with the same
    # version of setuptools as is installed on the system python (and tox runs
    # virtualenv under python3, so we get the version of setuptools that is
    # installed on that).
    #
    # anyway, make sure that we have a recent enough setuptools.
    setuptools>=18.5

    # we also need a semi-recent version of pip, because old ones fail to
    # install the "enum34" dependency of cryptography.
    pip>=10


# default settings for all tox environments
[testenv]
deps =
    {[base]deps}
extras =
    # install the optional dependendencies for tox environments without
    # '-noextras' in their name
    # (this requires tox 3)
    !noextras: all
    test

setenv =
    # use a postgres db for tox environments with "-postgres" in the name
    # (see https://tox.readthedocs.io/en/3.20.1/config.html#factors-and-factor-conditional-settings)
    postgres: SYNAPSE_POSTGRES = 1

    # this is used by .coveragerc to refer to the top of our tree.
    TOP={toxinidir}

passenv = *

commands =
    # the "env" invocation enables coverage checking for sub-processes. This is
    # particularly important when running trial with `-j`, since that will make
    # it run tests in a subprocess, whose coverage would otherwise not be
    # tracked.  (It also makes an explicit `coverage run` command redundant.)
    #
    # (See https://coverage.readthedocs.io/en/coverage-5.3/subprocess.html.
    # Note that the `coverage.process_startup()` call is done by
    # `coverage-enable-subprocess`.)
    #
    # we use "env" rather than putting a value in `setenv` so that it is not
    # inherited by other tox environments.
    #
    /usr/bin/env COVERAGE_PROCESS_START={toxinidir}/.coveragerc "{envbindir}/trial" {env:TRIAL_FLAGS:} {posargs:tests} {env:TOXSUFFIX:}

# As of twisted 16.4, trial tries to import the tests as a package (previously
# it loaded the files explicitly), which means they need to be on the
# pythonpath. Our sdist doesn't include the 'tests' package, so normally it
# doesn't work within the tox virtualenv.
#
# As a workaround, we tell tox to do install with 'pip -e', which just
# creates a symlink to the project directory instead of unpacking the sdist.
#
# (An alternative to this would be to set PYTHONPATH to include the project
# directory. Note two problems with this:
#
#   - if you set it via `setenv`, then it is also set during the 'install'
#     phase, which inhibits unpacking the sdist, so the virtualenv isn't
#     useful for anything else without setting PYTHONPATH similarly.
#
#   - `synapse` is also loaded from PYTHONPATH so even if you only set
#     PYTHONPATH for the test phase, we're still running the tests against
#     the working copy rather than the contents of the sdist. So frankly
#     you might as well use -e in the first place.
#
# )
usedevelop=true



[testenv:benchmark]
deps =
    {[base]deps}
    pyperf
setenv =
    SYNAPSE_POSTGRES = 1
commands =
    python -m synmark {posargs:}

<<<<<<< HEAD
[testenv:packaging]
skip_install = true
usedevelop = false
deps =
    check-manifest
commands =
    check-manifest
=======
[testenv:check_codestyle]
extras = lint
commands =
    python -m black --check --diff {[base]lint_targets}
    flake8 {[base]lint_targets} {env:PEP8SUFFIX:}

[testenv:check_isort]
extras = lint
commands = isort -c --df {[base]lint_targets}

[testenv:mypy]
deps =
    {[base]deps}
extras = all,mypy
commands = mypy
>>>>>>> 5e88143d
<|MERGE_RESOLUTION|>--- conflicted
+++ resolved
@@ -1,9 +1,5 @@
 [tox]
-<<<<<<< HEAD
-envlist = packaging, py37, py38, py39, py310
-=======
-envlist = py37, py38, py39, py310, check_codestyle, check_isort
->>>>>>> 5e88143d
+envlist = py37, py38, py39, py310
 
 # we require tox>=2.3.2 for the fix to https://github.com/tox-dev/tox/issues/208
 minversion = 2.3.2
@@ -106,29 +102,3 @@
     SYNAPSE_POSTGRES = 1
 commands =
     python -m synmark {posargs:}
-
-<<<<<<< HEAD
-[testenv:packaging]
-skip_install = true
-usedevelop = false
-deps =
-    check-manifest
-commands =
-    check-manifest
-=======
-[testenv:check_codestyle]
-extras = lint
-commands =
-    python -m black --check --diff {[base]lint_targets}
-    flake8 {[base]lint_targets} {env:PEP8SUFFIX:}
-
-[testenv:check_isort]
-extras = lint
-commands = isort -c --df {[base]lint_targets}
-
-[testenv:mypy]
-deps =
-    {[base]deps}
-extras = all,mypy
-commands = mypy
->>>>>>> 5e88143d
