[package]
# We name the package `synapse` so that things like logging have the right
# logging target.
name = "synapse"

# dummy version. See pyproject.toml for the Synapse's version number.
version = "0.1.0"

edition = "2021"
rust-version = "1.61.0"

[lib]
name = "synapse"
# We generate a `cdylib` for Python and a standard `lib` for running
# tests/benchmarks.
crate-type = ["lib", "cdylib"]

# This is deprecated, see tool.maturin in pyproject.toml.
# It is left here for compatibilty with maturin < 0.15.
[package.metadata.maturin]
# This is where we tell maturin where to place the built library.
name = "synapse.synapse_rust"

[dependencies]
<<<<<<< HEAD
intrusive-collections = "0.9.4"
lazy_static = "1.4.0"
log = "0.4.17"
pyo3 = { version = "0.16.5", features = ["extension-module", "macros", "abi3", "abi3-py37"] }
=======
anyhow = "1.0.63"
lazy_static = "1.4.0"
log = "0.4.17"
pyo3 = { version = "0.17.1", features = [
    "macros",
    "anyhow",
    "abi3",
    "abi3-py37",
] }
pyo3-log = "0.8.1"
pythonize = "0.17.0"
regex = "1.6.0"
serde = { version = "1.0.144", features = ["derive"] }
serde_json = "1.0.85"

[features]
extension-module = ["pyo3/extension-module"]
default = ["extension-module"]

[build-dependencies]
blake2 = "0.10.4"
hex = "0.4.3"
>>>>>>> 20fb08ec
<|MERGE_RESOLUTION|>--- conflicted
+++ resolved
@@ -22,13 +22,8 @@
 name = "synapse.synapse_rust"
 
 [dependencies]
-<<<<<<< HEAD
+anyhow = "1.0.63"
 intrusive-collections = "0.9.4"
-lazy_static = "1.4.0"
-log = "0.4.17"
-pyo3 = { version = "0.16.5", features = ["extension-module", "macros", "abi3", "abi3-py37"] }
-=======
-anyhow = "1.0.63"
 lazy_static = "1.4.0"
 log = "0.4.17"
 pyo3 = { version = "0.17.1", features = [
@@ -49,5 +44,4 @@
 
 [build-dependencies]
 blake2 = "0.10.4"
-hex = "0.4.3"
->>>>>>> 20fb08ec
+hex = "0.4.3"