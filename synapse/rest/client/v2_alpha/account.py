# -*- coding: utf-8 -*-
# Copyright 2015, 2016 OpenMarket Ltd
# Copyright 2017 Vector Creations Ltd
# Copyright 2018, 2019 New Vector Ltd
#
# Licensed under the Apache License, Version 2.0 (the "License");
# you may not use this file except in compliance with the License.
# You may obtain a copy of the License at
#
#     http://www.apache.org/licenses/LICENSE-2.0
#
# Unless required by applicable law or agreed to in writing, software
# distributed under the License is distributed on an "AS IS" BASIS,
# WITHOUT WARRANTIES OR CONDITIONS OF ANY KIND, either express or implied.
# See the License for the specific language governing permissions and
# limitations under the License.
import logging
import random
import re
from http import HTTPStatus
from typing import TYPE_CHECKING
from urllib.parse import urlparse

if TYPE_CHECKING:
    from synapse.app.homeserver import HomeServer

from synapse.api.constants import LoginType
from synapse.api.errors import (
    Codes,
    InteractiveAuthIncompleteError,
    SynapseError,
    ThreepidValidationError,
)
from synapse.config.emailconfig import ThreepidBehaviour
from synapse.http.server import finish_request, respond_with_html
from synapse.http.servlet import (
    RestServlet,
    assert_params_in_dict,
    parse_json_object_from_request,
    parse_string,
)
from synapse.push.mailer import Mailer
from synapse.types import UserID
from synapse.util.msisdn import phone_number_to_msisdn
from synapse.util.stringutils import assert_valid_client_secret, random_string
from synapse.util.threepids import canonicalise_email, check_3pid_allowed

from ._base import client_patterns, interactive_auth_handler

logger = logging.getLogger(__name__)


class EmailPasswordRequestTokenRestServlet(RestServlet):
    PATTERNS = client_patterns("/account/password/email/requestToken$")

    def __init__(self, hs):
        super(EmailPasswordRequestTokenRestServlet, self).__init__()
        self.hs = hs
        self.datastore = hs.get_datastore()
        self.config = hs.config
        self.identity_handler = hs.get_handlers().identity_handler

        if self.config.threepid_behaviour_email == ThreepidBehaviour.LOCAL:
            self.mailer = Mailer(
                hs=self.hs,
                app_name=self.config.email_app_name,
                template_html=self.config.email_password_reset_template_html,
                template_text=self.config.email_password_reset_template_text,
            )

    async def on_POST(self, request):
        if self.config.threepid_behaviour_email == ThreepidBehaviour.OFF:
            if self.config.local_threepid_handling_disabled_due_to_email_config:
                logger.warning(
                    "User password resets have been disabled due to lack of email config"
                )
            raise SynapseError(
                400, "Email-based password resets have been disabled on this server"
            )

        body = parse_json_object_from_request(request)

        assert_params_in_dict(body, ["client_secret", "email", "send_attempt"])

        # Extract params from body
        client_secret = body["client_secret"]
        assert_valid_client_secret(client_secret)

        # Canonicalise the email address. The addresses are all stored canonicalised
        # in the database. This allows the user to reset his password without having to
        # know the exact spelling (eg. upper and lower case) of address in the database.
        # Stored in the database "foo@bar.com"
        # User requests with "FOO@bar.com" would raise a Not Found error
        try:
            email = canonicalise_email(body["email"])
        except ValueError as e:
            raise SynapseError(400, str(e))
        send_attempt = body["send_attempt"]
        next_link = body.get("next_link")  # Optional param

        if not check_3pid_allowed(self.hs, "email", email):
            raise SynapseError(
                403,
                "Your email is not authorized on this server",
                Codes.THREEPID_DENIED,
            )

<<<<<<< HEAD
        if next_link:
            # Raise if the provided next_link value isn't valid
            assert_valid_next_link(self.hs, next_link)
=======
        # Raise if the provided next_link value isn't valid
        assert_valid_next_link(self.hs, next_link)
>>>>>>> a3a90ee0

        # The email will be sent to the stored address.
        # This avoids a potential account hijack by requesting a password reset to
        # an email address which is controlled by the attacker but which, after
        # canonicalisation, matches the one in our database.
        existing_user_id = await self.hs.get_datastore().get_user_id_by_threepid(
            "email", email
        )

        if existing_user_id is None:
            if self.config.request_token_inhibit_3pid_errors:
                # Make the client think the operation succeeded. See the rationale in the
                # comments for request_token_inhibit_3pid_errors.
                # Also wait for some random amount of time between 100ms and 1s to make it
                # look like we did something.
                await self.hs.clock.sleep(random.randint(1, 10) / 10)
                return 200, {"sid": random_string(16)}

            raise SynapseError(400, "Email not found", Codes.THREEPID_NOT_FOUND)

        if self.config.threepid_behaviour_email == ThreepidBehaviour.REMOTE:
            assert self.hs.config.account_threepid_delegate_email

            # Have the configured identity server handle the request
            ret = await self.identity_handler.requestEmailToken(
                self.hs.config.account_threepid_delegate_email,
                email,
                client_secret,
                send_attempt,
                next_link,
            )
        else:
            # Send password reset emails from Synapse
            sid = await self.identity_handler.send_threepid_validation(
                email,
                client_secret,
                send_attempt,
                self.mailer.send_password_reset_mail,
                next_link,
            )

            # Wrap the session id in a JSON object
            ret = {"sid": sid}

        return 200, ret


class PasswordRestServlet(RestServlet):
    PATTERNS = client_patterns("/account/password$")

    def __init__(self, hs):
        super(PasswordRestServlet, self).__init__()
        self.hs = hs
        self.auth = hs.get_auth()
        self.auth_handler = hs.get_auth_handler()
        self.datastore = self.hs.get_datastore()
        self.password_policy_handler = hs.get_password_policy_handler()
        self._set_password_handler = hs.get_set_password_handler()
        self.http_client = hs.get_simple_http_client()

    @interactive_auth_handler
    async def on_POST(self, request):
        body = parse_json_object_from_request(request)

        # we do basic sanity checks here because the auth layer will store these
        # in sessions. Pull out the new password provided to us.
        new_password = body.pop("new_password", None)
        if new_password is not None:
            if not isinstance(new_password, str) or len(new_password) > 512:
                raise SynapseError(400, "Invalid password")
            self.password_policy_handler.validate_password(new_password)

        # there are two possibilities here. Either the user does not have an
        # access token, and needs to do a password reset; or they have one and
        # need to validate their identity.
        #
        # In the first case, we offer a couple of means of identifying
        # themselves (email and msisdn, though it's unclear if msisdn actually
        # works).
        #
        # In the second case, we require a password to confirm their identity.

        if self.auth.has_access_token(request):
            requester = await self.auth.get_user_by_req(request)
            # blindly trust ASes without UI-authing them
            if requester.app_service:
                params = body
            else:
                try:
                    (
                        params,
                        session_id,
                    ) = await self.auth_handler.validate_user_via_ui_auth(
                        requester,
                        request,
                        body,
                        self.hs.get_ip_from_request(request),
                        "modify your account password",
                    )
                except InteractiveAuthIncompleteError as e:
                    # The user needs to provide more steps to complete auth, but
                    # they're not required to provide the password again.
                    #
                    # If a password is available now, hash the provided password and
                    # store it for later.
                    if new_password:
                        password_hash = await self.auth_handler.hash(new_password)
                        await self.auth_handler.set_session_data(
                            e.session_id, "password_hash", password_hash
                        )
                    raise
            user_id = requester.user.to_string()
        else:
            requester = None
            try:
                result, params, session_id = await self.auth_handler.check_ui_auth(
                    [[LoginType.EMAIL_IDENTITY]],
                    request,
                    body,
                    self.hs.get_ip_from_request(request),
                    "modify your account password",
                )
            except InteractiveAuthIncompleteError as e:
                # The user needs to provide more steps to complete auth, but
                # they're not required to provide the password again.
                #
                # If a password is available now, hash the provided password and
                # store it for later.
                if new_password:
                    password_hash = await self.auth_handler.hash(new_password)
                    await self.auth_handler.set_session_data(
                        e.session_id, "password_hash", password_hash
                    )
                raise

            if LoginType.EMAIL_IDENTITY in result:
                threepid = result[LoginType.EMAIL_IDENTITY]
                if "medium" not in threepid or "address" not in threepid:
                    raise SynapseError(500, "Malformed threepid")
                if threepid["medium"] == "email":
                    # For emails, canonicalise the address.
                    # We store all email addresses canonicalised in the DB.
                    # (See add_threepid in synapse/handlers/auth.py)
                    try:
                        threepid["address"] = canonicalise_email(threepid["address"])
                    except ValueError as e:
                        raise SynapseError(400, str(e))
                # if using email, we must know about the email they're authing with!
                threepid_user_id = await self.datastore.get_user_id_by_threepid(
                    threepid["medium"], threepid["address"]
                )
                if not threepid_user_id:
                    raise SynapseError(404, "Email address not found", Codes.NOT_FOUND)
                user_id = threepid_user_id
            else:
                logger.error("Auth succeeded but no known type! %r", result.keys())
                raise SynapseError(500, "", Codes.UNKNOWN)

        # If we have a password in this request, prefer it. Otherwise, there
        # must be a password hash from an earlier request.
        if new_password:
            password_hash = await self.auth_handler.hash(new_password)
        else:
            password_hash = await self.auth_handler.get_session_data(
                session_id, "password_hash", None
            )
        if not password_hash:
            raise SynapseError(400, "Missing params: password", Codes.MISSING_PARAM)

        logout_devices = params.get("logout_devices", True)

        await self._set_password_handler.set_password(
            user_id, password_hash, logout_devices, requester
        )

        if self.hs.config.shadow_server:
            shadow_user = UserID(
                requester.user.localpart, self.hs.config.shadow_server.get("hs")
            )
            await self.shadow_password(params, shadow_user.to_string())

        return 200, {}

    def on_OPTIONS(self, _):
        return 200, {}

    async def shadow_password(self, body, user_id):
        # TODO: retries
        shadow_hs_url = self.hs.config.shadow_server.get("hs_url")
        as_token = self.hs.config.shadow_server.get("as_token")

        await self.http_client.post_json_get_json(
            "%s/_matrix/client/r0/account/password?access_token=%s&user_id=%s"
            % (shadow_hs_url, as_token, user_id),
            body,
        )


class DeactivateAccountRestServlet(RestServlet):
    PATTERNS = client_patterns("/account/deactivate$")

    def __init__(self, hs):
        super(DeactivateAccountRestServlet, self).__init__()
        self.hs = hs
        self.auth = hs.get_auth()
        self.auth_handler = hs.get_auth_handler()
        self._deactivate_account_handler = hs.get_deactivate_account_handler()

    @interactive_auth_handler
    async def on_POST(self, request):
        body = parse_json_object_from_request(request)
        erase = body.get("erase", False)
        if not isinstance(erase, bool):
            raise SynapseError(
                HTTPStatus.BAD_REQUEST,
                "Param 'erase' must be a boolean, if given",
                Codes.BAD_JSON,
            )

        requester = await self.auth.get_user_by_req(request)

        # allow ASes to dectivate their own users
        if requester.app_service:
            await self._deactivate_account_handler.deactivate_account(
                requester.user.to_string(), erase
            )
            return 200, {}

        await self.auth_handler.validate_user_via_ui_auth(
            requester,
            request,
            body,
            self.hs.get_ip_from_request(request),
            "deactivate your account",
        )
        result = await self._deactivate_account_handler.deactivate_account(
            requester.user.to_string(), erase, id_server=body.get("id_server")
        )
        if result:
            id_server_unbind_result = "success"
        else:
            id_server_unbind_result = "no-support"

        return 200, {"id_server_unbind_result": id_server_unbind_result}


class EmailThreepidRequestTokenRestServlet(RestServlet):
    PATTERNS = client_patterns("/account/3pid/email/requestToken$")

    def __init__(self, hs):
        super(EmailThreepidRequestTokenRestServlet, self).__init__()
        self.hs = hs
        self.config = hs.config
        self.identity_handler = hs.get_handlers().identity_handler
        self.store = self.hs.get_datastore()

        if self.config.threepid_behaviour_email == ThreepidBehaviour.LOCAL:
            self.mailer = Mailer(
                hs=self.hs,
                app_name=self.config.email_app_name,
                template_html=self.config.email_add_threepid_template_html,
                template_text=self.config.email_add_threepid_template_text,
            )

    async def on_POST(self, request):
        if self.config.threepid_behaviour_email == ThreepidBehaviour.OFF:
            if self.config.local_threepid_handling_disabled_due_to_email_config:
                logger.warning(
                    "Adding emails have been disabled due to lack of an email config"
                )
            raise SynapseError(
                400, "Adding an email to your account is disabled on this server"
            )

        body = parse_json_object_from_request(request)
        assert_params_in_dict(body, ["client_secret", "email", "send_attempt"])
        client_secret = body["client_secret"]
        assert_valid_client_secret(client_secret)

        # Canonicalise the email address. The addresses are all stored canonicalised
        # in the database.
        # This ensures that the validation email is sent to the canonicalised address
        # as it will later be entered into the database.
        # Otherwise the email will be sent to "FOO@bar.com" and stored as
        # "foo@bar.com" in database.
        try:
            email = canonicalise_email(body["email"])
        except ValueError as e:
            raise SynapseError(400, str(e))
        send_attempt = body["send_attempt"]
        next_link = body.get("next_link")  # Optional param

        if not (await check_3pid_allowed(self.hs, "email", email)):
            raise SynapseError(
                403,
                "Your email is not authorized on this server",
                Codes.THREEPID_DENIED,
            )

<<<<<<< HEAD
        if next_link:
            # Raise if the provided next_link value isn't valid
            assert_valid_next_link(self.hs, next_link)
=======
        # Raise if the provided next_link value isn't valid
        assert_valid_next_link(self.hs, next_link)
>>>>>>> a3a90ee0

        existing_user_id = await self.store.get_user_id_by_threepid("email", email)

        if existing_user_id is not None:
            if self.config.request_token_inhibit_3pid_errors:
                # Make the client think the operation succeeded. See the rationale in the
                # comments for request_token_inhibit_3pid_errors.
                # Also wait for some random amount of time between 100ms and 1s to make it
                # look like we did something.
                await self.hs.clock.sleep(random.randint(1, 10) / 10)
                return 200, {"sid": random_string(16)}

            raise SynapseError(400, "Email is already in use", Codes.THREEPID_IN_USE)

        if self.config.threepid_behaviour_email == ThreepidBehaviour.REMOTE:
            assert self.hs.config.account_threepid_delegate_email

            # Have the configured identity server handle the request
            ret = await self.identity_handler.requestEmailToken(
                self.hs.config.account_threepid_delegate_email,
                email,
                client_secret,
                send_attempt,
                next_link,
            )
        else:
            # Send threepid validation emails from Synapse
            sid = await self.identity_handler.send_threepid_validation(
                email,
                client_secret,
                send_attempt,
                self.mailer.send_add_threepid_mail,
                next_link,
            )

            # Wrap the session id in a JSON object
            ret = {"sid": sid}

        return 200, ret


class MsisdnThreepidRequestTokenRestServlet(RestServlet):
    PATTERNS = client_patterns("/account/3pid/msisdn/requestToken$")

    def __init__(self, hs):
        self.hs = hs
        super(MsisdnThreepidRequestTokenRestServlet, self).__init__()
        self.store = self.hs.get_datastore()
        self.identity_handler = hs.get_handlers().identity_handler

    async def on_POST(self, request):
        body = parse_json_object_from_request(request)
        assert_params_in_dict(
            body, ["client_secret", "country", "phone_number", "send_attempt"]
        )
        client_secret = body["client_secret"]
        assert_valid_client_secret(client_secret)

        country = body["country"]
        phone_number = body["phone_number"]
        send_attempt = body["send_attempt"]
        next_link = body.get("next_link")  # Optional param

        msisdn = phone_number_to_msisdn(country, phone_number)

        if not (await check_3pid_allowed(self.hs, "msisdn", msisdn)):
            raise SynapseError(
                403,
                "Account phone numbers are not authorized on this server",
                Codes.THREEPID_DENIED,
            )

<<<<<<< HEAD
        if next_link:
            # Raise if the provided next_link value isn't valid
            assert_valid_next_link(self.hs, next_link)
=======
        # Raise if the provided next_link value isn't valid
        assert_valid_next_link(self.hs, next_link)
>>>>>>> a3a90ee0

        existing_user_id = await self.store.get_user_id_by_threepid("msisdn", msisdn)

        if existing_user_id is not None:
            if self.hs.config.request_token_inhibit_3pid_errors:
                # Make the client think the operation succeeded. See the rationale in the
                # comments for request_token_inhibit_3pid_errors.
                # Also wait for some random amount of time between 100ms and 1s to make it
                # look like we did something.
                await self.hs.clock.sleep(random.randint(1, 10) / 10)
                return 200, {"sid": random_string(16)}

            raise SynapseError(400, "MSISDN is already in use", Codes.THREEPID_IN_USE)

        if not self.hs.config.account_threepid_delegate_msisdn:
            logger.warning(
                "No upstream msisdn account_threepid_delegate configured on the server to "
                "handle this request"
            )
            raise SynapseError(
                400,
                "Adding phone numbers to user account is not supported by this homeserver",
            )

        ret = await self.identity_handler.requestMsisdnToken(
            self.hs.config.account_threepid_delegate_msisdn,
            country,
            phone_number,
            client_secret,
            send_attempt,
            next_link,
        )

        return 200, ret


class AddThreepidEmailSubmitTokenServlet(RestServlet):
    """Handles 3PID validation token submission for adding an email to a user's account"""

    PATTERNS = client_patterns(
        "/add_threepid/email/submit_token$", releases=(), unstable=True
    )

    def __init__(self, hs):
        """
        Args:
            hs (synapse.server.HomeServer): server
        """
        super().__init__()
        self.config = hs.config
        self.clock = hs.get_clock()
        self.store = hs.get_datastore()
        if self.config.threepid_behaviour_email == ThreepidBehaviour.LOCAL:
            self._failure_email_template = (
                self.config.email_add_threepid_template_failure_html
            )

    async def on_GET(self, request):
        if self.config.threepid_behaviour_email == ThreepidBehaviour.OFF:
            if self.config.local_threepid_handling_disabled_due_to_email_config:
                logger.warning(
                    "Adding emails have been disabled due to lack of an email config"
                )
            raise SynapseError(
                400, "Adding an email to your account is disabled on this server"
            )
        elif self.config.threepid_behaviour_email == ThreepidBehaviour.REMOTE:
            raise SynapseError(
                400,
                "This homeserver is not validating threepids. Use an identity server "
                "instead.",
            )

        sid = parse_string(request, "sid", required=True)
        token = parse_string(request, "token", required=True)
        client_secret = parse_string(request, "client_secret", required=True)
        assert_valid_client_secret(client_secret)

        # Attempt to validate a 3PID session
        try:
            # Mark the session as valid
            next_link = await self.store.validate_threepid_session(
                sid, client_secret, token, self.clock.time_msec()
            )

            # Perform a 302 redirect if next_link is set
            if next_link:
                request.setResponseCode(302)
                request.setHeader("Location", next_link)
                finish_request(request)
                return None

            # Otherwise show the success template
            html = self.config.email_add_threepid_template_success_html_content
            status_code = 200
        except ThreepidValidationError as e:
            status_code = e.code

            # Show a failure page with a reason
            template_vars = {"failure_reason": e.msg}
            html = self._failure_email_template.render(**template_vars)

        respond_with_html(request, status_code, html)


class AddThreepidMsisdnSubmitTokenServlet(RestServlet):
    """Handles 3PID validation token submission for adding a phone number to a user's
    account
    """

    PATTERNS = client_patterns(
        "/add_threepid/msisdn/submit_token$", releases=(), unstable=True
    )

    def __init__(self, hs):
        """
        Args:
            hs (synapse.server.HomeServer): server
        """
        super().__init__()
        self.config = hs.config
        self.clock = hs.get_clock()
        self.store = hs.get_datastore()
        self.identity_handler = hs.get_handlers().identity_handler

    async def on_POST(self, request):
        if not self.config.account_threepid_delegate_msisdn:
            raise SynapseError(
                400,
                "This homeserver is not validating phone numbers. Use an identity server "
                "instead.",
            )

        body = parse_json_object_from_request(request)
        assert_params_in_dict(body, ["client_secret", "sid", "token"])
        assert_valid_client_secret(body["client_secret"])

        # Proxy submit_token request to msisdn threepid delegate
        response = await self.identity_handler.proxy_msisdn_submit_token(
            self.config.account_threepid_delegate_msisdn,
            body["client_secret"],
            body["sid"],
            body["token"],
        )
        return 200, response


class ThreepidRestServlet(RestServlet):
    PATTERNS = client_patterns("/account/3pid$")

    def __init__(self, hs):
        super(ThreepidRestServlet, self).__init__()
        self.hs = hs
        self.identity_handler = hs.get_handlers().identity_handler
        self.auth = hs.get_auth()
        self.auth_handler = hs.get_auth_handler()
        self.datastore = hs.get_datastore()
        self.http_client = hs.get_simple_http_client()

    async def on_GET(self, request):
        requester = await self.auth.get_user_by_req(request)

        threepids = await self.datastore.user_get_threepids(requester.user.to_string())

        return 200, {"threepids": threepids}

    async def on_POST(self, request):
        if not self.hs.config.enable_3pid_changes:
            raise SynapseError(
                400, "3PID changes are disabled on this server", Codes.FORBIDDEN
            )

        requester = await self.auth.get_user_by_req(request)
        user_id = requester.user.to_string()
        body = parse_json_object_from_request(request)

        # skip validation if this is a shadow 3PID from an AS
        if requester.app_service:
            # XXX: ASes pass in a validated threepid directly to bypass the IS.
            # This makes the API entirely change shape when we have an AS token;
            # it really should be an entirely separate API - perhaps
            # /account/3pid/replicate or something.
            threepid = body.get("threepid")

            await self.auth_handler.add_threepid(
                user_id,
                threepid["medium"],
                threepid["address"],
                threepid["validated_at"],
            )

            if self.hs.config.shadow_server:
                shadow_user = UserID(
                    requester.user.localpart, self.hs.config.shadow_server.get("hs")
                )
                await self.shadow_3pid({"threepid": threepid}, shadow_user.to_string())

            return 200, {}

        threepid_creds = body.get("threePidCreds") or body.get("three_pid_creds")
        if threepid_creds is None:
            raise SynapseError(
                400, "Missing param three_pid_creds", Codes.MISSING_PARAM
            )
        assert_params_in_dict(threepid_creds, ["client_secret", "sid"])

        sid = threepid_creds["sid"]
        client_secret = threepid_creds["client_secret"]
        assert_valid_client_secret(client_secret)

        validation_session = await self.identity_handler.validate_threepid_session(
            client_secret, sid
        )
        if validation_session:
            await self.auth_handler.add_threepid(
                user_id,
                validation_session["medium"],
                validation_session["address"],
                validation_session["validated_at"],
            )

            if self.hs.config.shadow_server:
                shadow_user = UserID(
                    requester.user.localpart, self.hs.config.shadow_server.get("hs")
                )
                threepid = {
                    "medium": validation_session["medium"],
                    "address": validation_session["address"],
                    "validated_at": validation_session["validated_at"],
                }
                await self.shadow_3pid({"threepid": threepid}, shadow_user.to_string())

            return 200, {}

        raise SynapseError(
            400, "No validated 3pid session found", Codes.THREEPID_AUTH_FAILED
        )

    async def shadow_3pid(self, body, user_id):
        # TODO: retries
        shadow_hs_url = self.hs.config.shadow_server.get("hs_url")
        as_token = self.hs.config.shadow_server.get("as_token")

        await self.http_client.post_json_get_json(
            "%s/_matrix/client/r0/account/3pid?access_token=%s&user_id=%s"
            % (shadow_hs_url, as_token, user_id),
            body,
        )


class ThreepidAddRestServlet(RestServlet):
    PATTERNS = client_patterns("/account/3pid/add$")

    def __init__(self, hs):
        super(ThreepidAddRestServlet, self).__init__()
        self.hs = hs
        self.identity_handler = hs.get_handlers().identity_handler
        self.auth = hs.get_auth()
        self.auth_handler = hs.get_auth_handler()
        self.http_client = hs.get_simple_http_client()

    @interactive_auth_handler
    async def on_POST(self, request):
        if not self.hs.config.enable_3pid_changes:
            raise SynapseError(
                400, "3PID changes are disabled on this server", Codes.FORBIDDEN
            )

        requester = await self.auth.get_user_by_req(request)
        user_id = requester.user.to_string()
        body = parse_json_object_from_request(request)

        assert_params_in_dict(body, ["client_secret", "sid"])
        sid = body["sid"]
        client_secret = body["client_secret"]
        assert_valid_client_secret(client_secret)

        await self.auth_handler.validate_user_via_ui_auth(
            requester,
            request,
            body,
            self.hs.get_ip_from_request(request),
            "add a third-party identifier to your account",
        )

        validation_session = await self.identity_handler.validate_threepid_session(
            client_secret, sid
        )
        if validation_session:
            await self.auth_handler.add_threepid(
                user_id,
                validation_session["medium"],
                validation_session["address"],
                validation_session["validated_at"],
            )
            if self.hs.config.shadow_server:
                shadow_user = UserID(
                    requester.user.localpart, self.hs.config.shadow_server.get("hs")
                )
                threepid = {
                    "medium": validation_session["medium"],
                    "address": validation_session["address"],
                    "validated_at": validation_session["validated_at"],
                }
                await self.shadow_3pid({"threepid": threepid}, shadow_user.to_string())
            return 200, {}

        raise SynapseError(
            400, "No validated 3pid session found", Codes.THREEPID_AUTH_FAILED
        )

    async def shadow_3pid(self, body, user_id):
        # TODO: retries
        shadow_hs_url = self.hs.config.shadow_server.get("hs_url")
        as_token = self.hs.config.shadow_server.get("as_token")

        await self.http_client.post_json_get_json(
            "%s/_matrix/client/r0/account/3pid?access_token=%s&user_id=%s"
            % (shadow_hs_url, as_token, user_id),
            body,
        )


class ThreepidBindRestServlet(RestServlet):
    PATTERNS = client_patterns("/account/3pid/bind$")

    def __init__(self, hs):
        super(ThreepidBindRestServlet, self).__init__()
        self.hs = hs
        self.identity_handler = hs.get_handlers().identity_handler
        self.auth = hs.get_auth()

    async def on_POST(self, request):
        body = parse_json_object_from_request(request)

        assert_params_in_dict(body, ["id_server", "sid", "client_secret"])
        id_server = body["id_server"]
        sid = body["sid"]
        id_access_token = body.get("id_access_token")  # optional
        client_secret = body["client_secret"]
        assert_valid_client_secret(client_secret)

        requester = await self.auth.get_user_by_req(request)
        user_id = requester.user.to_string()

        await self.identity_handler.bind_threepid(
            client_secret, sid, user_id, id_server, id_access_token
        )

        return 200, {}


class ThreepidUnbindRestServlet(RestServlet):
    PATTERNS = client_patterns("/account/3pid/unbind$")

    def __init__(self, hs):
        super(ThreepidUnbindRestServlet, self).__init__()
        self.hs = hs
        self.identity_handler = hs.get_handlers().identity_handler
        self.auth = hs.get_auth()
        self.datastore = self.hs.get_datastore()

    async def on_POST(self, request):
        """Unbind the given 3pid from a specific identity server, or identity servers that are
        known to have this 3pid bound
        """
        requester = await self.auth.get_user_by_req(request)
        body = parse_json_object_from_request(request)
        assert_params_in_dict(body, ["medium", "address"])

        medium = body.get("medium")
        address = body.get("address")
        id_server = body.get("id_server")

        # Attempt to unbind the threepid from an identity server. If id_server is None, try to
        # unbind from all identity servers this threepid has been added to in the past
        result = await self.identity_handler.try_unbind_threepid(
            requester.user.to_string(),
            {"address": address, "medium": medium, "id_server": id_server},
        )
        return 200, {"id_server_unbind_result": "success" if result else "no-support"}


class ThreepidDeleteRestServlet(RestServlet):
    PATTERNS = client_patterns("/account/3pid/delete$")

    def __init__(self, hs):
        super(ThreepidDeleteRestServlet, self).__init__()
        self.hs = hs
        self.auth = hs.get_auth()
        self.auth_handler = hs.get_auth_handler()
        self.http_client = hs.get_simple_http_client()

    async def on_POST(self, request):
        if not self.hs.config.enable_3pid_changes:
            raise SynapseError(
                400, "3PID changes are disabled on this server", Codes.FORBIDDEN
            )

        body = parse_json_object_from_request(request)
        assert_params_in_dict(body, ["medium", "address"])

        requester = await self.auth.get_user_by_req(request)
        user_id = requester.user.to_string()

        try:
            ret = await self.auth_handler.delete_threepid(
                user_id, body["medium"], body["address"], body.get("id_server")
            )
        except Exception:
            # NB. This endpoint should succeed if there is nothing to
            # delete, so it should only throw if something is wrong
            # that we ought to care about.
            logger.exception("Failed to remove threepid")
            raise SynapseError(500, "Failed to remove threepid")

        if self.hs.config.shadow_server:
            shadow_user = UserID(
                requester.user.localpart, self.hs.config.shadow_server.get("hs")
            )
            await self.shadow_3pid_delete(body, shadow_user.to_string())

        if ret:
            id_server_unbind_result = "success"
        else:
            id_server_unbind_result = "no-support"

        return 200, {"id_server_unbind_result": id_server_unbind_result}

    async def shadow_3pid_delete(self, body, user_id):
        # TODO: retries
        shadow_hs_url = self.hs.config.shadow_server.get("hs_url")
        as_token = self.hs.config.shadow_server.get("as_token")

        await self.http_client.post_json_get_json(
            "%s/_matrix/client/r0/account/3pid/delete?access_token=%s&user_id=%s"
            % (shadow_hs_url, as_token, user_id),
            body,
        )


class ThreepidLookupRestServlet(RestServlet):
    PATTERNS = [re.compile("^/_matrix/client/unstable/account/3pid/lookup$")]

    def __init__(self, hs):
        super(ThreepidLookupRestServlet, self).__init__()
        self.auth = hs.get_auth()
        self.identity_handler = hs.get_handlers().identity_handler

    async def on_GET(self, request):
        """Proxy a /_matrix/identity/api/v1/lookup request to an identity
        server
        """
        await self.auth.get_user_by_req(request)

        # Verify query parameters
        query_params = request.args
        assert_params_in_dict(query_params, [b"medium", b"address", b"id_server"])

        # Retrieve needed information from query parameters
        medium = parse_string(request, "medium")
        address = parse_string(request, "address")
        id_server = parse_string(request, "id_server")

        # Proxy the request to the identity server. lookup_3pid handles checking
        # if the lookup is allowed so we don't need to do it here.
        ret = await self.identity_handler.proxy_lookup_3pid(id_server, medium, address)

        return 200, ret


class ThreepidBulkLookupRestServlet(RestServlet):
    PATTERNS = [re.compile("^/_matrix/client/unstable/account/3pid/bulk_lookup$")]

    def __init__(self, hs):
        super(ThreepidBulkLookupRestServlet, self).__init__()
        self.auth = hs.get_auth()
        self.identity_handler = hs.get_handlers().identity_handler

    async def on_POST(self, request):
        """Proxy a /_matrix/identity/api/v1/bulk_lookup request to an identity
        server
        """
        await self.auth.get_user_by_req(request)

        body = parse_json_object_from_request(request)

        assert_params_in_dict(body, ["threepids", "id_server"])

        # Proxy the request to the identity server. lookup_3pid handles checking
        # if the lookup is allowed so we don't need to do it here.
        ret = await self.identity_handler.proxy_bulk_lookup_3pid(
            body["id_server"], body["threepids"]
        )

        return 200, ret


def assert_valid_next_link(hs: "HomeServer", next_link: str):
    """
    Raises a SynapseError if a given next_link value is invalid

    next_link is valid if the scheme is http(s) and the next_link.domain_whitelist config
    option is either empty or contains a domain that matches the one in the given next_link

    Args:
        hs: The homeserver object
        next_link: The next_link value given by the client

    Raises:
        SynapseError: If the next_link is invalid
    """
    valid = True

    # Parse the contents of the URL
    next_link_parsed = urlparse(next_link)

    # Scheme must not point to the local drive
    if next_link_parsed.scheme == "file":
        valid = False

    # If the domain whitelist is set, the domain must be in it
    if (
        valid
        and hs.config.next_link_domain_whitelist is not None
        and next_link_parsed.hostname not in hs.config.next_link_domain_whitelist
    ):
        valid = False

    if not valid:
        raise SynapseError(
            400,
            "'next_link' domain not included in whitelist, or not http(s)",
            errcode=Codes.INVALID_PARAM,
        )


def assert_valid_next_link(hs: "HomeServer", next_link: str):
    """
    Raises a SynapseError if a given next_link value is invalid

    next_link is valid if the scheme is http(s) and the next_link.domain_whitelist config
    option is either empty or contains a domain that matches the one in the given next_link

    Args:
        hs: The homeserver object
        next_link: The next_link value given by the client

    Raises:
        SynapseError: If the next_link is invalid
    """
    valid = True

    # Parse the contents of the URL
    next_link_parsed = urlparse(next_link)

    # Scheme must not point to the local drive
    if next_link_parsed.scheme == "file":
        valid = False

    # If the domain whitelist is set, the domain must be in it
    if (
        valid
        and hs.config.next_link_domain_whitelist is not None
        and next_link_parsed.hostname not in hs.config.next_link_domain_whitelist
    ):
        valid = False

    if not valid:
        raise SynapseError(
            400,
            "'next_link' domain not included in whitelist, or not http(s)",
            errcode=Codes.INVALID_PARAM,
        )


class WhoamiRestServlet(RestServlet):
    PATTERNS = client_patterns("/account/whoami$")

    def __init__(self, hs):
        super(WhoamiRestServlet, self).__init__()
        self.auth = hs.get_auth()

    async def on_GET(self, request):
        requester = await self.auth.get_user_by_req(request)

        return 200, {"user_id": requester.user.to_string()}


def register_servlets(hs, http_server):
    EmailPasswordRequestTokenRestServlet(hs).register(http_server)
    PasswordRestServlet(hs).register(http_server)
    DeactivateAccountRestServlet(hs).register(http_server)
    EmailThreepidRequestTokenRestServlet(hs).register(http_server)
    MsisdnThreepidRequestTokenRestServlet(hs).register(http_server)
    AddThreepidEmailSubmitTokenServlet(hs).register(http_server)
    AddThreepidMsisdnSubmitTokenServlet(hs).register(http_server)
    ThreepidRestServlet(hs).register(http_server)
    ThreepidAddRestServlet(hs).register(http_server)
    ThreepidBindRestServlet(hs).register(http_server)
    ThreepidUnbindRestServlet(hs).register(http_server)
    ThreepidDeleteRestServlet(hs).register(http_server)
    ThreepidLookupRestServlet(hs).register(http_server)
    ThreepidBulkLookupRestServlet(hs).register(http_server)
    WhoamiRestServlet(hs).register(http_server)<|MERGE_RESOLUTION|>--- conflicted
+++ resolved
@@ -105,14 +105,9 @@
                 Codes.THREEPID_DENIED,
             )
 
-<<<<<<< HEAD
         if next_link:
             # Raise if the provided next_link value isn't valid
             assert_valid_next_link(self.hs, next_link)
-=======
-        # Raise if the provided next_link value isn't valid
-        assert_valid_next_link(self.hs, next_link)
->>>>>>> a3a90ee0
 
         # The email will be sent to the stored address.
         # This avoids a potential account hijack by requesting a password reset to
@@ -412,14 +407,9 @@
                 Codes.THREEPID_DENIED,
             )
 
-<<<<<<< HEAD
         if next_link:
             # Raise if the provided next_link value isn't valid
             assert_valid_next_link(self.hs, next_link)
-=======
-        # Raise if the provided next_link value isn't valid
-        assert_valid_next_link(self.hs, next_link)
->>>>>>> a3a90ee0
 
         existing_user_id = await self.store.get_user_id_by_threepid("email", email)
 
@@ -492,14 +482,9 @@
                 Codes.THREEPID_DENIED,
             )
 
-<<<<<<< HEAD
         if next_link:
             # Raise if the provided next_link value isn't valid
             assert_valid_next_link(self.hs, next_link)
-=======
-        # Raise if the provided next_link value isn't valid
-        assert_valid_next_link(self.hs, next_link)
->>>>>>> a3a90ee0
 
         existing_user_id = await self.store.get_user_id_by_threepid("msisdn", msisdn)
 
@@ -996,45 +981,6 @@
         )
 
         return 200, ret
-
-
-def assert_valid_next_link(hs: "HomeServer", next_link: str):
-    """
-    Raises a SynapseError if a given next_link value is invalid
-
-    next_link is valid if the scheme is http(s) and the next_link.domain_whitelist config
-    option is either empty or contains a domain that matches the one in the given next_link
-
-    Args:
-        hs: The homeserver object
-        next_link: The next_link value given by the client
-
-    Raises:
-        SynapseError: If the next_link is invalid
-    """
-    valid = True
-
-    # Parse the contents of the URL
-    next_link_parsed = urlparse(next_link)
-
-    # Scheme must not point to the local drive
-    if next_link_parsed.scheme == "file":
-        valid = False
-
-    # If the domain whitelist is set, the domain must be in it
-    if (
-        valid
-        and hs.config.next_link_domain_whitelist is not None
-        and next_link_parsed.hostname not in hs.config.next_link_domain_whitelist
-    ):
-        valid = False
-
-    if not valid:
-        raise SynapseError(
-            400,
-            "'next_link' domain not included in whitelist, or not http(s)",
-            errcode=Codes.INVALID_PARAM,
-        )
 
 
 def assert_valid_next_link(hs: "HomeServer", next_link: str):
