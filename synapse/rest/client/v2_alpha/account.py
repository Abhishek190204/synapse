# -*- coding: utf-8 -*-
# Copyright 2015, 2016 OpenMarket Ltd
# Copyright 2017 Vector Creations Ltd
# Copyright 2018, 2019 New Vector Ltd
#
# Licensed under the Apache License, Version 2.0 (the "License");
# you may not use this file except in compliance with the License.
# You may obtain a copy of the License at
#
#     http://www.apache.org/licenses/LICENSE-2.0
#
# Unless required by applicable law or agreed to in writing, software
# distributed under the License is distributed on an "AS IS" BASIS,
# WITHOUT WARRANTIES OR CONDITIONS OF ANY KIND, either express or implied.
# See the License for the specific language governing permissions and
# limitations under the License.
import logging
import re

from six.moves import http_client

from twisted.internet import defer

from synapse.api.constants import LoginType
from synapse.api.errors import Codes, SynapseError, ThreepidValidationError
from synapse.config.emailconfig import ThreepidBehaviour
from synapse.http.server import finish_request
from synapse.http.servlet import (
    RestServlet,
    assert_params_in_dict,
    parse_json_object_from_request,
    parse_string,
)
from synapse.types import UserID
from synapse.push.mailer import Mailer, load_jinja2_templates
from synapse.util.msisdn import phone_number_to_msisdn
from synapse.util.stringutils import assert_valid_client_secret, random_string
from synapse.util.threepids import check_3pid_allowed

from ._base import client_patterns, interactive_auth_handler

logger = logging.getLogger(__name__)


class EmailPasswordRequestTokenRestServlet(RestServlet):
    PATTERNS = client_patterns("/account/password/email/requestToken$")

    def __init__(self, hs):
        super(EmailPasswordRequestTokenRestServlet, self).__init__()
        self.hs = hs
        self.datastore = hs.get_datastore()
        self.config = hs.config
        self.identity_handler = hs.get_handlers().identity_handler

        if self.config.threepid_behaviour_email == ThreepidBehaviour.LOCAL:
            template_html, template_text = load_jinja2_templates(
                self.config.email_template_dir,
                [
                    self.config.email_password_reset_template_html,
                    self.config.email_password_reset_template_text,
                ],
                apply_format_ts_filter=True,
                apply_mxc_to_http_filter=True,
                public_baseurl=self.config.public_baseurl,
            )
            self.mailer = Mailer(
                hs=self.hs,
                app_name=self.config.email_app_name,
                template_html=template_html,
                template_text=template_text,
            )

    @defer.inlineCallbacks
    def on_POST(self, request):
        if self.config.threepid_behaviour_email == ThreepidBehaviour.OFF:
            if self.config.local_threepid_handling_disabled_due_to_email_config:
                logger.warn(
                    "User password resets have been disabled due to lack of email config"
                )
            raise SynapseError(
                400, "Email-based password resets have been disabled on this server"
            )

        body = parse_json_object_from_request(request)

        assert_params_in_dict(body, ["client_secret", "email", "send_attempt"])

        # Extract params from body
        client_secret = body["client_secret"]
        assert_valid_client_secret(client_secret)

        email = body["email"]
        send_attempt = body["send_attempt"]
        next_link = body.get("next_link")  # Optional param

        if not check_3pid_allowed(self.hs, "email", email):
            raise SynapseError(
                403,
                "Your email is not authorized on this server",
                Codes.THREEPID_DENIED,
            )

        existing_user_id = yield self.hs.get_datastore().get_user_id_by_threepid(
            "email", email
        )

        if existing_user_id is None:
            raise SynapseError(400, "Email not found", Codes.THREEPID_NOT_FOUND)

        if self.config.threepid_behaviour_email == ThreepidBehaviour.REMOTE:
            # Have the configured identity server handle the request
            if not self.hs.config.account_threepid_delegate_email:
                logger.warn(
                    "No upstream email account_threepid_delegate configured on the server to "
                    "handle this request"
                )
                raise SynapseError(
                    400, "Password reset by email is not supported on this homeserver"
                )

            ret = yield self.identity_handler.requestEmailToken(
                self.hs.config.account_threepid_delegate_email,
                email,
                client_secret,
                send_attempt,
                next_link,
            )
        else:
            # Send password reset emails from Synapse
            sid = yield self.identity_handler.send_threepid_validation(
                email,
                client_secret,
                send_attempt,
                self.mailer.send_password_reset_mail,
                next_link,
            )

            # Wrap the session id in a JSON object
            ret = {"sid": sid}

        return 200, ret


class MsisdnPasswordRequestTokenRestServlet(RestServlet):
    PATTERNS = client_patterns("/account/password/msisdn/requestToken$")

    def __init__(self, hs):
        super(MsisdnPasswordRequestTokenRestServlet, self).__init__()
        self.hs = hs
        self.datastore = self.hs.get_datastore()
        self.identity_handler = hs.get_handlers().identity_handler

    @defer.inlineCallbacks
    def on_POST(self, request):
        body = parse_json_object_from_request(request)

        assert_params_in_dict(
            body, ["client_secret", "country", "phone_number", "send_attempt"]
        )
        client_secret = body["client_secret"]
        country = body["country"]
        phone_number = body["phone_number"]
        send_attempt = body["send_attempt"]
        next_link = body.get("next_link")  # Optional param

        msisdn = phone_number_to_msisdn(country, phone_number)

        if not (yield check_3pid_allowed(self.hs, "msisdn", msisdn)):
            raise SynapseError(
                403,
                "Account phone numbers are not authorized on this server",
                Codes.THREEPID_DENIED,
            )

        assert_valid_client_secret(body["client_secret"])

        existing_user_id = yield self.datastore.get_user_id_by_threepid(
            "msisdn", msisdn
        )

        if existing_user_id is None:
            raise SynapseError(400, "MSISDN not found", Codes.THREEPID_NOT_FOUND)

        if not self.hs.config.account_threepid_delegate_msisdn:
            logger.warn(
                "No upstream msisdn account_threepid_delegate configured on the server to "
                "handle this request"
            )
            raise SynapseError(
                400,
                "Password reset by phone number is not supported on this homeserver",
            )

        ret = yield self.identity_handler.requestMsisdnToken(
            self.hs.config.account_threepid_delegate_msisdn,
            country,
            phone_number,
            client_secret,
            send_attempt,
            next_link,
        )

        return 200, ret


class PasswordResetSubmitTokenServlet(RestServlet):
    """Handles 3PID validation token submission"""

    PATTERNS = client_patterns(
        "/password_reset/(?P<medium>[^/]*)/submit_token/*$", releases=(), unstable=True
    )

    def __init__(self, hs):
        """
        Args:
            hs (synapse.server.HomeServer): server
        """
        super(PasswordResetSubmitTokenServlet, self).__init__()
        self.hs = hs
        self.auth = hs.get_auth()
        self.config = hs.config
        self.clock = hs.get_clock()
        self.store = hs.get_datastore()

    @defer.inlineCallbacks
    def on_GET(self, request, medium):
        # We currently only handle threepid token submissions for email
        if medium != "email":
            raise SynapseError(
                400, "This medium is currently not supported for password resets"
            )
        if self.config.threepid_behaviour_email == ThreepidBehaviour.OFF:
            if self.config.local_threepid_handling_disabled_due_to_email_config:
                logger.warn(
                    "Password reset emails have been disabled due to lack of an email config"
                )
            raise SynapseError(
                400, "Email-based password resets are disabled on this server"
            )

        sid = parse_string(request, "sid", required=True)
        client_secret = parse_string(request, "client_secret", required=True)

        assert_valid_client_secret(client_secret)

        token = parse_string(request, "token", required=True)

        # Attempt to validate a 3PID session
        try:
            # Mark the session as valid
            next_link = yield self.store.validate_threepid_session(
                sid, client_secret, token, self.clock.time_msec()
            )

            # Perform a 302 redirect if next_link is set
            if next_link:
                if next_link.startswith("file:///"):
                    logger.warn(
                        "Not redirecting to next_link as it is a local file: address"
                    )
                else:
                    request.setResponseCode(302)
                    request.setHeader("Location", next_link)
                    finish_request(request)
                    return None

            # Otherwise show the success template
            html = self.config.email_password_reset_template_success_html
            request.setResponseCode(200)
        except ThreepidValidationError as e:
            request.setResponseCode(e.code)

            # Show a failure page with a reason
            html_template, = load_jinja2_templates(
                self.config.email_template_dir,
                [self.config.email_password_reset_template_failure_html],
            )

            template_vars = {"failure_reason": e.msg}
            html = html_template.render(**template_vars)

        request.write(html.encode("utf-8"))
        finish_request(request)

<<<<<<< HEAD
    @defer.inlineCallbacks
    def on_POST(self, request, medium):
        if medium != "email":
            raise SynapseError(
                400, "This medium is currently not supported for password resets"
            )

        body = parse_json_object_from_request(request)
        assert_params_in_dict(body, ["sid", "client_secret", "token"])

        assert_valid_client_secret(body["client_secret"])

        valid, _ = yield self.store.validate_threepid_session(
            body["sid"], body["client_secret"], body["token"], self.clock.time_msec()
        )
        response_code = 200 if valid else 400

        return response_code, {"success": valid}

=======
>>>>>>> 62e3ff92

class PasswordRestServlet(RestServlet):
    PATTERNS = client_patterns("/account/password$")

    def __init__(self, hs):
        super(PasswordRestServlet, self).__init__()
        self.hs = hs
        self.auth = hs.get_auth()
        self.auth_handler = hs.get_auth_handler()
        self.datastore = self.hs.get_datastore()
        self._set_password_handler = hs.get_set_password_handler()
        self.http_client = hs.get_simple_http_client()

    @interactive_auth_handler
    @defer.inlineCallbacks
    def on_POST(self, request):
        body = parse_json_object_from_request(request)

        # there are two possibilities here. Either the user does not have an
        # access token, and needs to do a password reset; or they have one and
        # need to validate their identity.
        #
        # In the first case, we offer a couple of means of identifying
        # themselves (email and msisdn, though it's unclear if msisdn actually
        # works).
        #
        # In the second case, we require a password to confirm their identity.

        if self.auth.has_access_token(request):
            requester = yield self.auth.get_user_by_req(request)
            # blindly trust ASes without UI-authing them
            if requester.app_service:
                params = body
            else:
                params = yield self.auth_handler.validate_user_via_ui_auth(
                    requester, body, self.hs.get_ip_from_request(request)
                )
            user_id = requester.user.to_string()
        else:
            requester = None
            result, params, _ = yield self.auth_handler.check_auth(
                [[LoginType.EMAIL_IDENTITY], [LoginType.MSISDN]],
                body,
                self.hs.get_ip_from_request(request),
            )

            if LoginType.EMAIL_IDENTITY in result:
                threepid = result[LoginType.EMAIL_IDENTITY]
                if "medium" not in threepid or "address" not in threepid:
                    raise SynapseError(500, "Malformed threepid")
                if threepid["medium"] == "email":
                    # For emails, transform the address to lowercase.
                    # We store all email addreses as lowercase in the DB.
                    # (See add_threepid in synapse/handlers/auth.py)
                    threepid["address"] = threepid["address"].lower()
                # if using email, we must know about the email they're authing with!
                threepid_user_id = yield self.datastore.get_user_id_by_threepid(
                    threepid["medium"], threepid["address"]
                )
                if not threepid_user_id:
                    raise SynapseError(404, "Email address not found", Codes.NOT_FOUND)
                user_id = threepid_user_id
            else:
                logger.error("Auth succeeded but no known type! %r", result.keys())
                raise SynapseError(500, "", Codes.UNKNOWN)

        assert_params_in_dict(params, ["new_password"])
        new_password = params["new_password"]

        yield self._set_password_handler.set_password(user_id, new_password, requester)

        if self.hs.config.shadow_server:
            shadow_user = UserID(
                requester.user.localpart, self.hs.config.shadow_server.get("hs")
            )
            self.shadow_password(params, shadow_user.to_string())

        return 200, {}

    def on_OPTIONS(self, _):
        return 200, {}

    @defer.inlineCallbacks
    def shadow_password(self, body, user_id):
        # TODO: retries
        shadow_hs_url = self.hs.config.shadow_server.get("hs_url")
        as_token = self.hs.config.shadow_server.get("as_token")

        yield self.http_client.post_json_get_json(
            "%s/_matrix/client/r0/account/password?access_token=%s&user_id=%s"
            % (shadow_hs_url, as_token, user_id),
            body,
        )


class DeactivateAccountRestServlet(RestServlet):
    PATTERNS = client_patterns("/account/deactivate$")

    def __init__(self, hs):
        super(DeactivateAccountRestServlet, self).__init__()
        self.hs = hs
        self.auth = hs.get_auth()
        self.auth_handler = hs.get_auth_handler()
        self._deactivate_account_handler = hs.get_deactivate_account_handler()

    @interactive_auth_handler
    @defer.inlineCallbacks
    def on_POST(self, request):
        body = parse_json_object_from_request(request)
        erase = body.get("erase", False)
        if not isinstance(erase, bool):
            raise SynapseError(
                http_client.BAD_REQUEST,
                "Param 'erase' must be a boolean, if given",
                Codes.BAD_JSON,
            )

        requester = yield self.auth.get_user_by_req(request)

        # allow ASes to dectivate their own users
        if requester.app_service:
            yield self._deactivate_account_handler.deactivate_account(
                requester.user.to_string(), erase
            )
            return 200, {}

        yield self.auth_handler.validate_user_via_ui_auth(
            requester, body, self.hs.get_ip_from_request(request)
        )
        result = yield self._deactivate_account_handler.deactivate_account(
            requester.user.to_string(), erase, id_server=body.get("id_server")
        )
        if result:
            id_server_unbind_result = "success"
        else:
            id_server_unbind_result = "no-support"

        return 200, {"id_server_unbind_result": id_server_unbind_result}


class EmailThreepidRequestTokenRestServlet(RestServlet):
    PATTERNS = client_patterns("/account/3pid/email/requestToken$")

    def __init__(self, hs):
        super(EmailThreepidRequestTokenRestServlet, self).__init__()
        self.hs = hs
        self.config = hs.config
        self.identity_handler = hs.get_handlers().identity_handler
        self.store = self.hs.get_datastore()

    @defer.inlineCallbacks
    def on_POST(self, request):
        body = parse_json_object_from_request(request)
        assert_params_in_dict(
            body, ["id_server", "client_secret", "email", "send_attempt"]
        )
        id_server = "https://" + body["id_server"]  # Assume https
        client_secret = body["client_secret"]
        email = body["email"]
        send_attempt = body["send_attempt"]
        next_link = body.get("next_link")  # Optional param

        if not (yield check_3pid_allowed(self.hs, "email", email)):
            raise SynapseError(
                403,
                "Your email is not authorized on this server",
                Codes.THREEPID_DENIED,
            )

        assert_valid_client_secret(body["client_secret"])

        existing_user_id = yield self.store.get_user_id_by_threepid(
            "email", body["email"]
        )

        if existing_user_id is not None:
            raise SynapseError(400, "Email is already in use", Codes.THREEPID_IN_USE)

        ret = yield self.identity_handler.requestEmailToken(
            id_server, email, client_secret, send_attempt, next_link
        )
        return 200, ret


class MsisdnThreepidRequestTokenRestServlet(RestServlet):
    PATTERNS = client_patterns("/account/3pid/msisdn/requestToken$")

    def __init__(self, hs):
        self.hs = hs
        super(MsisdnThreepidRequestTokenRestServlet, self).__init__()
        self.store = self.hs.get_datastore()
        self.identity_handler = hs.get_handlers().identity_handler

    @defer.inlineCallbacks
    def on_POST(self, request):
        body = parse_json_object_from_request(request)
        assert_params_in_dict(
            body,
            ["id_server", "client_secret", "country", "phone_number", "send_attempt"],
        )
        id_server = "https://" + body["id_server"]  # Assume https
        client_secret = body["client_secret"]
        country = body["country"]
        phone_number = body["phone_number"]
        send_attempt = body["send_attempt"]
        next_link = body.get("next_link")  # Optional param

        msisdn = phone_number_to_msisdn(country, phone_number)

        if not (yield check_3pid_allowed(self.hs, "msisdn", msisdn)):
            raise SynapseError(
                403,
                "Account phone numbers are not authorized on this server",
                Codes.THREEPID_DENIED,
            )

        assert_valid_client_secret(body["client_secret"])

        existing_user_id = yield self.store.get_user_id_by_threepid("msisdn", msisdn)

        if existing_user_id is not None:
            raise SynapseError(400, "MSISDN is already in use", Codes.THREEPID_IN_USE)

        ret = yield self.identity_handler.requestMsisdnToken(
            id_server, country, phone_number, client_secret, send_attempt, next_link
        )
        return 200, ret


class ThreepidRestServlet(RestServlet):
    PATTERNS = client_patterns("/account/3pid$")

    def __init__(self, hs):
        super(ThreepidRestServlet, self).__init__()
        self.hs = hs
        self.identity_handler = hs.get_handlers().identity_handler
        self.auth = hs.get_auth()
        self.auth_handler = hs.get_auth_handler()
        self.datastore = hs.get_datastore()
        self.http_client = hs.get_simple_http_client()

    @defer.inlineCallbacks
    def on_GET(self, request):
        requester = yield self.auth.get_user_by_req(request)

        threepids = yield self.datastore.user_get_threepids(requester.user.to_string())

        return 200, {"threepids": threepids}

    @defer.inlineCallbacks
    def on_POST(self, request):
        if self.hs.config.disable_3pid_changes:
            raise SynapseError(400, "3PID changes disabled on this server")

        body = parse_json_object_from_request(request)

        requester = yield self.auth.get_user_by_req(request)
        user_id = requester.user.to_string()

        # skip validation if this is a shadow 3PID from an AS
        if not requester.app_service:
            threepid_creds = body.get("threePidCreds") or body.get("three_pid_creds")
            if threepid_creds is None:
                raise SynapseError(400, "Missing param", Codes.MISSING_PARAM)

            requester = yield self.auth.get_user_by_req(request)
            user_id = requester.user.to_string()

            # Specify None as the identity server to retrieve it from the request body instead
            threepid = yield self.identity_handler.threepid_from_creds(None, threepid_creds)

            if not threepid:
                raise SynapseError(
                    400, "Failed to auth 3pid", Codes.THREEPID_AUTH_FAILED
                )

            for reqd in ["medium", "address", "validated_at"]:
                if reqd not in threepid:
                    logger.warn("Couldn't add 3pid: invalid response from ID server")
                    raise SynapseError(500, "Invalid response from ID Server")
        else:
            # XXX: ASes pass in a validated threepid directly to bypass the IS.
            # This makes the API entirely change shape when we have an AS token;
            # it really should be an entirely separate API - perhaps
            # /account/3pid/replicate or something.
            threepid = body.get("threepid")

        yield self.auth_handler.add_threepid(
            user_id, threepid["medium"], threepid["address"], threepid["validated_at"]
        )

        if not requester.app_service and ("bind" in body and body["bind"]):
            logger.debug("Binding threepid %s to %s", threepid, user_id)
            yield self.identity_handler.bind_threepid(threepid_creds, user_id)

        if self.hs.config.shadow_server:
            shadow_user = UserID(
                requester.user.localpart, self.hs.config.shadow_server.get("hs")
            )
            self.shadow_3pid({"threepid": threepid}, shadow_user.to_string())

        return 200, {}

    @defer.inlineCallbacks
    def shadow_3pid(self, body, user_id):
        # TODO: retries
        shadow_hs_url = self.hs.config.shadow_server.get("hs_url")
        as_token = self.hs.config.shadow_server.get("as_token")

        yield self.http_client.post_json_get_json(
            "%s/_matrix/client/r0/account/3pid?access_token=%s&user_id=%s"
            % (shadow_hs_url, as_token, user_id),
            body,
        )


class ThreepidUnbindRestServlet(RestServlet):
    PATTERNS = client_patterns("/account/3pid/unbind$")

    def __init__(self, hs):
        super(ThreepidUnbindRestServlet, self).__init__()
        self.hs = hs
        self.identity_handler = hs.get_handlers().identity_handler
        self.auth = hs.get_auth()
        self.datastore = self.hs.get_datastore()

    @defer.inlineCallbacks
    def on_POST(self, request):
        """Unbind the given 3pid from a specific identity server, or identity servers that are
        known to have this 3pid bound
        """
        requester = yield self.auth.get_user_by_req(request)
        body = parse_json_object_from_request(request)
        assert_params_in_dict(body, ["medium", "address"])

        medium = body.get("medium")
        address = body.get("address")
        id_server = body.get("id_server")

        # Attempt to unbind the threepid from an identity server. If id_server is None, try to
        # unbind from all identity servers this threepid has been added to in the past
        result = yield self.identity_handler.try_unbind_threepid(
            requester.user.to_string(),
            {"address": address, "medium": medium, "id_server": id_server},
        )
        return 200, {"id_server_unbind_result": "success" if result else "no-support"}


class ThreepidDeleteRestServlet(RestServlet):
    PATTERNS = client_patterns("/account/3pid/delete$")

    def __init__(self, hs):
        super(ThreepidDeleteRestServlet, self).__init__()
        self.hs = hs
        self.auth = hs.get_auth()
        self.auth_handler = hs.get_auth_handler()
        self.http_client = hs.get_simple_http_client()

    @defer.inlineCallbacks
    def on_POST(self, request):
        if self.hs.config.disable_3pid_changes:
            raise SynapseError(400, "3PID changes disabled on this server")

        body = parse_json_object_from_request(request)
        assert_params_in_dict(body, ["medium", "address"])

        requester = yield self.auth.get_user_by_req(request)
        user_id = requester.user.to_string()

        try:
            ret = yield self.auth_handler.delete_threepid(
                user_id, body["medium"], body["address"], body.get("id_server")
            )
        except Exception:
            # NB. This endpoint should succeed if there is nothing to
            # delete, so it should only throw if something is wrong
            # that we ought to care about.
            logger.exception("Failed to remove threepid")
            raise SynapseError(500, "Failed to remove threepid")

        if self.hs.config.shadow_server:
            shadow_user = UserID(
                requester.user.localpart, self.hs.config.shadow_server.get("hs")
            )
            self.shadow_3pid_delete(body, shadow_user.to_string())

        if ret:
            id_server_unbind_result = "success"
        else:
            id_server_unbind_result = "no-support"

        return 200, {"id_server_unbind_result": id_server_unbind_result}

    @defer.inlineCallbacks
    def shadow_3pid_delete(self, body, user_id):
        # TODO: retries
        shadow_hs_url = self.hs.config.shadow_server.get("hs_url")
        as_token = self.hs.config.shadow_server.get("as_token")

        yield self.http_client.post_json_get_json(
            "%s/_matrix/client/r0/account/3pid/delete?access_token=%s&user_id=%s"
            % (shadow_hs_url, as_token, user_id),
            body,
        )


class ThreepidLookupRestServlet(RestServlet):
    PATTERNS = [re.compile("^/_matrix/client/unstable/account/3pid/lookup$")]

    def __init__(self, hs):
        super(ThreepidLookupRestServlet, self).__init__()
        self.auth = hs.get_auth()
        self.identity_handler = hs.get_handlers().identity_handler

    @defer.inlineCallbacks
    def on_GET(self, request):
        """Proxy a /_matrix/identity/api/v1/lookup request to an identity
        server
        """
        yield self.auth.get_user_by_req(request)

        # Verify query parameters
        query_params = request.args
        assert_params_in_dict(query_params, [b"medium", b"address", b"id_server"])

        # Retrieve needed information from query parameters
        medium = parse_string(request, "medium")
        address = parse_string(request, "address")
        id_server = parse_string(request, "id_server")

        # Proxy the request to the identity server. lookup_3pid handles checking
        # if the lookup is allowed so we don't need to do it here.
        ret = yield self.identity_handler.lookup_3pid(id_server, medium, address)

        defer.returnValue((200, ret))


class ThreepidBulkLookupRestServlet(RestServlet):
    PATTERNS = [re.compile("^/_matrix/client/unstable/account/3pid/bulk_lookup$")]

    def __init__(self, hs):
        super(ThreepidBulkLookupRestServlet, self).__init__()
        self.auth = hs.get_auth()
        self.identity_handler = hs.get_handlers().identity_handler

    @defer.inlineCallbacks
    def on_POST(self, request):
        """Proxy a /_matrix/identity/api/v1/bulk_lookup request to an identity
        server
        """
        yield self.auth.get_user_by_req(request)

        body = parse_json_object_from_request(request)

        assert_params_in_dict(body, ["threepids", "id_server"])

        # Proxy the request to the identity server. lookup_3pid handles checking
        # if the lookup is allowed so we don't need to do it here.
        ret = yield self.identity_handler.bulk_lookup_3pid(
            body["id_server"], body["threepids"]
        )

        defer.returnValue((200, ret))


class WhoamiRestServlet(RestServlet):
    PATTERNS = client_patterns("/account/whoami$")

    def __init__(self, hs):
        super(WhoamiRestServlet, self).__init__()
        self.auth = hs.get_auth()

    @defer.inlineCallbacks
    def on_GET(self, request):
        requester = yield self.auth.get_user_by_req(request)

        return 200, {"user_id": requester.user.to_string()}


def register_servlets(hs, http_server):
    EmailPasswordRequestTokenRestServlet(hs).register(http_server)
    MsisdnPasswordRequestTokenRestServlet(hs).register(http_server)
    PasswordResetSubmitTokenServlet(hs).register(http_server)
    PasswordRestServlet(hs).register(http_server)
    DeactivateAccountRestServlet(hs).register(http_server)
    EmailThreepidRequestTokenRestServlet(hs).register(http_server)
    MsisdnThreepidRequestTokenRestServlet(hs).register(http_server)
    ThreepidRestServlet(hs).register(http_server)
    ThreepidUnbindRestServlet(hs).register(http_server)
    ThreepidDeleteRestServlet(hs).register(http_server)
    ThreepidLookupRestServlet(hs).register(http_server)
    ThreepidBulkLookupRestServlet(hs).register(http_server)
    WhoamiRestServlet(hs).register(http_server)<|MERGE_RESOLUTION|>--- conflicted
+++ resolved
@@ -282,28 +282,6 @@
         request.write(html.encode("utf-8"))
         finish_request(request)
 
-<<<<<<< HEAD
-    @defer.inlineCallbacks
-    def on_POST(self, request, medium):
-        if medium != "email":
-            raise SynapseError(
-                400, "This medium is currently not supported for password resets"
-            )
-
-        body = parse_json_object_from_request(request)
-        assert_params_in_dict(body, ["sid", "client_secret", "token"])
-
-        assert_valid_client_secret(body["client_secret"])
-
-        valid, _ = yield self.store.validate_threepid_session(
-            body["sid"], body["client_secret"], body["token"], self.clock.time_msec()
-        )
-        response_code = 200 if valid else 400
-
-        return response_code, {"success": valid}
-
-=======
->>>>>>> 62e3ff92
 
 class PasswordRestServlet(RestServlet):
     PATTERNS = client_patterns("/account/password$")
