# -*- coding: utf-8 -*-
# Copyright 2021 The Matrix.org Foundation C.I.C.
#
# Licensed under the Apache License, Version 2.0 (the "License");
# you may not use this file except in compliance with the License.
# You may obtain a copy of the License at
#
#     http://www.apache.org/licenses/LICENSE-2.0
#
# Unless required by applicable law or agreed to in writing, software
# distributed under the License is distributed on an "AS IS" BASIS,
# WITHOUT WARRANTIES OR CONDITIONS OF ANY KIND, either express or implied.
# See the License for the specific language governing permissions and
# limitations under the License.
import hmac
import logging
import random
import re
from typing import List, Union

import synapse
import synapse.api.auth
import synapse.types
from synapse.api.constants import APP_SERVICE_REGISTRATION_TYPE, LoginType
from synapse.api.errors import (
    Codes,
    InteractiveAuthIncompleteError,
    SynapseError,
    ThreepidValidationError,
    UnrecognizedRequestError,
)
from synapse.config import ConfigError
from synapse.config.captcha import CaptchaConfig
from synapse.config.consent import ConsentConfig
from synapse.config.emailconfig import ThreepidBehaviour
from synapse.config.ratelimiting import FederationRateLimitConfig
from synapse.config.registration import RegistrationConfig
from synapse.config.server import is_threepid_reserved
from synapse.handlers.auth import AuthHandler
from synapse.handlers.ui_auth import UIAuthSessionDataConstants
from synapse.http.server import finish_request, respond_with_html
from synapse.http.servlet import (
    RestServlet,
    assert_params_in_dict,
    parse_boolean,
    parse_json_object_from_request,
    parse_string,
)
from synapse.metrics import threepid_send_requests
from synapse.push.mailer import Mailer
from synapse.types import JsonDict
from synapse.util.msisdn import phone_number_to_msisdn
from synapse.util.ratelimitutils import FederationRateLimiter
from synapse.util.stringutils import assert_valid_client_secret, random_string
from synapse.util.threepids import (
    canonicalise_email,
    check_3pid_allowed,
    validate_email,
)

from ._base import client_patterns, interactive_auth_handler

# We ought to be using hmac.compare_digest() but on older pythons it doesn't
# exist. It's a _really minor_ security flaw to use plain string comparison
# because the timing attack is so obscured by all the other code here it's
# unlikely to make much difference
if hasattr(hmac, "compare_digest"):
    compare_digest = hmac.compare_digest
else:

    def compare_digest(a, b):
        return a == b


logger = logging.getLogger(__name__)


class EmailRegisterRequestTokenRestServlet(RestServlet):
    PATTERNS = client_patterns("/register/email/requestToken$")

    def __init__(self, hs):
        """
        Args:
            hs (synapse.server.HomeServer): server
        """
        super().__init__()
        self.hs = hs
        self.identity_handler = hs.get_identity_handler()
        self.config = hs.config

        if self.hs.config.threepid_behaviour_email == ThreepidBehaviour.LOCAL:
            self.mailer = Mailer(
                hs=self.hs,
                app_name=self.config.email_app_name,
                template_html=self.config.email_registration_template_html,
                template_text=self.config.email_registration_template_text,
            )

    async def on_POST(self, request):
        if self.hs.config.threepid_behaviour_email == ThreepidBehaviour.OFF:
            if self.hs.config.local_threepid_handling_disabled_due_to_email_config:
                logger.warning(
                    "Email registration has been disabled due to lack of email config"
                )
            raise SynapseError(
                400, "Email-based registration has been disabled on this server"
            )
        body = parse_json_object_from_request(request)

        assert_params_in_dict(body, ["client_secret", "email", "send_attempt"])

        # Extract params from body
        client_secret = body["client_secret"]
        assert_valid_client_secret(client_secret)

        # For emails, canonicalise the address.
        # We store all email addresses canonicalised in the DB.
        # (See on_POST in EmailThreepidRequestTokenRestServlet
        # in synapse/rest/client/v2_alpha/account.py)
        try:
            email = validate_email(body["email"])
        except ValueError as e:
            raise SynapseError(400, str(e))
        send_attempt = body["send_attempt"]
        next_link = body.get("next_link")  # Optional param

        if not (await check_3pid_allowed(self.hs, "email", body["email"])):
            raise SynapseError(
                403,
                "Your email is not authorized to register on this server",
                Codes.THREEPID_DENIED,
            )

        await self.identity_handler.ratelimit_request_token_requests(
            request, "email", email
        )

        existing_user_id = await self.hs.get_datastore().get_user_id_by_threepid(
            "email", email
        )

        if existing_user_id is not None:
            if self.hs.config.request_token_inhibit_3pid_errors:
                # Make the client think the operation succeeded. See the rationale in the
                # comments for request_token_inhibit_3pid_errors.
                # Also wait for some random amount of time between 100ms and 1s to make it
                # look like we did something.
                await self.hs.get_clock().sleep(random.randint(1, 10) / 10)
                return 200, {"sid": random_string(16)}

            raise SynapseError(400, "Email is already in use", Codes.THREEPID_IN_USE)

        if self.config.threepid_behaviour_email == ThreepidBehaviour.REMOTE:
            assert self.hs.config.account_threepid_delegate_email

            # Have the configured identity server handle the request
            ret = await self.identity_handler.requestEmailToken(
                self.hs.config.account_threepid_delegate_email,
                email,
                client_secret,
                send_attempt,
                next_link,
            )
        else:
            # Send registration emails from Synapse
            sid = await self.identity_handler.send_threepid_validation(
                email,
                client_secret,
                send_attempt,
                self.mailer.send_registration_mail,
                next_link,
            )

            # Wrap the session id in a JSON object
            ret = {"sid": sid}

        threepid_send_requests.labels(type="email", reason="register").observe(
            send_attempt
        )

        return 200, ret


class MsisdnRegisterRequestTokenRestServlet(RestServlet):
    PATTERNS = client_patterns("/register/msisdn/requestToken$")

    def __init__(self, hs):
        """
        Args:
            hs (synapse.server.HomeServer): server
        """
        super().__init__()
        self.hs = hs
        self.identity_handler = hs.get_identity_handler()

    async def on_POST(self, request):
        body = parse_json_object_from_request(request)

        assert_params_in_dict(
            body, ["client_secret", "country", "phone_number", "send_attempt"]
        )
        client_secret = body["client_secret"]
        assert_valid_client_secret(client_secret)
        country = body["country"]
        phone_number = body["phone_number"]
        send_attempt = body["send_attempt"]
        next_link = body.get("next_link")  # Optional param

        msisdn = phone_number_to_msisdn(country, phone_number)

        assert_valid_client_secret(body["client_secret"])

        if not (await check_3pid_allowed(self.hs, "msisdn", msisdn)):
            raise SynapseError(
                403,
                "Phone numbers are not authorized to register on this server",
                Codes.THREEPID_DENIED,
            )

        await self.identity_handler.ratelimit_request_token_requests(
            request, "msisdn", msisdn
        )

        existing_user_id = await self.hs.get_datastore().get_user_id_by_threepid(
            "msisdn", msisdn
        )

        if existing_user_id is not None:
            if self.hs.config.request_token_inhibit_3pid_errors:
                # Make the client think the operation succeeded. See the rationale in the
                # comments for request_token_inhibit_3pid_errors.
                # Also wait for some random amount of time between 100ms and 1s to make it
                # look like we did something.
                await self.hs.get_clock().sleep(random.randint(1, 10) / 10)
                return 200, {"sid": random_string(16)}

            raise SynapseError(
                400, "Phone number is already in use", Codes.THREEPID_IN_USE
            )

        if not self.hs.config.account_threepid_delegate_msisdn:
            logger.warning(
                "No upstream msisdn account_threepid_delegate configured on the server to "
                "handle this request"
            )
            raise SynapseError(
                400, "Registration by phone number is not supported on this homeserver"
            )

        ret = await self.identity_handler.requestMsisdnToken(
            self.hs.config.account_threepid_delegate_msisdn,
            country,
            phone_number,
            client_secret,
            send_attempt,
            next_link,
        )

        threepid_send_requests.labels(type="msisdn", reason="register").observe(
            send_attempt
        )

        return 200, ret


class RegistrationSubmitTokenServlet(RestServlet):
    """Handles registration 3PID validation token submission"""

    PATTERNS = client_patterns(
        "/registration/(?P<medium>[^/]*)/submit_token$", releases=(), unstable=True
    )

    def __init__(self, hs):
        """
        Args:
            hs (synapse.server.HomeServer): server
        """
        super().__init__()
        self.hs = hs
        self.auth = hs.get_auth()
        self.config = hs.config
        self.clock = hs.get_clock()
        self.store = hs.get_datastore()

        if self.config.threepid_behaviour_email == ThreepidBehaviour.LOCAL:
            self._failure_email_template = (
                self.config.email_registration_template_failure_html
            )

    async def on_GET(self, request, medium):
        if medium != "email":
            raise SynapseError(
                400, "This medium is currently not supported for registration"
            )
        if self.config.threepid_behaviour_email == ThreepidBehaviour.OFF:
            if self.config.local_threepid_handling_disabled_due_to_email_config:
                logger.warning(
                    "User registration via email has been disabled due to lack of email config"
                )
            raise SynapseError(
                400, "Email-based registration is disabled on this server"
            )

        sid = parse_string(request, "sid", required=True)
        client_secret = parse_string(request, "client_secret", required=True)
        assert_valid_client_secret(client_secret)
        token = parse_string(request, "token", required=True)

        # Attempt to validate a 3PID session
        try:
            # Mark the session as valid
            next_link = await self.store.validate_threepid_session(
                sid, client_secret, token, self.clock.time_msec()
            )

            # Perform a 302 redirect if next_link is set
            if next_link:
                if next_link.startswith("file:///"):
                    logger.warning(
                        "Not redirecting to next_link as it is a local file: address"
                    )
                else:
                    request.setResponseCode(302)
                    request.setHeader("Location", next_link)
                    finish_request(request)
                    return None

            # Otherwise show the success template
            html = self.config.email_registration_template_success_html_content
            status_code = 200
        except ThreepidValidationError as e:
            status_code = e.code

            # Show a failure page with a reason
            template_vars = {"failure_reason": e.msg}
            html = self._failure_email_template.render(**template_vars)

        respond_with_html(request, status_code, html)


class UsernameAvailabilityRestServlet(RestServlet):
    PATTERNS = client_patterns("/register/available")

    def __init__(self, hs):
        """
        Args:
            hs (synapse.server.HomeServer): server
        """
        super().__init__()
        self.hs = hs
        self.registration_handler = hs.get_registration_handler()
        self.ratelimiter = FederationRateLimiter(
            hs.get_clock(),
            FederationRateLimitConfig(
                # Time window of 2s
                window_size=2000,
                # Artificially delay requests if rate > sleep_limit/window_size
                sleep_limit=1,
                # Amount of artificial delay to apply
                sleep_msec=1000,
                # Error with 429 if more than reject_limit requests are queued
                reject_limit=1,
                # Allow 1 request at a time
                concurrent_requests=1,
            ),
        )

    async def on_GET(self, request):
        if not self.hs.config.enable_registration:
            raise SynapseError(
                403, "Registration has been disabled", errcode=Codes.FORBIDDEN
            )

        # We are not interested in logging in via a username in this deployment.
        # Simply allow anything here as it won't be used later.
        return 200, {"available": True}


class RegisterRestServlet(RestServlet):
    PATTERNS = client_patterns("/register$")

    def __init__(self, hs):
        """
        Args:
            hs (synapse.server.HomeServer): server
        """
        super().__init__()

        self.hs = hs
        self.auth = hs.get_auth()
        self.store = hs.get_datastore()
        self.auth_handler = hs.get_auth_handler()
        self.registration_handler = hs.get_registration_handler()
        self.identity_handler = hs.get_identity_handler()
        self.room_member_handler = hs.get_room_member_handler()
        self.macaroon_gen = hs.get_macaroon_generator()
        self.ratelimiter = hs.get_registration_ratelimiter()
        self.password_policy_handler = hs.get_password_policy_handler()
        self.clock = hs.get_clock()
        self._registration_enabled = self.hs.config.enable_registration
        self._msc2918_enabled = hs.config.access_token_lifetime is not None

        self._registration_flows = _calculate_registration_flows(
            hs.config, self.auth_handler
        )

    @interactive_auth_handler
    async def on_POST(self, request):
        body = parse_json_object_from_request(request)

        client_addr = request.getClientIP()

        await self.ratelimiter.ratelimit(None, client_addr, update=False)

        kind = b"user"
        if b"kind" in request.args:
            kind = request.args[b"kind"][0]

        if kind == b"guest":
            ret = await self._do_guest_registration(body, address=client_addr)
            return ret
        elif kind != b"user":
            raise UnrecognizedRequestError(
                "Do not understand membership kind: %s" % (kind.decode("utf8"),)
            )

<<<<<<< HEAD
        # We don't care about usernames for this deployment. In fact, the act
        # of checking whether they exist already can leak metadata about
        # which users are already registered.
        #
        # Usernames are already derived via the provided email.
        # So, if they're not necessary, just ignore them.
        #
        # (we do still allow appservices to set them below)
=======
        if self._msc2918_enabled:
            # Check if this registration should also issue a refresh token, as
            # per MSC2918
            should_issue_refresh_token = parse_boolean(
                request, name="org.matrix.msc2918.refresh_token", default=False
            )
        else:
            should_issue_refresh_token = False

        # Pull out the provided username and do basic sanity checks early since
        # the auth layer will store these in sessions.
>>>>>>> 519ec827
        desired_username = None

        desired_display_name = body.get("display_name")

        appservice = None
        if self.auth.has_access_token(request):
            appservice = self.auth.get_appservice_by_req(request)

        # We need to retrieve the password early in order to pass it to
        # application service registration
        # This is specific to shadow server registration of users via an AS
        password = body.pop("password", None)

        # fork off as soon as possible for ASes which have completely
        # different registration flows to normal users

        # == Application Service Registration ==
        if body.get("type") == APP_SERVICE_REGISTRATION_TYPE:
            if not self.auth.has_access_token(request):
                raise SynapseError(
                    400,
                    "Appservice token must be provided when using a type of m.login.application_service",
                )

            # Verify the AS
            self.auth.get_appservice_by_req(request)

            # Set the desired user according to the AS API (which uses the
            # 'user' key not 'username'). Since this is a new addition, we'll
            # fallback to 'username' if they gave one.
            desired_username = body.get("user", body.get("username"))

            # XXX we should check that desired_username is valid. Currently
            # we give appservices carte blanche for any insanity in mxids,
            # because the IRC bridges rely on being able to register stupid
            # IDs.

            access_token = self.auth.get_access_token_from_request(request)

            if not isinstance(desired_username, str):
                raise SynapseError(400, "Desired Username is missing or not a string")

            result = await self._do_appservice_registration(
<<<<<<< HEAD
                desired_username, password, desired_display_name, access_token, body
=======
                desired_username,
                access_token,
                body,
                should_issue_refresh_token=should_issue_refresh_token,
>>>>>>> 519ec827
            )

            return 200, result
        elif self.auth.has_access_token(request):
            raise SynapseError(
                400,
                "An access token should not be provided on requests to /register (except if type is m.login.application_service)",
            )

        # == Normal User Registration == (everyone else)
        if not self._registration_enabled:
            raise SynapseError(403, "Registration has been disabled", Codes.FORBIDDEN)

        # Check if this account is upgrading from a guest account.
        guest_access_token = body.get("guest_access_token", None)

        # Pull out the provided password and do basic sanity checks early.
        #
        # Note that we remove the password from the body since the auth layer
        # will store the body in the session and we don't want a plaintext
        # password store there.
        if password is not None:
            if not isinstance(password, str) or len(password) > 512:
                raise SynapseError(400, "Invalid password")
            self.password_policy_handler.validate_password(password)

        if "initial_device_display_name" in body and password is None:
            # ignore 'initial_device_display_name' if sent without
            # a password to work around a client bug where it sent
            # the 'initial_device_display_name' param alone, wiping out
            # the original registration params
            logger.warning("Ignoring initial_device_display_name without password")
            del body["initial_device_display_name"]

        session_id = self.auth_handler.get_session_id(body)
        registered_user_id = None
        password_hash = None
        if session_id:
            # if we get a registered user id out of here, it means we previously
            # registered a user for this session, so we could just return the
            # user here. We carry on and go through the auth checks though,
            # for paranoia.
            registered_user_id = await self.auth_handler.get_session_data(
                session_id, UIAuthSessionDataConstants.REGISTERED_USER_ID, None
            )
            # Extract the previously-hashed password from the session.
            password_hash = await self.auth_handler.get_session_data(
                session_id, UIAuthSessionDataConstants.PASSWORD_HASH, None
            )

        # Check if the user-interactive authentication flows are complete, if
        # not this will raise a user-interactive auth error.
        try:
            auth_result, params, session_id = await self.auth_handler.check_ui_auth(
                self._registration_flows,
                request,
                body,
                "register a new account",
            )
        except InteractiveAuthIncompleteError as e:
            # The user needs to provide more steps to complete auth.
            #
            # Hash the password and store it with the session since the client
            # is not required to provide the password again.
            #
            # If a password hash was previously stored we will not attempt to
            # re-hash and store it for efficiency. This assumes the password
            # does not change throughout the authentication flow, but this
            # should be fine since the data is meant to be consistent.
            if not password_hash and password:
                password_hash = await self.auth_handler.hash(password)
                await self.auth_handler.set_session_data(
                    e.session_id,
                    UIAuthSessionDataConstants.PASSWORD_HASH,
                    password_hash,
                )
            raise

        # Check that we're not trying to register a denied 3pid.
        #
        # the user-facing checks will probably already have happened in
        # /register/email/requestToken when we requested a 3pid, but that's not
        # guaranteed.
        if auth_result:
            for login_type in [LoginType.EMAIL_IDENTITY, LoginType.MSISDN]:
                if login_type in auth_result:
                    medium = auth_result[login_type]["medium"]
                    address = auth_result[login_type]["address"]

                    if not (await check_3pid_allowed(self.hs, medium, address)):
                        raise SynapseError(
                            403,
                            "Third party identifiers (email/phone numbers)"
                            + " are not authorized on this server",
                            Codes.THREEPID_DENIED,
                        )

                    existingUid = await self.store.get_user_id_by_threepid(
                        medium, address
                    )

                    if existingUid is not None:
                        raise SynapseError(
                            400, "%s is already in use" % medium, Codes.THREEPID_IN_USE
                        )

        if self.hs.config.register_mxid_from_3pid:
            # override the desired_username based on the 3PID if any.
            # reset it first to avoid folks picking their own username.
            desired_username = None

            # we should have an auth_result at this point if we're going to progress
            # to register the user (i.e. we haven't picked up a registered_user_id
            # from our session store), in which case get ready and gen the
            # desired_username
            if auth_result:
                if (
                    self.hs.config.register_mxid_from_3pid == "email"
                    and LoginType.EMAIL_IDENTITY in auth_result
                ):
                    address = auth_result[LoginType.EMAIL_IDENTITY]["address"]
                    desired_username = synapse.types.strip_invalid_mxid_characters(
                        address.replace("@", "-").lower()
                    )

                    # find a unique mxid for the account, suffixing numbers
                    # if needed
                    while True:
                        try:
                            await self.registration_handler.check_username(
                                desired_username,
                                guest_access_token=guest_access_token,
                                assigned_user_id=registered_user_id,
                            )
                            # if we got this far we passed the check.
                            break
                        except SynapseError as e:
                            if e.errcode == Codes.USER_IN_USE:
                                m = re.match(r"^(.*?)(\d+)$", desired_username)
                                if m:
                                    desired_username = m.group(1) + str(
                                        int(m.group(2)) + 1
                                    )
                                else:
                                    desired_username += "1"
                            else:
                                # something else went wrong.
                                break

                    if self.hs.config.register_just_use_email_for_display_name:
                        desired_display_name = address
                    else:
                        # Custom mapping between email address and display name
                        desired_display_name = _map_email_to_displayname(address)
                elif (
                    self.hs.config.register_mxid_from_3pid == "msisdn"
                    and LoginType.MSISDN in auth_result
                ):
                    desired_username = auth_result[LoginType.MSISDN]["address"]
                else:
                    raise SynapseError(
                        400, "Cannot derive mxid from 3pid; no recognised 3pid"
                    )

        if desired_username is not None:
            await self.registration_handler.check_username(
                desired_username,
                guest_access_token=guest_access_token,
                assigned_user_id=registered_user_id,
            )

        if registered_user_id is not None:
            logger.info(
                "Already registered user ID %r for this session", registered_user_id
            )
            # don't re-register the threepids
            registered = False
        else:
            # If we have a password in this request, prefer it. Otherwise, there
            # might be a password hash from an earlier request.
            if password:
                password_hash = await self.auth_handler.hash(password)
            if not password_hash:
                raise SynapseError(400, "Missing params: password", Codes.MISSING_PARAM)

            if not self.hs.config.register_mxid_from_3pid:
                desired_username = params.get("username", None)
            else:
                # we keep the original desired_username derived from the 3pid above
                pass

            guest_access_token = params.get("guest_access_token", None)

            if desired_username is not None:
                desired_username = desired_username.lower()

            threepid = None
            if auth_result:
                threepid = auth_result.get(LoginType.EMAIL_IDENTITY)

                # Also check that we're not trying to register a 3pid that's already
                # been registered.
                #
                # This has probably happened in /register/email/requestToken as well,
                # but if a user hits this endpoint twice then clicks on each link from
                # the two activation emails, they would register the same 3pid twice.
                for login_type in [LoginType.EMAIL_IDENTITY, LoginType.MSISDN]:
                    if login_type in auth_result:
                        medium = auth_result[login_type]["medium"]
                        address = auth_result[login_type]["address"]
                        # For emails, canonicalise the address.
                        # We store all email addresses canonicalised in the DB.
                        # (See on_POST in EmailThreepidRequestTokenRestServlet
                        # in synapse/rest/client/v2_alpha/account.py)
                        if medium == "email":
                            try:
                                address = canonicalise_email(address)
                            except ValueError as e:
                                raise SynapseError(400, str(e))

                        existing_user_id = await self.store.get_user_id_by_threepid(
                            medium, address
                        )

                        if existing_user_id is not None:
                            raise SynapseError(
                                400,
                                "%s is already in use" % medium,
                                Codes.THREEPID_IN_USE,
                            )

            entries = await self.store.get_user_agents_ips_to_ui_auth_session(
                session_id
            )

            registered_user_id = await self.registration_handler.register_user(
                localpart=desired_username,
                password_hash=password_hash,
                guest_access_token=guest_access_token,
                default_display_name=desired_display_name,
                threepid=threepid,
                address=client_addr,
                user_agent_ips=entries,
            )
            # Necessary due to auth checks prior to the threepid being
            # written to the db
            if threepid:
                if is_threepid_reserved(
                    self.hs.config.mau_limits_reserved_threepids, threepid
                ):
                    await self.store.upsert_monthly_active_user(registered_user_id)

            if self.hs.config.shadow_server:
                await self.registration_handler.shadow_register(
                    localpart=desired_username,
                    display_name=desired_display_name,
                    auth_result=auth_result,
                    params=params,
                )

            # Remember that the user account has been registered (and the user
            # ID it was registered with, since it might not have been specified).
            await self.auth_handler.set_session_data(
                session_id,
                UIAuthSessionDataConstants.REGISTERED_USER_ID,
                registered_user_id,
            )

            registered = True

        return_dict = await self._create_registration_details(
            registered_user_id,
            params,
            should_issue_refresh_token=should_issue_refresh_token,
        )

        if registered:
            await self.registration_handler.post_registration_actions(
                user_id=registered_user_id,
                auth_result=auth_result,
                access_token=return_dict.get("access_token"),
            )

        return 200, return_dict

    async def _do_appservice_registration(
<<<<<<< HEAD
        self, username, password, display_name, as_token, body
    ):
        # FIXME: appservice_register() is horribly duplicated with register()
        # and they should probably just be combined together with a config flag.

        if password:
            # Hash the password
            #
            # In mainline hashing of the password was moved further on in the registration
            # flow, but we need it here for the AS use-case of shadow servers
            password = await self.auth_handler.hash(password)
=======
        self, username, as_token, body, should_issue_refresh_token: bool = False
    ):
>>>>>>> 519ec827
        user_id = await self.registration_handler.appservice_register(
            username, as_token, password, display_name
        )
        result = await self._create_registration_details(
            user_id,
            body,
            is_appservice_ghost=True,
            should_issue_refresh_token=should_issue_refresh_token,
        )

        auth_result = body.get("auth_result")
        if auth_result and LoginType.EMAIL_IDENTITY in auth_result:
            threepid = auth_result[LoginType.EMAIL_IDENTITY]
            await self.registration_handler.register_email_threepid(
                user_id, threepid, result["access_token"]
            )

        if auth_result and LoginType.MSISDN in auth_result:
            threepid = auth_result[LoginType.MSISDN]
            await self.registration_handler.register_msisdn_threepid(
                user_id, threepid, result["access_token"]
            )

        return result

    async def _create_registration_details(
        self,
        user_id: str,
        params: JsonDict,
        is_appservice_ghost: bool = False,
        should_issue_refresh_token: bool = False,
    ):
        """Complete registration of newly-registered user

        Allocates device_id if one was not given; also creates access_token.

        Args:
            user_id: full canonical @user:id
            params: registration parameters, from which we pull device_id,
                initial_device_name and inhibit_login
            is_appservice_ghost
            should_issue_refresh_token: True if this registration should issue
                a refresh token alongside the access token.
        Returns:
             dictionary for response from /register
        """
        result = {"user_id": user_id, "home_server": self.hs.hostname}
        if not params.get("inhibit_login", False):
            device_id = params.get("device_id")
            initial_display_name = params.get("initial_device_display_name")
            (
                device_id,
                access_token,
                valid_until_ms,
                refresh_token,
            ) = await self.registration_handler.register_device(
                user_id,
                device_id,
                initial_display_name,
                is_guest=False,
                is_appservice_ghost=is_appservice_ghost,
                should_issue_refresh_token=should_issue_refresh_token,
            )

            result.update({"access_token": access_token, "device_id": device_id})

            if valid_until_ms is not None:
                expires_in_ms = valid_until_ms - self.clock.time_msec()
                result["expires_in_ms"] = expires_in_ms

            if refresh_token is not None:
                result["refresh_token"] = refresh_token

        return result

    async def _do_guest_registration(self, params, address=None):
        if not self.hs.config.allow_guest_access:
            raise SynapseError(403, "Guest access is disabled")
        user_id = await self.registration_handler.register_user(
            make_guest=True, address=address
        )

        # we don't allow guests to specify their own device_id, because
        # we have nowhere to store it.
        device_id = synapse.api.auth.GUEST_DEVICE_ID
        initial_display_name = params.get("initial_device_display_name")
        (
            device_id,
            access_token,
            valid_until_ms,
            refresh_token,
        ) = await self.registration_handler.register_device(
            user_id, device_id, initial_display_name, is_guest=True
        )

        result = {
            "user_id": user_id,
            "device_id": device_id,
            "access_token": access_token,
            "home_server": self.hs.hostname,
        }

        if valid_until_ms is not None:
            expires_in_ms = valid_until_ms - self.clock.time_msec()
            result["expires_in_ms"] = expires_in_ms

        if refresh_token is not None:
            result["refresh_token"] = refresh_token

        return 200, result


def cap(name):
    """Capitalise parts of a name containing different words, including those
    separated by hyphens.
    For example, 'John-Doe'

    Args:
        name (str): The name to parse
    """
    if not name:
        return name

    # Split the name by whitespace then hyphens, capitalizing each part then
    # joining it back together.
    capatilized_name = " ".join(
        "-".join(part.capitalize() for part in space_part.split("-"))
        for space_part in name.split()
    )
    return capatilized_name


def _map_email_to_displayname(address):
    """Custom mapping from an email address to a user displayname

    Args:
        address (str): The email address to process
    Returns:
        str: The new displayname
    """
    # Split the part before and after the @ in the email.
    # Replace all . with spaces in the first part
    parts = address.replace(".", " ").split("@")

    # Figure out which org this email address belongs to
    org_parts = parts[1].split(" ")

    # If this is a ...matrix.org email, mark them as an Admin
    if org_parts[-2] == "matrix" and org_parts[-1] == "org":
        org = "Tchap Admin"

    # Is this is a ...gouv.fr address, set the org to whatever is before
    # gouv.fr. If there isn't anything (a @gouv.fr email) simply mark their
    # org as "gouv"
    elif org_parts[-2] == "gouv" and org_parts[-1] == "fr":
        org = org_parts[-3] if len(org_parts) > 2 else org_parts[-2]

    # Otherwise, mark their org as the email's second-level domain name
    else:
        org = org_parts[-2]

    desired_display_name = cap(parts[0]) + " [" + cap(org) + "]"

    return desired_display_name


def _calculate_registration_flows(
    # technically `config` has to provide *all* of these interfaces, not just one
    config: Union[RegistrationConfig, ConsentConfig, CaptchaConfig],
    auth_handler: AuthHandler,
) -> List[List[str]]:
    """Get a suitable flows list for registration

    Args:
        config: server configuration
        auth_handler: authorization handler

    Returns: a list of supported flows
    """
    # FIXME: need a better error than "no auth flow found" for scenarios
    # where we required 3PID for registration but the user didn't give one
    require_email = "email" in config.registrations_require_3pid
    require_msisdn = "msisdn" in config.registrations_require_3pid

    show_msisdn = True
    show_email = True

    if config.disable_msisdn_registration:
        show_msisdn = False
        require_msisdn = False

    enabled_auth_types = auth_handler.get_enabled_auth_types()
    if LoginType.EMAIL_IDENTITY not in enabled_auth_types:
        show_email = False
        if require_email:
            raise ConfigError(
                "Configuration requires email address at registration, but email "
                "validation is not configured"
            )

    if LoginType.MSISDN not in enabled_auth_types:
        show_msisdn = False
        if require_msisdn:
            raise ConfigError(
                "Configuration requires msisdn at registration, but msisdn "
                "validation is not configured"
            )

    flows = []

    # only support 3PIDless registration if no 3PIDs are required
    if not require_email and not require_msisdn:
        # Add a dummy step here, otherwise if a client completes
        # recaptcha first we'll assume they were going for this flow
        # and complete the request, when they could have been trying to
        # complete one of the flows with email/msisdn auth.
        flows.append([LoginType.DUMMY])

    # only support the email-only flow if we don't require MSISDN 3PIDs
    if show_email and not require_msisdn:
        flows.append([LoginType.EMAIL_IDENTITY])

    # only support the MSISDN-only flow if we don't require email 3PIDs
    if show_msisdn and not require_email:
        flows.append([LoginType.MSISDN])

    if show_email and show_msisdn:
        # always let users provide both MSISDN & email
        flows.append([LoginType.MSISDN, LoginType.EMAIL_IDENTITY])

    # Prepend m.login.terms to all flows if we're requiring consent
    if config.user_consent_at_registration:
        for flow in flows:
            flow.insert(0, LoginType.TERMS)

    # Prepend recaptcha to all flows if we're requiring captcha
    if config.enable_registration_captcha:
        for flow in flows:
            flow.insert(0, LoginType.RECAPTCHA)

    return flows


def register_servlets(hs, http_server):
    EmailRegisterRequestTokenRestServlet(hs).register(http_server)
    MsisdnRegisterRequestTokenRestServlet(hs).register(http_server)
    UsernameAvailabilityRestServlet(hs).register(http_server)
    RegistrationSubmitTokenServlet(hs).register(http_server)
    RegisterRestServlet(hs).register(http_server)<|MERGE_RESOLUTION|>--- conflicted
+++ resolved
@@ -424,7 +424,15 @@
                 "Do not understand membership kind: %s" % (kind.decode("utf8"),)
             )
 
-<<<<<<< HEAD
+        if self._msc2918_enabled:
+            # Check if this registration should also issue a refresh token, as
+            # per MSC2918
+            should_issue_refresh_token = parse_boolean(
+                request, name="org.matrix.msc2918.refresh_token", default=False
+            )
+        else:
+            should_issue_refresh_token = False
+
         # We don't care about usernames for this deployment. In fact, the act
         # of checking whether they exist already can leak metadata about
         # which users are already registered.
@@ -433,19 +441,6 @@
         # So, if they're not necessary, just ignore them.
         #
         # (we do still allow appservices to set them below)
-=======
-        if self._msc2918_enabled:
-            # Check if this registration should also issue a refresh token, as
-            # per MSC2918
-            should_issue_refresh_token = parse_boolean(
-                request, name="org.matrix.msc2918.refresh_token", default=False
-            )
-        else:
-            should_issue_refresh_token = False
-
-        # Pull out the provided username and do basic sanity checks early since
-        # the auth layer will store these in sessions.
->>>>>>> 519ec827
         desired_username = None
 
         desired_display_name = body.get("display_name")
@@ -489,14 +484,12 @@
                 raise SynapseError(400, "Desired Username is missing or not a string")
 
             result = await self._do_appservice_registration(
-<<<<<<< HEAD
-                desired_username, password, desired_display_name, access_token, body
-=======
                 desired_username,
+                password,
+                desired_display_name,
                 access_token,
                 body,
                 should_issue_refresh_token=should_issue_refresh_token,
->>>>>>> 519ec827
             )
 
             return 200, result
@@ -783,22 +776,21 @@
         return 200, return_dict
 
     async def _do_appservice_registration(
-<<<<<<< HEAD
-        self, username, password, display_name, as_token, body
+        self,
+        username,
+        password,
+        display_name,
+        as_token,
+        body,
+        should_issue_refresh_token: bool = False,
     ):
-        # FIXME: appservice_register() is horribly duplicated with register()
-        # and they should probably just be combined together with a config flag.
-
         if password:
             # Hash the password
             #
             # In mainline hashing of the password was moved further on in the registration
             # flow, but we need it here for the AS use-case of shadow servers
             password = await self.auth_handler.hash(password)
-=======
-        self, username, as_token, body, should_issue_refresh_token: bool = False
-    ):
->>>>>>> 519ec827
+
         user_id = await self.registration_handler.appservice_register(
             username, as_token, password, display_name
         )
