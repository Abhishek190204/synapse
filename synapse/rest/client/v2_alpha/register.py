# -*- coding: utf-8 -*-
# Copyright 2015-2016 OpenMarket Ltd
# Copyright 2017-2018 New Vector Ltd
# Copyright 2019 The Matrix.org Foundation C.I.C.
#
# Licensed under the Apache License, Version 2.0 (the "License");
# you may not use this file except in compliance with the License.
# You may obtain a copy of the License at
#
#     http://www.apache.org/licenses/LICENSE-2.0
#
# Unless required by applicable law or agreed to in writing, software
# distributed under the License is distributed on an "AS IS" BASIS,
# WITHOUT WARRANTIES OR CONDITIONS OF ANY KIND, either express or implied.
# See the License for the specific language governing permissions and
# limitations under the License.

import hmac
import logging
<<<<<<< HEAD
import re
=======
import random
>>>>>>> 56efa9ec
from typing import List, Union

import synapse
import synapse.api.auth
import synapse.types
from synapse.api.constants import LoginType
from synapse.api.errors import (
    Codes,
    InteractiveAuthIncompleteError,
    SynapseError,
    ThreepidValidationError,
    UnrecognizedRequestError,
)
from synapse.config import ConfigError
from synapse.config.captcha import CaptchaConfig
from synapse.config.consent_config import ConsentConfig
from synapse.config.emailconfig import ThreepidBehaviour
from synapse.config.ratelimiting import FederationRateLimitConfig
from synapse.config.registration import RegistrationConfig
from synapse.config.server import is_threepid_reserved
from synapse.handlers.auth import AuthHandler
from synapse.http.server import finish_request, respond_with_html
from synapse.http.servlet import (
    RestServlet,
    assert_params_in_dict,
    parse_json_object_from_request,
    parse_string,
)
from synapse.push.mailer import Mailer
from synapse.util.msisdn import phone_number_to_msisdn
from synapse.util.ratelimitutils import FederationRateLimiter
from synapse.util.stringutils import assert_valid_client_secret, random_string
from synapse.util.threepids import canonicalise_email, check_3pid_allowed

from ._base import client_patterns, interactive_auth_handler

# We ought to be using hmac.compare_digest() but on older pythons it doesn't
# exist. It's a _really minor_ security flaw to use plain string comparison
# because the timing attack is so obscured by all the other code here it's
# unlikely to make much difference
if hasattr(hmac, "compare_digest"):
    compare_digest = hmac.compare_digest
else:

    def compare_digest(a, b):
        return a == b


logger = logging.getLogger(__name__)


class EmailRegisterRequestTokenRestServlet(RestServlet):
    PATTERNS = client_patterns("/register/email/requestToken$")

    def __init__(self, hs):
        """
        Args:
            hs (synapse.server.HomeServer): server
        """
        super(EmailRegisterRequestTokenRestServlet, self).__init__()
        self.hs = hs
        self.identity_handler = hs.get_handlers().identity_handler
        self.config = hs.config

        if self.hs.config.threepid_behaviour_email == ThreepidBehaviour.LOCAL:
            self.mailer = Mailer(
                hs=self.hs,
                app_name=self.config.email_app_name,
                template_html=self.config.email_registration_template_html,
                template_text=self.config.email_registration_template_text,
            )

    async def on_POST(self, request):
        if self.hs.config.threepid_behaviour_email == ThreepidBehaviour.OFF:
            if self.hs.config.local_threepid_handling_disabled_due_to_email_config:
                logger.warning(
                    "Email registration has been disabled due to lack of email config"
                )
            raise SynapseError(
                400, "Email-based registration has been disabled on this server"
            )
        body = parse_json_object_from_request(request)

        assert_params_in_dict(body, ["client_secret", "email", "send_attempt"])

        # Extract params from body
        client_secret = body["client_secret"]
        assert_valid_client_secret(client_secret)

        # For emails, canonicalise the address.
        # We store all email addresses canonicalised in the DB.
        # (See on_POST in EmailThreepidRequestTokenRestServlet
        # in synapse/rest/client/v2_alpha/account.py)
        try:
            email = canonicalise_email(body["email"])
        except ValueError as e:
            raise SynapseError(400, str(e))
        send_attempt = body["send_attempt"]
        next_link = body.get("next_link")  # Optional param

        if not (await check_3pid_allowed(self.hs, "email", body["email"])):
            raise SynapseError(
                403,
                "Your email is not authorized to register on this server",
                Codes.THREEPID_DENIED,
            )

        existing_user_id = await self.hs.get_datastore().get_user_id_by_threepid(
            "email", email
        )

        if existing_user_id is not None:
            if self.hs.config.request_token_inhibit_3pid_errors:
                # Make the client think the operation succeeded. See the rationale in the
                # comments for request_token_inhibit_3pid_errors.
                # Also wait for some random amount of time between 100ms and 1s to make it
                # look like we did something.
                await self.hs.clock.sleep(random.randint(1, 10) / 10)
                return 200, {"sid": random_string(16)}

            raise SynapseError(400, "Email is already in use", Codes.THREEPID_IN_USE)

        if self.config.threepid_behaviour_email == ThreepidBehaviour.REMOTE:
            assert self.hs.config.account_threepid_delegate_email

            # Have the configured identity server handle the request
            ret = await self.identity_handler.requestEmailToken(
                self.hs.config.account_threepid_delegate_email,
                email,
                client_secret,
                send_attempt,
                next_link,
            )
        else:
            # Send registration emails from Synapse
            sid = await self.identity_handler.send_threepid_validation(
                email,
                client_secret,
                send_attempt,
                self.mailer.send_registration_mail,
                next_link,
            )

            # Wrap the session id in a JSON object
            ret = {"sid": sid}

        return 200, ret


class MsisdnRegisterRequestTokenRestServlet(RestServlet):
    PATTERNS = client_patterns("/register/msisdn/requestToken$")

    def __init__(self, hs):
        """
        Args:
            hs (synapse.server.HomeServer): server
        """
        super(MsisdnRegisterRequestTokenRestServlet, self).__init__()
        self.hs = hs
        self.identity_handler = hs.get_handlers().identity_handler

    async def on_POST(self, request):
        body = parse_json_object_from_request(request)

        assert_params_in_dict(
            body, ["client_secret", "country", "phone_number", "send_attempt"]
        )
        client_secret = body["client_secret"]
        country = body["country"]
        phone_number = body["phone_number"]
        send_attempt = body["send_attempt"]
        next_link = body.get("next_link")  # Optional param

        msisdn = phone_number_to_msisdn(country, phone_number)

        assert_valid_client_secret(body["client_secret"])

        if not (await check_3pid_allowed(self.hs, "msisdn", msisdn)):
            raise SynapseError(
                403,
                "Phone numbers are not authorized to register on this server",
                Codes.THREEPID_DENIED,
            )

        existing_user_id = await self.hs.get_datastore().get_user_id_by_threepid(
            "msisdn", msisdn
        )

        if existing_user_id is not None:
            if self.hs.config.request_token_inhibit_3pid_errors:
                # Make the client think the operation succeeded. See the rationale in the
                # comments for request_token_inhibit_3pid_errors.
                # Also wait for some random amount of time between 100ms and 1s to make it
                # look like we did something.
                await self.hs.clock.sleep(random.randint(1, 10) / 10)
                return 200, {"sid": random_string(16)}

            raise SynapseError(
                400, "Phone number is already in use", Codes.THREEPID_IN_USE
            )

        if not self.hs.config.account_threepid_delegate_msisdn:
            logger.warning(
                "No upstream msisdn account_threepid_delegate configured on the server to "
                "handle this request"
            )
            raise SynapseError(
                400, "Registration by phone number is not supported on this homeserver"
            )

        ret = await self.identity_handler.requestMsisdnToken(
            self.hs.config.account_threepid_delegate_msisdn,
            country,
            phone_number,
            client_secret,
            send_attempt,
            next_link,
        )

        return 200, ret


class RegistrationSubmitTokenServlet(RestServlet):
    """Handles registration 3PID validation token submission"""

    PATTERNS = client_patterns(
        "/registration/(?P<medium>[^/]*)/submit_token$", releases=(), unstable=True
    )

    def __init__(self, hs):
        """
        Args:
            hs (synapse.server.HomeServer): server
        """
        super(RegistrationSubmitTokenServlet, self).__init__()
        self.hs = hs
        self.auth = hs.get_auth()
        self.config = hs.config
        self.clock = hs.get_clock()
        self.store = hs.get_datastore()

        if self.config.threepid_behaviour_email == ThreepidBehaviour.LOCAL:
            self._failure_email_template = (
                self.config.email_registration_template_failure_html
            )

    async def on_GET(self, request, medium):
        if medium != "email":
            raise SynapseError(
                400, "This medium is currently not supported for registration"
            )
        if self.config.threepid_behaviour_email == ThreepidBehaviour.OFF:
            if self.config.local_threepid_handling_disabled_due_to_email_config:
                logger.warning(
                    "User registration via email has been disabled due to lack of email config"
                )
            raise SynapseError(
                400, "Email-based registration is disabled on this server"
            )

        sid = parse_string(request, "sid", required=True)
        client_secret = parse_string(request, "client_secret", required=True)
        token = parse_string(request, "token", required=True)

        # Attempt to validate a 3PID session
        try:
            # Mark the session as valid
            next_link = await self.store.validate_threepid_session(
                sid, client_secret, token, self.clock.time_msec()
            )

            # Perform a 302 redirect if next_link is set
            if next_link:
                if next_link.startswith("file:///"):
                    logger.warning(
                        "Not redirecting to next_link as it is a local file: address"
                    )
                else:
                    request.setResponseCode(302)
                    request.setHeader("Location", next_link)
                    finish_request(request)
                    return None

            # Otherwise show the success template
            html = self.config.email_registration_template_success_html_content
            status_code = 200
        except ThreepidValidationError as e:
            status_code = e.code

            # Show a failure page with a reason
            template_vars = {"failure_reason": e.msg}
            html = self._failure_email_template.render(**template_vars)

        respond_with_html(request, status_code, html)


class UsernameAvailabilityRestServlet(RestServlet):
    PATTERNS = client_patterns("/register/available")

    def __init__(self, hs):
        """
        Args:
            hs (synapse.server.HomeServer): server
        """
        super(UsernameAvailabilityRestServlet, self).__init__()
        self.hs = hs
        self.registration_handler = hs.get_registration_handler()
        self.ratelimiter = FederationRateLimiter(
            hs.get_clock(),
            FederationRateLimitConfig(
                # Time window of 2s
                window_size=2000,
                # Artificially delay requests if rate > sleep_limit/window_size
                sleep_limit=1,
                # Amount of artificial delay to apply
                sleep_msec=1000,
                # Error with 429 if more than reject_limit requests are queued
                reject_limit=1,
                # Allow 1 request at a time
                concurrent_requests=1,
            ),
        )

    async def on_GET(self, request):
        if not self.hs.config.enable_registration:
            raise SynapseError(
                403, "Registration has been disabled", errcode=Codes.FORBIDDEN
            )

        # We are not interested in logging in via a username in this deployment.
        # Simply allow anything here as it won't be used later.
        return 200, {"available": True}


class RegisterRestServlet(RestServlet):
    PATTERNS = client_patterns("/register$")

    def __init__(self, hs):
        """
        Args:
            hs (synapse.server.HomeServer): server
        """
        super(RegisterRestServlet, self).__init__()

        self.hs = hs
        self.auth = hs.get_auth()
        self.store = hs.get_datastore()
        self.auth_handler = hs.get_auth_handler()
        self.registration_handler = hs.get_registration_handler()
        self.identity_handler = hs.get_handlers().identity_handler
        self.room_member_handler = hs.get_room_member_handler()
        self.macaroon_gen = hs.get_macaroon_generator()
        self.ratelimiter = hs.get_registration_ratelimiter()
        self.password_policy_handler = hs.get_password_policy_handler()
        self.clock = hs.get_clock()
        self._registration_enabled = self.hs.config.enable_registration

        self._registration_flows = _calculate_registration_flows(
            hs.config, self.auth_handler
        )

    @interactive_auth_handler
    async def on_POST(self, request):
        body = parse_json_object_from_request(request)

        client_addr = request.getClientIP()

        self.ratelimiter.ratelimit(client_addr, update=False)

        kind = b"user"
        if b"kind" in request.args:
            kind = request.args[b"kind"][0]

        if kind == b"guest":
            ret = await self._do_guest_registration(body, address=client_addr)
            return ret
        elif kind != b"user":
            raise UnrecognizedRequestError(
                "Do not understand membership kind: %s" % (kind.decode("utf8"),)
            )

        # We don't care about usernames for this deployment. In fact, the act
        # of checking whether they exist already can leak metadata about
        # which users are already registered.
        #
        # Usernames are already derived via the provided email.
        # So, if they're not necessary, just ignore them.
        #
        # (we do still allow appservices to set them below)
        desired_username = None

        desired_display_name = body.get("display_name")

        appservice = None
        if self.auth.has_access_token(request):
            appservice = self.auth.get_appservice_by_req(request)

        # We need to retrieve the password early in order to pass it to
        # application service registration
        # This is specific to shadow server registration of users via an AS
        password = body.pop("password", None)

        # fork off as soon as possible for ASes which have completely
        # different registration flows to normal users

        # == Application Service Registration ==
        if appservice:
            # Set the desired user according to the AS API (which uses the
            # 'user' key not 'username'). Since this is a new addition, we'll
            # fallback to 'username' if they gave one.
            desired_username = body.get("user", body.get("username"))

            # XXX we should check that desired_username is valid. Currently
            # we give appservices carte blanche for any insanity in mxids,
            # because the IRC bridges rely on being able to register stupid
            # IDs.

            access_token = self.auth.get_access_token_from_request(request)

            if isinstance(desired_username, str):
                result = await self._do_appservice_registration(
                    desired_username, password, desired_display_name, access_token, body
                )
            return 200, result  # we throw for non 200 responses

        # == Normal User Registration == (everyone else)
        if not self._registration_enabled:
            raise SynapseError(403, "Registration has been disabled")

        # Check if this account is upgrading from a guest account.
        guest_access_token = body.get("guest_access_token", None)

        # Pull out the provided password and do basic sanity checks early.
        #
        # Note that we remove the password from the body since the auth layer
        # will store the body in the session and we don't want a plaintext
        # password store there.
        if password is not None:
            if not isinstance(password, str) or len(password) > 512:
                raise SynapseError(400, "Invalid password")
            self.password_policy_handler.validate_password(password)

        if "initial_device_display_name" in body and password is None:
            # ignore 'initial_device_display_name' if sent without
            # a password to work around a client bug where it sent
            # the 'initial_device_display_name' param alone, wiping out
            # the original registration params
            logger.warning("Ignoring initial_device_display_name without password")
            del body["initial_device_display_name"]

        session_id = self.auth_handler.get_session_id(body)
        registered_user_id = None
        password_hash = None
        if session_id:
            # if we get a registered user id out of here, it means we previously
            # registered a user for this session, so we could just return the
            # user here. We carry on and go through the auth checks though,
            # for paranoia.
            registered_user_id = await self.auth_handler.get_session_data(
                session_id, "registered_user_id", None
            )
            # Extract the previously-hashed password from the session.
            password_hash = await self.auth_handler.get_session_data(
                session_id, "password_hash", None
            )

        # Check if the user-interactive authentication flows are complete, if
        # not this will raise a user-interactive auth error.
        try:
            auth_result, params, session_id = await self.auth_handler.check_ui_auth(
                self._registration_flows,
                request,
                body,
                self.hs.get_ip_from_request(request),
                "register a new account",
            )
        except InteractiveAuthIncompleteError as e:
            # The user needs to provide more steps to complete auth.
            #
            # Hash the password and store it with the session since the client
            # is not required to provide the password again.
            #
            # If a password hash was previously stored we will not attempt to
            # re-hash and store it for efficiency. This assumes the password
            # does not change throughout the authentication flow, but this
            # should be fine since the data is meant to be consistent.
            if not password_hash and password:
                password_hash = await self.auth_handler.hash(password)
                await self.auth_handler.set_session_data(
                    e.session_id, "password_hash", password_hash
                )
            raise

        # Check that we're not trying to register a denied 3pid.
        #
        # the user-facing checks will probably already have happened in
        # /register/email/requestToken when we requested a 3pid, but that's not
        # guaranteed.
        if auth_result:
            for login_type in [LoginType.EMAIL_IDENTITY, LoginType.MSISDN]:
                if login_type in auth_result:
                    medium = auth_result[login_type]["medium"]
                    address = auth_result[login_type]["address"]

                    if not (await check_3pid_allowed(self.hs, medium, address)):
                        raise SynapseError(
                            403,
                            "Third party identifiers (email/phone numbers)"
                            + " are not authorized on this server",
                            Codes.THREEPID_DENIED,
                        )

                    existingUid = await self.store.get_user_id_by_threepid(
                        medium, address
                    )

                    if existingUid is not None:
                        raise SynapseError(
                            400, "%s is already in use" % medium, Codes.THREEPID_IN_USE
                        )

        if self.hs.config.register_mxid_from_3pid:
            # override the desired_username based on the 3PID if any.
            # reset it first to avoid folks picking their own username.
            desired_username = None

            # we should have an auth_result at this point if we're going to progress
            # to register the user (i.e. we haven't picked up a registered_user_id
            # from our session store), in which case get ready and gen the
            # desired_username
            if auth_result:
                if (
                    self.hs.config.register_mxid_from_3pid == "email"
                    and LoginType.EMAIL_IDENTITY in auth_result
                ):
                    address = auth_result[LoginType.EMAIL_IDENTITY]["address"]
                    desired_username = synapse.types.strip_invalid_mxid_characters(
                        address.replace("@", "-").lower()
                    )

                    # find a unique mxid for the account, suffixing numbers
                    # if needed
                    while True:
                        try:
                            await self.registration_handler.check_username(
                                desired_username,
                                guest_access_token=guest_access_token,
                                assigned_user_id=registered_user_id,
                            )
                            # if we got this far we passed the check.
                            break
                        except SynapseError as e:
                            if e.errcode == Codes.USER_IN_USE:
                                m = re.match(r"^(.*?)(\d+)$", desired_username)
                                if m:
                                    desired_username = m.group(1) + str(
                                        int(m.group(2)) + 1
                                    )
                                else:
                                    desired_username += "1"
                            else:
                                # something else went wrong.
                                break

                    if self.hs.config.register_just_use_email_for_display_name:
                        desired_display_name = address
                    else:
                        # Custom mapping between email address and display name
                        desired_display_name = _map_email_to_displayname(address)
                elif (
                    self.hs.config.register_mxid_from_3pid == "msisdn"
                    and LoginType.MSISDN in auth_result
                ):
                    desired_username = auth_result[LoginType.MSISDN]["address"]
                else:
                    raise SynapseError(
                        400, "Cannot derive mxid from 3pid; no recognised 3pid"
                    )

        if desired_username is not None:
            await self.registration_handler.check_username(
                desired_username,
                guest_access_token=guest_access_token,
                assigned_user_id=registered_user_id,
            )

        if registered_user_id is not None:
            logger.info(
                "Already registered user ID %r for this session", registered_user_id
            )
            # don't re-register the threepids
            registered = False
        else:
            # If we have a password in this request, prefer it. Otherwise, there
            # might be a password hash from an earlier request.
            if password:
                password_hash = await self.auth_handler.hash(password)
            if not password_hash:
                raise SynapseError(400, "Missing params: password", Codes.MISSING_PARAM)

            if not self.hs.config.register_mxid_from_3pid:
                desired_username = params.get("username", None)
            else:
                # we keep the original desired_username derived from the 3pid above
                pass

            guest_access_token = params.get("guest_access_token", None)

            if desired_username is not None:
                desired_username = desired_username.lower()

            threepid = None
            if auth_result:
                threepid = auth_result.get(LoginType.EMAIL_IDENTITY)

                # Also check that we're not trying to register a 3pid that's already
                # been registered.
                #
                # This has probably happened in /register/email/requestToken as well,
                # but if a user hits this endpoint twice then clicks on each link from
                # the two activation emails, they would register the same 3pid twice.
                for login_type in [LoginType.EMAIL_IDENTITY, LoginType.MSISDN]:
                    if login_type in auth_result:
                        medium = auth_result[login_type]["medium"]
                        address = auth_result[login_type]["address"]
                        # For emails, canonicalise the address.
                        # We store all email addresses canonicalised in the DB.
                        # (See on_POST in EmailThreepidRequestTokenRestServlet
                        # in synapse/rest/client/v2_alpha/account.py)
                        if medium == "email":
                            try:
                                address = canonicalise_email(address)
                            except ValueError as e:
                                raise SynapseError(400, str(e))

                        existing_user_id = await self.store.get_user_id_by_threepid(
                            medium, address
                        )

                        if existing_user_id is not None:
                            raise SynapseError(
                                400,
                                "%s is already in use" % medium,
                                Codes.THREEPID_IN_USE,
                            )

            entries = await self.store.get_user_agents_ips_to_ui_auth_session(
                session_id
            )

            registered_user_id = await self.registration_handler.register_user(
                localpart=desired_username,
                password_hash=password_hash,
                guest_access_token=guest_access_token,
                default_display_name=desired_display_name,
                threepid=threepid,
                address=client_addr,
                user_agent_ips=entries,
            )
            # Necessary due to auth checks prior to the threepid being
            # written to the db
            if threepid:
                if is_threepid_reserved(
                    self.hs.config.mau_limits_reserved_threepids, threepid
                ):
                    await self.store.upsert_monthly_active_user(registered_user_id)

            if self.hs.config.shadow_server:
                await self.registration_handler.shadow_register(
                    localpart=desired_username,
                    display_name=desired_display_name,
                    auth_result=auth_result,
                    params=params,
                )

            # Remember that the user account has been registered (and the user
            # ID it was registered with, since it might not have been specified).
            await self.auth_handler.set_session_data(
                session_id, "registered_user_id", registered_user_id
            )

            registered = True

        return_dict = await self._create_registration_details(
            registered_user_id, params
        )

        if registered:
            await self.registration_handler.post_registration_actions(
                user_id=registered_user_id,
                auth_result=auth_result,
                access_token=return_dict.get("access_token"),
            )

        return 200, return_dict

    def on_OPTIONS(self, _):
        return 200, {}

    async def _do_appservice_registration(
        self, username, password, display_name, as_token, body
    ):
        # FIXME: appservice_register() is horribly duplicated with register()
        # and they should probably just be combined together with a config flag.

        if password:
            # Hash the password
            #
            # In mainline hashing of the password was moved further on in the registration
            # flow, but we need it here for the AS use-case of shadow servers
            password = await self.auth_handler.hash(password)

        user_id = await self.registration_handler.appservice_register(
            username, as_token, password, display_name
        )
        result = await self._create_registration_details(user_id, body)

        auth_result = body.get("auth_result")
        if auth_result and LoginType.EMAIL_IDENTITY in auth_result:
            threepid = auth_result[LoginType.EMAIL_IDENTITY]
            await self.registration_handler.register_email_threepid(
                user_id, threepid, result["access_token"]
            )

        if auth_result and LoginType.MSISDN in auth_result:
            threepid = auth_result[LoginType.MSISDN]
            await self.registration_handler.register_msisdn_threepid(
                user_id, threepid, result["access_token"]
            )

        return result

    async def _create_registration_details(self, user_id, params):
        """Complete registration of newly-registered user

        Allocates device_id if one was not given; also creates access_token.

        Args:
            (str) user_id: full canonical @user:id
            (object) params: registration parameters, from which we pull
                device_id, initial_device_name and inhibit_login
        Returns:
            (object) dictionary for response from /register
        """
        result = {"user_id": user_id, "home_server": self.hs.hostname}
        if not params.get("inhibit_login", False):
            device_id = params.get("device_id")
            initial_display_name = params.get("initial_device_display_name")
            device_id, access_token = await self.registration_handler.register_device(
                user_id, device_id, initial_display_name, is_guest=False
            )

            result.update({"access_token": access_token, "device_id": device_id})
        return result

    async def _do_guest_registration(self, params, address=None):
        if not self.hs.config.allow_guest_access:
            raise SynapseError(403, "Guest access is disabled")
        user_id = await self.registration_handler.register_user(
            make_guest=True, address=address
        )

        # we don't allow guests to specify their own device_id, because
        # we have nowhere to store it.
        device_id = synapse.api.auth.GUEST_DEVICE_ID
        initial_display_name = params.get("initial_device_display_name")
        device_id, access_token = await self.registration_handler.register_device(
            user_id, device_id, initial_display_name, is_guest=True
        )

        return (
            200,
            {
                "user_id": user_id,
                "device_id": device_id,
                "access_token": access_token,
                "home_server": self.hs.hostname,
            },
        )


def cap(name):
    """Capitalise parts of a name containing different words, including those
    separated by hyphens.
    For example, 'John-Doe'

    Args:
        name (str): The name to parse
    """
    if not name:
        return name

    # Split the name by whitespace then hyphens, capitalizing each part then
    # joining it back together.
    capatilized_name = " ".join(
        "-".join(part.capitalize() for part in space_part.split("-"))
        for space_part in name.split()
    )
    return capatilized_name


def _map_email_to_displayname(address):
    """Custom mapping from an email address to a user displayname

    Args:
        address (str): The email address to process
    Returns:
        str: The new displayname
    """
    # Split the part before and after the @ in the email.
    # Replace all . with spaces in the first part
    parts = address.replace(".", " ").split("@")

    # Figure out which org this email address belongs to
    org_parts = parts[1].split(" ")

    # If this is a ...matrix.org email, mark them as an Admin
    if org_parts[-2] == "matrix" and org_parts[-1] == "org":
        org = "Tchap Admin"

    # Is this is a ...gouv.fr address, set the org to whatever is before
    # gouv.fr. If there isn't anything (a @gouv.fr email) simply mark their
    # org as "gouv"
    elif org_parts[-2] == "gouv" and org_parts[-1] == "fr":
        org = org_parts[-3] if len(org_parts) > 2 else org_parts[-2]

    # Otherwise, mark their org as the email's second-level domain name
    else:
        org = org_parts[-2]

    desired_display_name = cap(parts[0]) + " [" + cap(org) + "]"

    return desired_display_name


def _calculate_registration_flows(
    # technically `config` has to provide *all* of these interfaces, not just one
    config: Union[RegistrationConfig, ConsentConfig, CaptchaConfig],
    auth_handler: AuthHandler,
) -> List[List[str]]:
    """Get a suitable flows list for registration

    Args:
        config: server configuration
        auth_handler: authorization handler

    Returns: a list of supported flows
    """
    # FIXME: need a better error than "no auth flow found" for scenarios
    # where we required 3PID for registration but the user didn't give one
    require_email = "email" in config.registrations_require_3pid
    require_msisdn = "msisdn" in config.registrations_require_3pid

    show_msisdn = True
    show_email = True

    if config.disable_msisdn_registration:
        show_msisdn = False
        require_msisdn = False

    enabled_auth_types = auth_handler.get_enabled_auth_types()
    if LoginType.EMAIL_IDENTITY not in enabled_auth_types:
        show_email = False
        if require_email:
            raise ConfigError(
                "Configuration requires email address at registration, but email "
                "validation is not configured"
            )

    if LoginType.MSISDN not in enabled_auth_types:
        show_msisdn = False
        if require_msisdn:
            raise ConfigError(
                "Configuration requires msisdn at registration, but msisdn "
                "validation is not configured"
            )

    flows = []

    # only support 3PIDless registration if no 3PIDs are required
    if not require_email and not require_msisdn:
        # Add a dummy step here, otherwise if a client completes
        # recaptcha first we'll assume they were going for this flow
        # and complete the request, when they could have been trying to
        # complete one of the flows with email/msisdn auth.
        flows.append([LoginType.DUMMY])

    # only support the email-only flow if we don't require MSISDN 3PIDs
    if show_email and not require_msisdn:
        flows.append([LoginType.EMAIL_IDENTITY])

    # only support the MSISDN-only flow if we don't require email 3PIDs
    if show_msisdn and not require_email:
        flows.append([LoginType.MSISDN])

    if show_email and show_msisdn:
        # always let users provide both MSISDN & email
        flows.append([LoginType.MSISDN, LoginType.EMAIL_IDENTITY])

    # Prepend m.login.terms to all flows if we're requiring consent
    if config.user_consent_at_registration:
        for flow in flows:
            flow.insert(0, LoginType.TERMS)

    # Prepend recaptcha to all flows if we're requiring captcha
    if config.enable_registration_captcha:
        for flow in flows:
            flow.insert(0, LoginType.RECAPTCHA)

    return flows


def register_servlets(hs, http_server):
    EmailRegisterRequestTokenRestServlet(hs).register(http_server)
    MsisdnRegisterRequestTokenRestServlet(hs).register(http_server)
    UsernameAvailabilityRestServlet(hs).register(http_server)
    RegistrationSubmitTokenServlet(hs).register(http_server)
    RegisterRestServlet(hs).register(http_server)<|MERGE_RESOLUTION|>--- conflicted
+++ resolved
@@ -17,11 +17,8 @@
 
 import hmac
 import logging
-<<<<<<< HEAD
+import random
 import re
-=======
-import random
->>>>>>> 56efa9ec
 from typing import List, Union
 
 import synapse
