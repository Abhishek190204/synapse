# Copyright 2023 The Matrix.org Foundation C.I.C.
#
# Licensed under the Apache License, Version 2.0 (the "License");
# you may not use this file except in compliance with the License.
# You may obtain a copy of the License at
#
#     http://www.apache.org/licenses/LICENSE-2.0
#
# Unless required by applicable law or agreed to in writing, software
# distributed under the License is distributed on an "AS IS" BASIS,
# WITHOUT WARRANTIES OR CONDITIONS OF ANY KIND, either express or implied.
# See the License for the specific language governing permissions and
# limitations under the License.
#

<<<<<<< HEAD
import abc
import logging
import os
import shutil
from typing import TYPE_CHECKING, Callable, Optional

from synapse.config._base import Config
from synapse.logging.context import defer_to_thread, run_in_background
from synapse.util.async_helpers import maybe_awaitable

from ._base import FileInfo, Responder
from .media_storage import FileResponder

logger = logging.getLogger(__name__)

if TYPE_CHECKING:
    from synapse.server import HomeServer


class StorageProvider(metaclass=abc.ABCMeta):
    """A storage provider is a service that can store uploaded media and
    retrieve them.
    """

    @abc.abstractmethod
    async def store_file(self, path: str, file_info: FileInfo) -> None:
        """Store the file described by file_info. The actual contents can be
        retrieved by reading the file in file_info.upload_path.

        Args:
            path: Relative path of file in local cache
            file_info: The metadata of the file.
        """

    @abc.abstractmethod
    async def fetch(self, path: str, file_info: FileInfo) -> Optional[Responder]:
        """Attempt to fetch the file described by file_info and stream it
        into writer.

        Args:
            path: Relative path of file in local cache
            file_info: The metadata of the file.

        Returns:
            Returns a Responder if the provider has the file, otherwise returns None.
        """


class StorageProviderWrapper(StorageProvider):
    """Wraps a storage provider and provides various config options

    Args:
        backend: The storage provider to wrap.
        store_local: Whether to store new local files or not.
        store_synchronous: Whether to wait for file to be successfully
            uploaded, or todo the upload in the background.
        store_remote: Whether remote media should be uploaded
    """

    def __init__(
        self,
        backend: StorageProvider,
        store_local: bool,
        store_synchronous: bool,
        store_remote: bool,
    ):
        self.backend = backend
        self.store_local = store_local
        self.store_synchronous = store_synchronous
        self.store_remote = store_remote

    def __str__(self) -> str:
        return "StorageProviderWrapper[%s]" % (self.backend,)

    async def store_file(self, path: str, file_info: FileInfo) -> None:
        if not file_info.server_name and not self.store_local:
            return None

        if file_info.server_name and not self.store_remote:
            return None

        if file_info.url_cache:
            # The URL preview cache is short lived and not worth offloading or
            # backing up.
            return None

        if self.store_synchronous:
            # store_file is supposed to return an Awaitable, but guard
            # against improper implementations.
            await maybe_awaitable(self.backend.store_file(path, file_info))  # type: ignore
        else:
            # TODO: Handle errors.
            async def store() -> None:
                try:
                    return await maybe_awaitable(
                        self.backend.store_file(path, file_info)
                    )
                except Exception:
                    logger.exception("Error storing file")

            run_in_background(store)  # type: ignore[unused-awaitable]

    async def fetch(self, path: str, file_info: FileInfo) -> Optional[Responder]:
        if file_info.url_cache:
            # Files in the URL preview cache definitely aren't stored here,
            # so avoid any potentially slow I/O or network access.
            return None

        # store_file is supposed to return an Awaitable, but guard
        # against improper implementations.
        return await maybe_awaitable(self.backend.fetch(path, file_info))


class FileStorageProviderBackend(StorageProvider):
    """A storage provider that stores files in a directory on a filesystem.

    Args:
        hs
        config: The config returned by `parse_config`.
    """

    def __init__(self, hs: "HomeServer", config: str):
        self.hs = hs
        self.cache_directory = hs.config.media.media_store_path
        self.base_directory = config

    def __str__(self) -> str:
        return "FileStorageProviderBackend[%s]" % (self.base_directory,)

    async def store_file(self, path: str, file_info: FileInfo) -> None:
        """See StorageProvider.store_file"""

        primary_fname = os.path.join(self.cache_directory, path)
        backup_fname = os.path.join(self.base_directory, path)

        dirname = os.path.dirname(backup_fname)
        os.makedirs(dirname, exist_ok=True)

        # mypy needs help inferring the type of the second parameter, which is generic
        shutil_copyfile: Callable[[str, str], str] = shutil.copyfile
        await defer_to_thread(
            self.hs.get_reactor(),
            shutil_copyfile,
            primary_fname,
            backup_fname,
        )

    async def fetch(self, path: str, file_info: FileInfo) -> Optional[Responder]:
        """See StorageProvider.fetch"""

        backup_fname = os.path.join(self.base_directory, path)
        if os.path.isfile(backup_fname):
            return FileResponder(open(backup_fname, "rb"))

        return None

    @staticmethod
    def parse_config(config: dict) -> str:
        """Called on startup to parse config supplied. This should parse
        the config and raise if there is a problem.

        The returned value is passed into the constructor.

        In this case we only care about a single param, the directory, so let's
        just pull that out.
        """
        return Config.ensure_directory(config["directory"])
=======
# This exists purely for backwards compatibility with media providers.
from synapse.media.storage_provider import StorageProvider  # noqa: F401
>>>>>>> 408f6054
<|MERGE_RESOLUTION|>--- conflicted
+++ resolved
@@ -13,175 +13,5 @@
 # limitations under the License.
 #
 
-<<<<<<< HEAD
-import abc
-import logging
-import os
-import shutil
-from typing import TYPE_CHECKING, Callable, Optional
-
-from synapse.config._base import Config
-from synapse.logging.context import defer_to_thread, run_in_background
-from synapse.util.async_helpers import maybe_awaitable
-
-from ._base import FileInfo, Responder
-from .media_storage import FileResponder
-
-logger = logging.getLogger(__name__)
-
-if TYPE_CHECKING:
-    from synapse.server import HomeServer
-
-
-class StorageProvider(metaclass=abc.ABCMeta):
-    """A storage provider is a service that can store uploaded media and
-    retrieve them.
-    """
-
-    @abc.abstractmethod
-    async def store_file(self, path: str, file_info: FileInfo) -> None:
-        """Store the file described by file_info. The actual contents can be
-        retrieved by reading the file in file_info.upload_path.
-
-        Args:
-            path: Relative path of file in local cache
-            file_info: The metadata of the file.
-        """
-
-    @abc.abstractmethod
-    async def fetch(self, path: str, file_info: FileInfo) -> Optional[Responder]:
-        """Attempt to fetch the file described by file_info and stream it
-        into writer.
-
-        Args:
-            path: Relative path of file in local cache
-            file_info: The metadata of the file.
-
-        Returns:
-            Returns a Responder if the provider has the file, otherwise returns None.
-        """
-
-
-class StorageProviderWrapper(StorageProvider):
-    """Wraps a storage provider and provides various config options
-
-    Args:
-        backend: The storage provider to wrap.
-        store_local: Whether to store new local files or not.
-        store_synchronous: Whether to wait for file to be successfully
-            uploaded, or todo the upload in the background.
-        store_remote: Whether remote media should be uploaded
-    """
-
-    def __init__(
-        self,
-        backend: StorageProvider,
-        store_local: bool,
-        store_synchronous: bool,
-        store_remote: bool,
-    ):
-        self.backend = backend
-        self.store_local = store_local
-        self.store_synchronous = store_synchronous
-        self.store_remote = store_remote
-
-    def __str__(self) -> str:
-        return "StorageProviderWrapper[%s]" % (self.backend,)
-
-    async def store_file(self, path: str, file_info: FileInfo) -> None:
-        if not file_info.server_name and not self.store_local:
-            return None
-
-        if file_info.server_name and not self.store_remote:
-            return None
-
-        if file_info.url_cache:
-            # The URL preview cache is short lived and not worth offloading or
-            # backing up.
-            return None
-
-        if self.store_synchronous:
-            # store_file is supposed to return an Awaitable, but guard
-            # against improper implementations.
-            await maybe_awaitable(self.backend.store_file(path, file_info))  # type: ignore
-        else:
-            # TODO: Handle errors.
-            async def store() -> None:
-                try:
-                    return await maybe_awaitable(
-                        self.backend.store_file(path, file_info)
-                    )
-                except Exception:
-                    logger.exception("Error storing file")
-
-            run_in_background(store)  # type: ignore[unused-awaitable]
-
-    async def fetch(self, path: str, file_info: FileInfo) -> Optional[Responder]:
-        if file_info.url_cache:
-            # Files in the URL preview cache definitely aren't stored here,
-            # so avoid any potentially slow I/O or network access.
-            return None
-
-        # store_file is supposed to return an Awaitable, but guard
-        # against improper implementations.
-        return await maybe_awaitable(self.backend.fetch(path, file_info))
-
-
-class FileStorageProviderBackend(StorageProvider):
-    """A storage provider that stores files in a directory on a filesystem.
-
-    Args:
-        hs
-        config: The config returned by `parse_config`.
-    """
-
-    def __init__(self, hs: "HomeServer", config: str):
-        self.hs = hs
-        self.cache_directory = hs.config.media.media_store_path
-        self.base_directory = config
-
-    def __str__(self) -> str:
-        return "FileStorageProviderBackend[%s]" % (self.base_directory,)
-
-    async def store_file(self, path: str, file_info: FileInfo) -> None:
-        """See StorageProvider.store_file"""
-
-        primary_fname = os.path.join(self.cache_directory, path)
-        backup_fname = os.path.join(self.base_directory, path)
-
-        dirname = os.path.dirname(backup_fname)
-        os.makedirs(dirname, exist_ok=True)
-
-        # mypy needs help inferring the type of the second parameter, which is generic
-        shutil_copyfile: Callable[[str, str], str] = shutil.copyfile
-        await defer_to_thread(
-            self.hs.get_reactor(),
-            shutil_copyfile,
-            primary_fname,
-            backup_fname,
-        )
-
-    async def fetch(self, path: str, file_info: FileInfo) -> Optional[Responder]:
-        """See StorageProvider.fetch"""
-
-        backup_fname = os.path.join(self.base_directory, path)
-        if os.path.isfile(backup_fname):
-            return FileResponder(open(backup_fname, "rb"))
-
-        return None
-
-    @staticmethod
-    def parse_config(config: dict) -> str:
-        """Called on startup to parse config supplied. This should parse
-        the config and raise if there is a problem.
-
-        The returned value is passed into the constructor.
-
-        In this case we only care about a single param, the directory, so let's
-        just pull that out.
-        """
-        return Config.ensure_directory(config["directory"])
-=======
 # This exists purely for backwards compatibility with media providers.
-from synapse.media.storage_provider import StorageProvider  # noqa: F401
->>>>>>> 408f6054
+from synapse.media.storage_provider import StorageProvider  # noqa: F401