# -*- coding: utf-8 -*-
# Copyright 2015, 2016 OpenMarket Ltd
# Copyright 2017 Vector Creations Ltd
# Copyright 2018, 2019 New Vector Ltd
#
# Licensed under the Apache License, Version 2.0 (the "License");
# you may not use this file except in compliance with the License.
# You may obtain a copy of the License at
#
#     http://www.apache.org/licenses/LICENSE-2.0
#
# Unless required by applicable law or agreed to in writing, software
# distributed under the License is distributed on an "AS IS" BASIS,
# WITHOUT WARRANTIES OR CONDITIONS OF ANY KIND, either express or implied.
# See the License for the specific language governing permissions and
# limitations under the License.

"""Utilities for interacting with Identity Servers"""

import logging

from canonicaljson import json
from signedjson.key import decode_verify_key_bytes
from signedjson.sign import verify_signed_json
from unpaddedbase64 import decode_base64

from twisted.internet import defer

from synapse.api.errors import (
    AuthError,
    CodeMessageException,
    Codes,
    HttpResponseException,
    ProxiedRequestError,
    SynapseError,
)
from synapse.util.stringutils import random_string

from ._base import BaseHandler

logger = logging.getLogger(__name__)


class IdentityHandler(BaseHandler):
    def __init__(self, hs):
        super(IdentityHandler, self).__init__(hs)

        self.hs = hs
        self.http_client = hs.get_simple_http_client()
        self.federation_http_client = hs.get_http_client()

        self.trusted_id_servers = set(hs.config.trusted_third_party_id_servers)
        self.trust_any_id_server_just_for_testing_do_not_use = (
            hs.config.use_insecure_ssl_client_just_for_testing_do_not_use
        )
        self.rewrite_identity_server_urls = hs.config.rewrite_identity_server_urls
        self._enable_lookup = hs.config.enable_3pid_lookup

    def _extract_items_from_creds_dict(self, creds):
        """
        Retrieve entries from a "credentials" dictionary

        Args:
            creds (dict[str, str]): Dictionary of credentials that contain the following keys:
                * client_secret|clientSecret: A unique secret str provided by the client
                * id_server|idServer: the domain of the identity server to query
                * id_access_token: The access token to authenticate to the identity
                    server with.

        Returns:
            tuple(str, str, str|None): A tuple containing the client_secret, the id_server,
                and the id_access_token value if available.
        """
        client_secret = creds.get("client_secret") or creds.get("clientSecret")
        if not client_secret:
            raise SynapseError(
                400, "No client_secret in creds", errcode=Codes.MISSING_PARAM
            )

        id_server = creds.get("id_server") or creds.get("idServer")
        if not id_server:
            raise SynapseError(
                400, "No id_server in creds", errcode=Codes.MISSING_PARAM
            )

        id_access_token = creds.get("id_access_token")
        return client_secret, id_server, id_access_token

    @defer.inlineCallbacks
    def threepid_from_creds(self, id_server, creds):
        """
        Retrieve and validate a threepid identifier from a "credentials" dictionary against a
        given identity server

        Args:
            id_server (str|None): The identity server to validate 3PIDs against. If None,
                we will attempt to extract id_server creds

            creds (dict[str, str]): Dictionary containing the following keys:
                * id_server|idServer: An optional domain name of an identity server
                * client_secret|clientSecret: A unique secret str provided by the client
                * sid: The ID of the validation session

        Returns:
            Deferred[dict[str,str|int]|None]: A dictionary consisting of response params to
                the /getValidated3pid endpoint of the Identity Service API, or None if the
                threepid was not found
        """
        client_secret = creds.get("client_secret") or creds.get("clientSecret")
        if not client_secret:
            raise SynapseError(
                400, "Missing param client_secret in creds", errcode=Codes.MISSING_PARAM
            )
        session_id = creds.get("sid")
        if not session_id:
            raise SynapseError(
                400, "Missing param session_id in creds", errcode=Codes.MISSING_PARAM
            )
        if not id_server:
            # Attempt to get the id_server from the creds dict
            id_server = creds.get("id_server") or creds.get("idServer")
            if not id_server:
                raise SynapseError(
                    400, "Missing param id_server in creds", errcode=Codes.MISSING_PARAM
                )

        query_params = {"sid": session_id, "client_secret": client_secret}

        url = "https://%s%s" % (
            id_server,
            "/_matrix/identity/api/v1/3pid/getValidated3pid",
        )

<<<<<<< HEAD
        # if we have a rewrite rule set for the identity server,
        # apply it now.
        if id_server in self.rewrite_identity_server_urls:
            id_server = self.rewrite_identity_server_urls[id_server]
        try:
            data = yield self.http_client.get_json(url, query_params)
            return data if "medium" in data else None
        except HttpResponseException as e:
            if e.code != 404 or not use_v2:
                # Generic failure
                logger.info("getValidated3pid failed with Matrix error: %r", e)
                raise e.to_synapse_error()

        # This identity server is too old to understand Identity Service API v2
        # Attempt v1 endpoint
        logger.info("Got 404 when POSTing JSON %s, falling back to v1 URL", url)
        return (yield self.threepid_from_creds(creds, use_v2=False))
=======
        data = yield self.http_client.get_json(url, query_params)
        return data if "medium" in data else None
>>>>>>> 5e9b05d7

    @defer.inlineCallbacks
    def bind_threepid(self, creds, mxid, use_v2=True):
        """Bind a 3PID to an identity server

        Args:
            creds (dict[str, str]): Dictionary of credentials that contain the following keys:
                * client_secret|clientSecret: A unique secret str provided by the client
                * id_server|idServer: the domain of the identity server to query
                * id_access_token: The access token to authenticate to the identity
                    server with. Required if use_v2 is true
            mxid (str): The MXID to bind the 3PID to
            use_v2 (bool): Whether to use v2 Identity Service API endpoints

        Returns:
            Deferred[dict]: The response from the identity server
        """
        logger.debug("binding threepid %r to %s", creds, mxid)

        client_secret, id_server, id_access_token = self._extract_items_from_creds_dict(
            creds
        )

        sid = creds.get("sid")
        if not sid:
            raise SynapseError(
                400, "No sid in three_pid_creds", errcode=Codes.MISSING_PARAM
            )

        # If an id_access_token is not supplied, force usage of v1
        if id_access_token is None:
            use_v2 = False

        # if we have a rewrite rule set for the identity server,
        # apply it now, but only for sending the request (not
        # storing in the database).
        if id_server in self.rewrite_identity_server_urls:
            id_server_host = self.rewrite_identity_server_urls[id_server]
        else:
            id_server_host = id_server

        # Decide which API endpoint URLs to use
        bind_data = {"sid": sid, "client_secret": client_secret, "mxid": mxid}
        if use_v2:
            bind_url = "https://%s/_matrix/identity/v2/3pid/bind" % (id_server_host,)
            bind_data["id_access_token"] = id_access_token
        else:
            bind_url = "https://%s/_matrix/identity/api/v1/3pid/bind" % (id_server_host,)

        try:
            data = yield self.http_client.post_json_get_json(bind_url, bind_data)
            logger.debug("bound threepid %r to %s", creds, mxid)

            # Remember where we bound the threepid
            yield self.store.add_user_bound_threepid(
                user_id=mxid,
                medium=data["medium"],
                address=data["address"],
                id_server=id_server,
            )

            return data
        except HttpResponseException as e:
            if e.code != 404 or not use_v2:
                logger.error("3PID bind failed with Matrix error: %r", e)
                raise e.to_synapse_error()
        except CodeMessageException as e:
            data = json.loads(e.msg)  # XXX WAT?
            return data

        logger.info("Got 404 when POSTing JSON %s, falling back to v1 URL", bind_url)
        return (yield self.bind_threepid(creds, mxid, use_v2=False))

    @defer.inlineCallbacks
    def try_unbind_threepid(self, mxid, threepid):
        """Attempt to remove a 3PID from an identity server, or if one is not provided, all
        identity servers we're aware the binding is present on

        Args:
            mxid (str): Matrix user ID of binding to be removed
            threepid (dict): Dict with medium & address of binding to be
                removed, and an optional id_server.

        Raises:
            SynapseError: If we failed to contact the identity server

        Returns:
            Deferred[bool]: True on success, otherwise False if the identity
            server doesn't support unbinding (or no identity server found to
            contact).
        """
        if threepid.get("id_server"):
            id_servers = [threepid["id_server"]]
        else:
            id_servers = yield self.store.get_id_servers_user_bound(
                user_id=mxid, medium=threepid["medium"], address=threepid["address"]
            )

        # We don't know where to unbind, so we don't have a choice but to return
        if not id_servers:
            return False

        changed = True
        for id_server in id_servers:
            changed &= yield self.try_unbind_threepid_with_id_server(
                mxid, threepid, id_server
            )

        return changed

    @defer.inlineCallbacks
    def try_unbind_threepid_with_id_server(self, mxid, threepid, id_server):
        """Removes a binding from an identity server

        Args:
            mxid (str): Matrix user ID of binding to be removed
            threepid (dict): Dict with medium & address of binding to be removed
            id_server (str): Identity server to unbind from

        Raises:
            SynapseError: If we failed to contact the identity server

        Returns:
            Deferred[bool]: True on success, otherwise False if the identity
            server doesn't support unbinding
        """
        url = "https://%s/_matrix/identity/api/v1/3pid/unbind" % (id_server,)
        url_bytes = "/_matrix/identity/api/v1/3pid/unbind".encode("ascii")

        content = {
            "mxid": mxid,
            "threepid": {"medium": threepid["medium"], "address": threepid["address"]},
        }

        # we abuse the federation http client to sign the request, but we have to send it
        # using the normal http client since we don't want the SRV lookup and want normal
        # 'browser-like' HTTPS.
        auth_headers = self.federation_http_client.build_auth_headers(
            destination=None,
            method="POST",
            url_bytes=url_bytes,
            content=content,
            destination_is=id_server,
        )
        headers = {b"Authorization": auth_headers}

        # if we have a rewrite rule set for the identity server,
        # apply it now.
        #
        # Note that destination_is has to be the real id_server, not
        # the server we connect to.
        if id_server in self.rewrite_identity_server_urls:
            id_server = self.rewrite_identity_server_urls[id_server]

        url = "https://%s/_matrix/identity/api/v1/3pid/unbind" % (id_server,)

        try:
            yield self.http_client.post_json_get_json(url, content, headers)
            changed = True
        except HttpResponseException as e:
            changed = False
            if e.code in (400, 404, 501):
                # The remote server probably doesn't support unbinding (yet)
                logger.warn("Received %d response while unbinding threepid", e.code)
            else:
                logger.error("Failed to unbind threepid on identity server: %s", e)
                raise SynapseError(502, "Failed to contact identity server")

        yield self.store.remove_user_bound_threepid(
            user_id=mxid,
            medium=threepid["medium"],
            address=threepid["address"],
            id_server=id_server,
        )

        return changed

    @defer.inlineCallbacks
    def send_threepid_validation(
        self,
        email_address,
        client_secret,
        send_attempt,
        send_email_func,
        next_link=None,
    ):
        """Send a threepid validation email for password reset or
        registration purposes

        Args:
            email_address (str): The user's email address
            client_secret (str): The provided client secret
            send_attempt (int): Which send attempt this is
            send_email_func (func): A function that takes an email address, token,
                                    client_secret and session_id, sends an email
                                    and returns a Deferred.
            next_link (str|None): The URL to redirect the user to after validation

        Returns:
            The new session_id upon success

        Raises:
            SynapseError is an error occurred when sending the email
        """
        # Check that this email/client_secret/send_attempt combo is new or
        # greater than what we've seen previously
        session = yield self.store.get_threepid_validation_session(
            "email", client_secret, address=email_address, validated=False
        )

        # Check to see if a session already exists and that it is not yet
        # marked as validated
        if session and session.get("validated_at") is None:
            session_id = session["session_id"]
            last_send_attempt = session["last_send_attempt"]

            # Check that the send_attempt is higher than previous attempts
            if send_attempt <= last_send_attempt:
                # If not, just return a success without sending an email
                return session_id
        else:
            # An non-validated session does not exist yet.
            # Generate a session id
            session_id = random_string(16)

        # Generate a new validation token
        token = random_string(32)

        # Send the mail with the link containing the token, client_secret
        # and session_id
        try:
            yield send_email_func(email_address, token, client_secret, session_id)
        except Exception:
            logger.exception(
                "Error sending threepid validation email to %s", email_address
            )
            raise SynapseError(500, "An error was encountered when sending the email")

        token_expires = (
            self.hs.clock.time_msec() + self.hs.config.email_validation_token_lifetime
        )

        yield self.store.start_or_continue_validation_session(
            "email",
            email_address,
            session_id,
            client_secret,
            send_attempt,
            next_link,
            token,
            token_expires,
        )

        return session_id

    @defer.inlineCallbacks
    def requestEmailToken(
        self, id_server, email, client_secret, send_attempt, next_link=None
    ):
        """
        Request an external server send an email on our behalf for the purposes of threepid
        validation.

        Args:
            id_server (str): The identity server to proxy to
            email (str): The email to send the message to
            client_secret (str): The unique client_secret sends by the user
            send_attempt (int): Which attempt this is
            next_link: A link to redirect the user to once they submit the token

        Returns:
            The json response body from the server
        """
        params = {
            "email": email,
            "client_secret": client_secret,
            "send_attempt": send_attempt,
        }

        # if we have a rewrite rule set for the identity server,
        # apply it now.
        if id_server in self.rewrite_identity_server_urls:
            id_server = self.rewrite_identity_server_urls[id_server]

        if next_link:
            params["next_link"] = next_link

        if self.hs.config.using_identity_server_from_trusted_list:
            # Warn that a deprecated config option is in use
            logger.warn(
                'The config option "trust_identity_server_for_password_resets" '
                'has been replaced by "account_threepid_delegate". '
                "Please consult the sample config at docs/sample_config.yaml for "
                "details and update your config file."
            )

        try:
            data = yield self.http_client.post_json_get_json(
                id_server + "/_matrix/identity/api/v1/validate/email/requestToken",
                params,
            )
            return data
        except HttpResponseException as e:
            logger.info("Proxied requestToken failed: %r", e)
            raise e.to_synapse_error()

    @defer.inlineCallbacks
    def requestMsisdnToken(
        self,
        id_server,
        country,
        phone_number,
        client_secret,
        send_attempt,
        next_link=None,
    ):
        """
        Request an external server send an SMS message on our behalf for the purposes of
        threepid validation.
        Args:
            id_server (str): The identity server to proxy to
            country (str): The country code of the phone number
            phone_number (str): The number to send the message to
            client_secret (str): The unique client_secret sends by the user
            send_attempt (int): Which attempt this is
            next_link: A link to redirect the user to once they submit the token

        Returns:
            The json response body from the server
        """
        params = {
            "country": country,
            "phone_number": phone_number,
            "client_secret": client_secret,
            "send_attempt": send_attempt,
        }
        if next_link:
            params["next_link"] = next_link

        if self.hs.config.using_identity_server_from_trusted_list:
            # Warn that a deprecated config option is in use
            logger.warn(
                'The config option "trust_identity_server_for_password_resets" '
                'has been replaced by "account_threepid_delegate". '
                "Please consult the sample config at docs/sample_config.yaml for "
                "details and update your config file."
            )

        # if we have a rewrite rule set for the identity server,
        # apply it now.
        if id_server in self.rewrite_identity_server_urls:
            id_server = self.rewrite_identity_server_urls[id_server]
        try:
            data = yield self.http_client.post_json_get_json(
                id_server + "/_matrix/identity/api/v1/validate/msisdn/requestToken",
                params,
            )
            return data
        except HttpResponseException as e:
            logger.info("Proxied requestToken failed: %r", e)
            raise e.to_synapse_error()

    @defer.inlineCallbacks
    def lookup_3pid(self, id_server, medium, address):
        """Looks up a 3pid in the passed identity server.

        Args:
            id_server (str): The server name (including port, if required)
                of the identity server to use.
            medium (str): The type of the third party identifier (e.g. "email").
            address (str): The third party identifier (e.g. "foo@example.com").

        Returns:
            Deferred[dict]: The result of the lookup. See
            https://matrix.org/docs/spec/identity_service/r0.1.0.html#association-lookup
            for details
        """
        if not self._enable_lookup:
            raise AuthError(
                403, "Looking up third-party identifiers is denied from this server"
            )

        target = self.rewrite_identity_server_urls.get(id_server, id_server)

        try:
            data = yield self.http_client.get_json(
                "https://%s/_matrix/identity/api/v1/lookup" % (target,),
                {"medium": medium, "address": address},
            )

            if "mxid" in data:
                if "signatures" not in data:
                    raise AuthError(401, "No signatures on 3pid binding")
                yield self._verify_any_signature(data, id_server)

        except HttpResponseException as e:
            logger.info("Proxied lookup failed: %r", e)
            raise e.to_synapse_error()
        except IOError as e:
            logger.info("Failed to contact %r: %s", id_server, e)
            raise ProxiedRequestError(503, "Failed to contact identity server")

        defer.returnValue(data)

    @defer.inlineCallbacks
    def bulk_lookup_3pid(self, id_server, threepids):
        """Looks up given 3pids in the passed identity server.

        Args:
            id_server (str): The server name (including port, if required)
                of the identity server to use.
            threepids ([[str, str]]): The third party identifiers to lookup, as
                a list of 2-string sized lists ([medium, address]).

        Returns:
            Deferred[dict]: The result of the lookup. See
            https://matrix.org/docs/spec/identity_service/r0.1.0.html#association-lookup
            for details
        """
        if not self._enable_lookup:
            raise AuthError(
                403, "Looking up third-party identifiers is denied from this server"
            )

        target = self.rewrite_identity_server_urls.get(id_server, id_server)

        try:
            data = yield self.http_client.post_json_get_json(
                "https://%s/_matrix/identity/api/v1/bulk_lookup" % (target,),
                {"threepids": threepids},
            )

        except HttpResponseException as e:
            logger.info("Proxied lookup failed: %r", e)
            raise e.to_synapse_error()
        except IOError as e:
            logger.info("Failed to contact %r: %s", id_server, e)
            raise ProxiedRequestError(503, "Failed to contact identity server")

        defer.returnValue(data)

    @defer.inlineCallbacks
    def _verify_any_signature(self, data, server_hostname):
        if server_hostname not in data["signatures"]:
            raise AuthError(401, "No signature from server %s" % (server_hostname,))

        for key_name, signature in data["signatures"][server_hostname].items():
            target = self.rewrite_identity_server_urls.get(
                server_hostname, server_hostname
            )

            key_data = yield self.http_client.get_json(
                "https://%s/_matrix/identity/api/v1/pubkey/%s" % (target, key_name)
            )
            if "public_key" not in key_data:
                raise AuthError(
                    401, "No public key named %s from %s" % (key_name, server_hostname)
                )
            verify_signed_json(
                data,
                server_hostname,
                decode_verify_key_bytes(
                    key_name, decode_base64(key_data["public_key"])
                ),
            )
            return

        raise AuthError(401, "No signature from server %s" % (server_hostname,))<|MERGE_RESOLUTION|>--- conflicted
+++ resolved
@@ -126,33 +126,18 @@
 
         query_params = {"sid": session_id, "client_secret": client_secret}
 
-        url = "https://%s%s" % (
-            id_server,
-            "/_matrix/identity/api/v1/3pid/getValidated3pid",
-        )
-
-<<<<<<< HEAD
         # if we have a rewrite rule set for the identity server,
         # apply it now.
         if id_server in self.rewrite_identity_server_urls:
             id_server = self.rewrite_identity_server_urls[id_server]
-        try:
-            data = yield self.http_client.get_json(url, query_params)
-            return data if "medium" in data else None
-        except HttpResponseException as e:
-            if e.code != 404 or not use_v2:
-                # Generic failure
-                logger.info("getValidated3pid failed with Matrix error: %r", e)
-                raise e.to_synapse_error()
-
-        # This identity server is too old to understand Identity Service API v2
-        # Attempt v1 endpoint
-        logger.info("Got 404 when POSTing JSON %s, falling back to v1 URL", url)
-        return (yield self.threepid_from_creds(creds, use_v2=False))
-=======
+
+        url = "https://%s%s" % (
+            id_server,
+            "/_matrix/identity/api/v1/3pid/getValidated3pid",
+        )
+
         data = yield self.http_client.get_json(url, query_params)
         return data if "medium" in data else None
->>>>>>> 5e9b05d7
 
     @defer.inlineCallbacks
     def bind_threepid(self, creds, mxid, use_v2=True):
