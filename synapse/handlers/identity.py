# -*- coding: utf-8 -*-
# Copyright 2015, 2016 OpenMarket Ltd
# Copyright 2017 Vector Creations Ltd
# Copyright 2018, 2019 New Vector Ltd
#
# Licensed under the Apache License, Version 2.0 (the "License");
# you may not use this file except in compliance with the License.
# You may obtain a copy of the License at
#
#     http://www.apache.org/licenses/LICENSE-2.0
#
# Unless required by applicable law or agreed to in writing, software
# distributed under the License is distributed on an "AS IS" BASIS,
# WITHOUT WARRANTIES OR CONDITIONS OF ANY KIND, either express or implied.
# See the License for the specific language governing permissions and
# limitations under the License.

"""Utilities for interacting with Identity Servers"""

import logging
import urllib.parse
from typing import Awaitable, Callable, Dict, List, Optional, Tuple

from synapse.api.errors import (
    AuthError,
    CodeMessageException,
    Codes,
    HttpResponseException,
    ProxiedRequestError,
    SynapseError,
)
from synapse.config.emailconfig import ThreepidBehaviour
from synapse.http import RequestTimedOutError
from synapse.http.client import SimpleHttpClient
from synapse.types import JsonDict, Requester
from synapse.util import json_decoder
from synapse.util.hash import sha256_and_url_safe_base64
from synapse.util.stringutils import assert_valid_client_secret, random_string

from ._base import BaseHandler

logger = logging.getLogger(__name__)


class IdentityHandler(BaseHandler):
    def __init__(self, hs):
        super().__init__(hs)

        # An HTTP client for contacting trusted URLs.
<<<<<<< HEAD
        self.http_client = hs.get_simple_http_client()
=======
        self.http_client = SimpleHttpClient(hs)
>>>>>>> cf7d3c90
        # An HTTP client for contacting identity servers specified by clients.
        self.blacklisting_http_client = SimpleHttpClient(
            hs, ip_blacklist=hs.config.federation_ip_range_blacklist
        )
        self.federation_http_client = hs.get_federation_http_client()
        self.hs = hs

        self.trusted_id_servers = set(hs.config.trusted_third_party_id_servers)
        self.trust_any_id_server_just_for_testing_do_not_use = (
            hs.config.use_insecure_ssl_client_just_for_testing_do_not_use
        )
        self.rewrite_identity_server_urls = hs.config.rewrite_identity_server_urls
        self._enable_lookup = hs.config.enable_3pid_lookup

    async def threepid_from_creds(
        self, id_server_url: str, creds: Dict[str, str]
    ) -> Optional[JsonDict]:
        """
        Retrieve and validate a threepid identifier from a "credentials" dictionary against a
        given identity server

        Args:
            id_server_url: The identity server to validate 3PIDs against. Must be a
                complete URL including the protocol (http(s)://)
            creds: Dictionary containing the following keys:
                * client_secret|clientSecret: A unique secret str provided by the client
                * sid: The ID of the validation session

        Returns:
            A dictionary consisting of response params to the /getValidated3pid
            endpoint of the Identity Service API, or None if the threepid was not found
        """
        client_secret = creds.get("client_secret") or creds.get("clientSecret")
        if not client_secret:
            raise SynapseError(
                400, "Missing param client_secret in creds", errcode=Codes.MISSING_PARAM
            )
        assert_valid_client_secret(client_secret)

        session_id = creds.get("sid")
        if not session_id:
            raise SynapseError(
                400, "Missing param session_id in creds", errcode=Codes.MISSING_PARAM
            )

        query_params = {"sid": session_id, "client_secret": client_secret}

        # if we have a rewrite rule set for the identity server,
        # apply it now.
        id_server_url = self.rewrite_id_server_url(id_server_url)

        url = "%s%s" % (
            id_server_url,
            "/_matrix/identity/api/v1/3pid/getValidated3pid",
        )

        try:
            data = await self.http_client.get_json(url, query_params)
        except RequestTimedOutError:
            raise SynapseError(500, "Timed out contacting identity server")
        except HttpResponseException as e:
            logger.info(
                "%s returned %i for threepid validation for: %s",
                id_server_url,
                e.code,
                creds,
            )
            return None

        # Old versions of Sydent return a 200 http code even on a failed validation
        # check. Thus, in addition to the HttpResponseException check above (which
        # checks for non-200 errors), we need to make sure validation_session isn't
        # actually an error, identified by the absence of a "medium" key
        # See https://github.com/matrix-org/sydent/issues/215 for details
        if "medium" in data:
            return data

        logger.info("%s reported non-validated threepid: %s", id_server_url, creds)
        return None

    async def bind_threepid(
        self,
        client_secret: str,
        sid: str,
        mxid: str,
        id_server: str,
        id_access_token: Optional[str] = None,
        use_v2: bool = True,
    ) -> JsonDict:
        """Bind a 3PID to an identity server

        Args:
            client_secret: A unique secret provided by the client
            sid: The ID of the validation session
            mxid: The MXID to bind the 3PID to
            id_server: The domain of the identity server to query
            id_access_token: The access token to authenticate to the identity
                server with, if necessary. Required if use_v2 is true
            use_v2: Whether to use v2 Identity Service API endpoints. Defaults to True

        Returns:
            The response from the identity server
        """
        logger.debug("Proxying threepid bind request for %s to %s", mxid, id_server)

        # If an id_access_token is not supplied, force usage of v1
        if id_access_token is None:
            use_v2 = False

        # if we have a rewrite rule set for the identity server,
        # apply it now, but only for sending the request (not
        # storing in the database).
        id_server_url = self.rewrite_id_server_url(id_server, add_https=True)

        # Decide which API endpoint URLs to use
        headers = {}
        bind_data = {"sid": sid, "client_secret": client_secret, "mxid": mxid}
        if use_v2:
            bind_url = "%s/_matrix/identity/v2/3pid/bind" % (id_server_url,)
            headers["Authorization"] = create_id_access_token_header(id_access_token)  # type: ignore
        else:
            bind_url = "%s/_matrix/identity/api/v1/3pid/bind" % (id_server_url,)

        try:
            # Use the blacklisting http client as this call is only to identity servers
            # provided by a client
            data = await self.blacklisting_http_client.post_json_get_json(
                bind_url, bind_data, headers=headers
            )

            # Remember where we bound the threepid
            await self.store.add_user_bound_threepid(
                user_id=mxid,
                medium=data["medium"],
                address=data["address"],
                id_server=id_server,
            )

            return data
        except HttpResponseException as e:
            if e.code != 404 or not use_v2:
                logger.error("3PID bind failed with Matrix error: %r", e)
                raise e.to_synapse_error()
        except RequestTimedOutError:
            raise SynapseError(500, "Timed out contacting identity server")
        except CodeMessageException as e:
            data = json_decoder.decode(e.msg)  # XXX WAT?
            return data

        logger.info("Got 404 when POSTing JSON %s, falling back to v1 URL", bind_url)
        res = await self.bind_threepid(
            client_secret, sid, mxid, id_server, id_access_token, use_v2=False
        )
        return res

    async def try_unbind_threepid(self, mxid: str, threepid: dict) -> bool:
        """Attempt to remove a 3PID from an identity server, or if one is not provided, all
        identity servers we're aware the binding is present on

        Args:
            mxid: Matrix user ID of binding to be removed
            threepid: Dict with medium & address of binding to be
                removed, and an optional id_server.

        Raises:
            SynapseError: If we failed to contact the identity server

        Returns:
            True on success, otherwise False if the identity
            server doesn't support unbinding (or no identity server found to
            contact).
        """
        if threepid.get("id_server"):
            id_servers = [threepid["id_server"]]
        else:
            id_servers = await self.store.get_id_servers_user_bound(
                user_id=mxid, medium=threepid["medium"], address=threepid["address"]
            )

        # We don't know where to unbind, so we don't have a choice but to return
        if not id_servers:
            return False

        changed = True
        for id_server in id_servers:
            changed &= await self.try_unbind_threepid_with_id_server(
                mxid, threepid, id_server
            )

        return changed

    async def try_unbind_threepid_with_id_server(
        self, mxid: str, threepid: dict, id_server: str
    ) -> bool:
        """Removes a binding from an identity server

        Args:
            mxid: Matrix user ID of binding to be removed
            threepid: Dict with medium & address of binding to be removed
            id_server: Identity server to unbind from

        Raises:
            SynapseError: If we failed to contact the identity server

        Returns:
            True on success, otherwise False if the identity
            server doesn't support unbinding
        """
        content = {
            "mxid": mxid,
            "threepid": {"medium": threepid["medium"], "address": threepid["address"]},
        }

        # we abuse the federation http client to sign the request, but we have to send it
        # using the normal http client since we don't want the SRV lookup and want normal
        # 'browser-like' HTTPS.
        url_bytes = "/_matrix/identity/api/v1/3pid/unbind".encode("ascii")
        auth_headers = self.federation_http_client.build_auth_headers(
            destination=None,
            method=b"POST",
            url_bytes=url_bytes,
            content=content,
            destination_is=id_server.encode("ascii"),
        )
        headers = {b"Authorization": auth_headers}

        # if we have a rewrite rule set for the identity server,
        # apply it now.
        #
        # Note that destination_is has to be the real id_server, not
        # the server we connect to.
        id_server_url = self.rewrite_id_server_url(id_server, add_https=True)

        url = "%s/_matrix/identity/api/v1/3pid/unbind" % (id_server_url,)

        try:
            # Use the blacklisting http client as this call is only to identity servers
            # provided by a client
            await self.blacklisting_http_client.post_json_get_json(
                url, content, headers
            )
            changed = True
        except HttpResponseException as e:
            changed = False
            if e.code in (400, 404, 501):
                # The remote server probably doesn't support unbinding (yet)
                logger.warning("Received %d response while unbinding threepid", e.code)
            else:
                logger.error("Failed to unbind threepid on identity server: %s", e)
                raise SynapseError(500, "Failed to contact identity server")
        except RequestTimedOutError:
            raise SynapseError(500, "Timed out contacting identity server")

        await self.store.remove_user_bound_threepid(
            user_id=mxid,
            medium=threepid["medium"],
            address=threepid["address"],
            id_server=id_server,
        )

        return changed

    async def send_threepid_validation(
        self,
        email_address: str,
        client_secret: str,
        send_attempt: int,
        send_email_func: Callable[[str, str, str, str], Awaitable],
        next_link: Optional[str] = None,
    ) -> str:
        """Send a threepid validation email for password reset or
        registration purposes

        Args:
            email_address: The user's email address
            client_secret: The provided client secret
            send_attempt: Which send attempt this is
            send_email_func: A function that takes an email address, token,
                             client_secret and session_id, sends an email
                             and returns an Awaitable.
            next_link: The URL to redirect the user to after validation

        Returns:
            The new session_id upon success

        Raises:
            SynapseError is an error occurred when sending the email
        """
        # Check that this email/client_secret/send_attempt combo is new or
        # greater than what we've seen previously
        session = await self.store.get_threepid_validation_session(
            "email", client_secret, address=email_address, validated=False
        )

        # Check to see if a session already exists and that it is not yet
        # marked as validated
        if session and session.get("validated_at") is None:
            session_id = session["session_id"]
            last_send_attempt = session["last_send_attempt"]

            # Check that the send_attempt is higher than previous attempts
            if send_attempt <= last_send_attempt:
                # If not, just return a success without sending an email
                return session_id
        else:
            # An non-validated session does not exist yet.
            # Generate a session id
            session_id = random_string(16)

        if next_link:
            # Manipulate the next_link to add the sid, because the caller won't get
            # it until we send a response, by which time we've sent the mail.
            if "?" in next_link:
                next_link += "&"
            else:
                next_link += "?"
            next_link += "sid=" + urllib.parse.quote(session_id)

        # Generate a new validation token
        token = random_string(32)

        # Send the mail with the link containing the token, client_secret
        # and session_id
        try:
            await send_email_func(email_address, token, client_secret, session_id)
        except Exception:
            logger.exception(
                "Error sending threepid validation email to %s", email_address
            )
            raise SynapseError(500, "An error was encountered when sending the email")

        token_expires = (
            self.hs.get_clock().time_msec()
            + self.hs.config.email_validation_token_lifetime
        )

        await self.store.start_or_continue_validation_session(
            "email",
            email_address,
            session_id,
            client_secret,
            send_attempt,
            next_link,
            token,
            token_expires,
        )

        return session_id

    def rewrite_id_server_url(self, url: str, add_https=False) -> str:
        """Given an identity server URL, optionally add a protocol scheme
        before rewriting it according to the rewrite_identity_server_urls
        config option

        Adds https:// to the URL if specified, then tries to rewrite the
        url. Returns either the rewritten URL or the URL with optional
        protocol scheme additions.
        """
        rewritten_url = url
        if add_https:
            rewritten_url = "https://" + rewritten_url

        rewritten_url = self.rewrite_identity_server_urls.get(
            rewritten_url, rewritten_url
        )
        logger.debug("Rewriting identity server rule from %s to %s", url, rewritten_url)
        return rewritten_url

    async def requestEmailToken(
        self,
        id_server_url: str,
        email: str,
        client_secret: str,
        send_attempt: int,
        next_link: Optional[str] = None,
    ) -> JsonDict:
        """
        Request an external server send an email on our behalf for the purposes of threepid
        validation.

        Args:
            id_server_url: The identity server to proxy to
            email: The email to send the message to
            client_secret: The unique client_secret sends by the user
            send_attempt: Which attempt this is
            next_link: A link to redirect the user to once they submit the token

        Returns:
            The json response body from the server
        """
        params = {
            "email": email,
            "client_secret": client_secret,
            "send_attempt": send_attempt,
        }

        # if we have a rewrite rule set for the identity server,
        # apply it now.
        id_server_url = self.rewrite_id_server_url(id_server_url)

        if next_link:
            params["next_link"] = next_link

        if self.hs.config.using_identity_server_from_trusted_list:
            # Warn that a deprecated config option is in use
            logger.warning(
                'The config option "trust_identity_server_for_password_resets" '
                'has been replaced by "account_threepid_delegate". '
                "Please consult the sample config at docs/sample_config.yaml for "
                "details and update your config file."
            )

        try:
            data = await self.http_client.post_json_get_json(
                "%s/_matrix/identity/api/v1/validate/email/requestToken"
                % (id_server_url,),
                params,
            )
            return data
        except HttpResponseException as e:
            logger.info("Proxied requestToken failed: %r", e)
            raise e.to_synapse_error()
        except RequestTimedOutError:
            raise SynapseError(500, "Timed out contacting identity server")

    async def requestMsisdnToken(
        self,
        id_server_url: str,
        country: str,
        phone_number: str,
        client_secret: str,
        send_attempt: int,
        next_link: Optional[str] = None,
    ) -> JsonDict:
        """
        Request an external server send an SMS message on our behalf for the purposes of
        threepid validation.
        Args:
            id_server_url: The identity server to proxy to
            country: The country code of the phone number
            phone_number: The number to send the message to
            client_secret: The unique client_secret sends by the user
            send_attempt: Which attempt this is
            next_link: A link to redirect the user to once they submit the token

        Returns:
            The json response body from the server
        """
        params = {
            "country": country,
            "phone_number": phone_number,
            "client_secret": client_secret,
            "send_attempt": send_attempt,
        }
        if next_link:
            params["next_link"] = next_link

        if self.hs.config.using_identity_server_from_trusted_list:
            # Warn that a deprecated config option is in use
            logger.warning(
                'The config option "trust_identity_server_for_password_resets" '
                'has been replaced by "account_threepid_delegate". '
                "Please consult the sample config at docs/sample_config.yaml for "
                "details and update your config file."
            )

        # if we have a rewrite rule set for the identity server,
        # apply it now.
        id_server_url = self.rewrite_id_server_url(id_server_url)
        try:
            data = await self.http_client.post_json_get_json(
                "%s/_matrix/identity/api/v1/validate/msisdn/requestToken"
                % (id_server_url,),
                params,
            )
        except HttpResponseException as e:
            logger.info("Proxied requestToken failed: %r", e)
            raise e.to_synapse_error()
        except RequestTimedOutError:
            raise SynapseError(500, "Timed out contacting identity server")

        assert self.hs.config.public_baseurl

        # we need to tell the client to send the token back to us, since it doesn't
        # otherwise know where to send it, so add submit_url response parameter
        # (see also MSC2078)
        data["submit_url"] = (
            self.hs.config.public_baseurl
            + "_matrix/client/unstable/add_threepid/msisdn/submit_token"
        )
        return data

    async def validate_threepid_session(
        self, client_secret: str, sid: str
    ) -> Optional[JsonDict]:
        """Validates a threepid session with only the client secret and session ID
        Tries validating against any configured account_threepid_delegates as well as locally.

        Args:
            client_secret: A secret provided by the client
            sid: The ID of the session

        Returns:
            The json response if validation was successful, otherwise None
        """
        # XXX: We shouldn't need to keep wrapping and unwrapping this value
        threepid_creds = {"client_secret": client_secret, "sid": sid}

        # We don't actually know which medium this 3PID is. Thus we first assume it's email,
        # and if validation fails we try msisdn
        validation_session = None

        # Try to validate as email
        if self.hs.config.threepid_behaviour_email == ThreepidBehaviour.REMOTE:
            # Ask our delegated email identity server
            validation_session = await self.threepid_from_creds(
                self.hs.config.account_threepid_delegate_email, threepid_creds
            )
        elif self.hs.config.threepid_behaviour_email == ThreepidBehaviour.LOCAL:
            # Get a validated session matching these details
            validation_session = await self.store.get_threepid_validation_session(
                "email", client_secret, sid=sid, validated=True
            )

        if validation_session:
            return validation_session

        # Try to validate as msisdn
        if self.hs.config.account_threepid_delegate_msisdn:
            # Ask our delegated msisdn identity server
            validation_session = await self.threepid_from_creds(
                self.hs.config.account_threepid_delegate_msisdn, threepid_creds
            )

        return validation_session

    async def proxy_msisdn_submit_token(
        self, id_server: str, client_secret: str, sid: str, token: str
    ) -> JsonDict:
        """Proxy a POST submitToken request to an identity server for verification purposes

        Args:
            id_server: The identity server URL to contact
            client_secret: Secret provided by the client
            sid: The ID of the session
            token: The verification token

        Raises:
            SynapseError: If we failed to contact the identity server

        Returns:
            The response dict from the identity server
        """
        body = {"client_secret": client_secret, "sid": sid, "token": token}

        try:
            return await self.http_client.post_json_get_json(
                id_server + "/_matrix/identity/api/v1/validate/msisdn/submitToken",
                body,
            )
        except RequestTimedOutError:
            raise SynapseError(500, "Timed out contacting identity server")
        except HttpResponseException as e:
            logger.warning("Error contacting msisdn account_threepid_delegate: %s", e)
            raise SynapseError(400, "Error contacting the identity server")

    # TODO: The following two methods are used for proxying IS requests using
    # the CS API. They should be consolidated with those in RoomMemberHandler
    # https://github.com/matrix-org/synapse-dinsic/issues/25

    async def proxy_lookup_3pid(
        self, id_server: str, medium: str, address: str
    ) -> JsonDict:
        """Looks up a 3pid in the passed identity server.

        Args:
            id_server: The server name (including port, if required)
                of the identity server to use.
            medium: The type of the third party identifier (e.g. "email").
            address: The third party identifier (e.g. "foo@example.com").

        Returns:
            The result of the lookup. See
            https://matrix.org/docs/spec/identity_service/r0.1.0.html#association-lookup
            for details
        """
        if not self._enable_lookup:
            raise AuthError(
                403, "Looking up third-party identifiers is denied from this server"
            )

        id_server_url = self.rewrite_id_server_url(id_server, add_https=True)

        try:
            data = await self.http_client.get_json(
                "%s/_matrix/identity/api/v1/lookup" % (id_server_url,),
                {"medium": medium, "address": address},
            )

        except HttpResponseException as e:
            logger.info("Proxied lookup failed: %r", e)
            raise e.to_synapse_error()
        except IOError as e:
            logger.info("Failed to contact %s: %s", id_server, e)
            raise ProxiedRequestError(503, "Failed to contact identity server")

        return data

    async def proxy_bulk_lookup_3pid(
        self, id_server: str, threepids: List[List[str]]
    ) -> JsonDict:
        """Looks up given 3pids in the passed identity server.

        Args:
            id_server: The server name (including port, if required)
                of the identity server to use.
            threepids: The third party identifiers to lookup, as
                a list of 2-string sized lists ([medium, address]).

        Returns:
            The result of the lookup. See
            https://matrix.org/docs/spec/identity_service/r0.1.0.html#association-lookup
            for details
        """
        if not self._enable_lookup:
            raise AuthError(
                403, "Looking up third-party identifiers is denied from this server"
            )

        id_server_url = self.rewrite_id_server_url(id_server, add_https=True)

        try:
            data = await self.http_client.post_json_get_json(
                "%s/_matrix/identity/api/v1/bulk_lookup" % (id_server_url,),
                {"threepids": threepids},
            )

        except HttpResponseException as e:
            logger.info("Proxied lookup failed: %r", e)
            raise e.to_synapse_error()
        except IOError as e:
            logger.info("Failed to contact %s: %s", id_server, e)
            raise ProxiedRequestError(503, "Failed to contact identity server")

        return data

    async def lookup_3pid(
        self,
        id_server: str,
        medium: str,
        address: str,
        id_access_token: Optional[str] = None,
    ) -> Optional[str]:
        """Looks up a 3pid in the passed identity server.

        Args:
            id_server: The server name (including port, if required)
                of the identity server to use.
            medium: The type of the third party identifier (e.g. "email").
            address: The third party identifier (e.g. "foo@example.com").
            id_access_token: The access token to authenticate to the identity
                server with

        Returns:
            the matrix ID of the 3pid, or None if it is not recognized.
        """
        # Rewrite id_server URL if necessary
        id_server_url = self.rewrite_id_server_url(id_server, add_https=True)

        if id_access_token is not None:
            try:
                results = await self._lookup_3pid_v2(
                    id_server_url, id_access_token, medium, address
                )
                return results

            except Exception as e:
                # Catch HttpResponseExcept for a non-200 response code
                # Check if this identity server does not know about v2 lookups
                if isinstance(e, HttpResponseException) and e.code == 404:
                    # This is an old identity server that does not yet support v2 lookups
                    logger.warning(
                        "Attempted v2 lookup on v1 identity server %s. Falling "
                        "back to v1",
                        id_server,
                    )
                else:
                    logger.warning("Error when looking up hashing details: %s", e)
                    return None

        return await self._lookup_3pid_v1(id_server, id_server_url, medium, address)

    async def _lookup_3pid_v1(
        self, id_server: str, id_server_url: str, medium: str, address: str
    ) -> Optional[str]:
        """Looks up a 3pid in the passed identity server using v1 lookup.

        Args:
            id_server: The server name (including port, if required)
                of the identity server to use.
            id_server_url: The actual, reachable domain of the id server
            medium: The type of the third party identifier (e.g. "email").
            address: The third party identifier (e.g. "foo@example.com").

        Returns:
            the matrix ID of the 3pid, or None if it is not recognized.
        """
        try:
            data = await self.http_client.get_json(
                "%s/_matrix/identity/api/v1/lookup" % (id_server_url,),
                {"medium": medium, "address": address},
            )

            if "mxid" in data:
                # note: we used to verify the identity server's signature here, but no longer
                # require or validate it. See the following for context:
                # https://github.com/matrix-org/synapse/issues/5253#issuecomment-666246950
                return data["mxid"]
        except RequestTimedOutError:
            raise SynapseError(500, "Timed out contacting identity server")
        except IOError as e:
            logger.warning("Error from v1 identity server lookup: %s" % (e,))

        return None

    async def _lookup_3pid_v2(
        self, id_server_url: str, id_access_token: str, medium: str, address: str
    ) -> Optional[str]:
        """Looks up a 3pid in the passed identity server using v2 lookup.

        Args:
            id_server_url: The protocol scheme and domain of the id server
            id_access_token: The access token to authenticate to the identity server with
            medium: The type of the third party identifier (e.g. "email").
            address: The third party identifier (e.g. "foo@example.com").

        Returns:
            the matrix ID of the 3pid, or None if it is not recognised.
        """
        # Check what hashing details are supported by this identity server
        try:
            hash_details = await self.http_client.get_json(
                "%s/_matrix/identity/v2/hash_details" % (id_server_url,),
                {"access_token": id_access_token},
            )
        except RequestTimedOutError:
            raise SynapseError(500, "Timed out contacting identity server")

        if not isinstance(hash_details, dict):
            logger.warning(
                "Got non-dict object when checking hash details of %s: %s",
                id_server_url,
                hash_details,
            )
            raise SynapseError(
                400,
                "Non-dict object from %s during v2 hash_details request: %s"
                % (id_server_url, hash_details),
            )

        # Extract information from hash_details
        supported_lookup_algorithms = hash_details.get("algorithms")
        lookup_pepper = hash_details.get("lookup_pepper")
        if (
            not supported_lookup_algorithms
            or not isinstance(supported_lookup_algorithms, list)
            or not lookup_pepper
            or not isinstance(lookup_pepper, str)
        ):
            raise SynapseError(
                400,
                "Invalid hash details received from identity server %s: %s"
                % (id_server_url, hash_details),
            )

        # Check if any of the supported lookup algorithms are present
        if LookupAlgorithm.SHA256 in supported_lookup_algorithms:
            # Perform a hashed lookup
            lookup_algorithm = LookupAlgorithm.SHA256

            # Hash address, medium and the pepper with sha256
            to_hash = "%s %s %s" % (address, medium, lookup_pepper)
            lookup_value = sha256_and_url_safe_base64(to_hash)

        elif LookupAlgorithm.NONE in supported_lookup_algorithms:
            # Perform a non-hashed lookup
            lookup_algorithm = LookupAlgorithm.NONE

            # Combine together plaintext address and medium
            lookup_value = "%s %s" % (address, medium)

        else:
            logger.warning(
                "None of the provided lookup algorithms of %s are supported: %s",
                id_server_url,
                supported_lookup_algorithms,
            )
            raise SynapseError(
                400,
                "Provided identity server does not support any v2 lookup "
                "algorithms that this homeserver supports.",
            )

        # Authenticate with identity server given the access token from the client
        headers = {"Authorization": create_id_access_token_header(id_access_token)}

        try:
            lookup_results = await self.http_client.post_json_get_json(
                "%s/_matrix/identity/v2/lookup" % (id_server_url,),
                {
                    "addresses": [lookup_value],
                    "algorithm": lookup_algorithm,
                    "pepper": lookup_pepper,
                },
                headers=headers,
            )
        except RequestTimedOutError:
            raise SynapseError(500, "Timed out contacting identity server")
        except Exception as e:
            logger.warning("Error when performing a v2 3pid lookup: %s", e)
            raise SynapseError(
                500, "Unknown error occurred during identity server lookup"
            )

        # Check for a mapping from what we looked up to an MXID
        if "mappings" not in lookup_results or not isinstance(
            lookup_results["mappings"], dict
        ):
            logger.warning("No results from 3pid lookup")
            return None

        # Return the MXID if it's available, or None otherwise
        mxid = lookup_results["mappings"].get(lookup_value)
        return mxid

    async def ask_id_server_for_third_party_invite(
        self,
        requester: Requester,
        id_server: str,
        medium: str,
        address: str,
        room_id: str,
        inviter_user_id: str,
        room_alias: str,
        room_avatar_url: str,
        room_join_rules: str,
        room_name: str,
        inviter_display_name: str,
        inviter_avatar_url: str,
        id_access_token: Optional[str] = None,
    ) -> Tuple[str, List[Dict[str, str]], Dict[str, str], str]:
        """
        Asks an identity server for a third party invite.

        Args:
            requester
            id_server: hostname + optional port for the identity server.
            medium: The literal string "email".
            address: The third party address being invited.
            room_id: The ID of the room to which the user is invited.
            inviter_user_id: The user ID of the inviter.
            room_alias: An alias for the room, for cosmetic notifications.
            room_avatar_url: The URL of the room's avatar, for cosmetic
                notifications.
            room_join_rules: The join rules of the email (e.g. "public").
            room_name: The m.room.name of the room.
            inviter_display_name: The current display name of the
                inviter.
            inviter_avatar_url: The URL of the inviter's avatar.
            id_access_token (str|None): The access token to authenticate to the identity
                server with

        Returns:
            A tuple containing:
                token: The token which must be signed to prove authenticity.
                public_keys ([{"public_key": str, "key_validity_url": str}]):
                    public_key is a base64-encoded ed25519 public key.
                fallback_public_key: One element from public_keys.
                display_name: A user-friendly name to represent the invited user.
        """
        invite_config = {
            "medium": medium,
            "address": address,
            "room_id": room_id,
            "room_alias": room_alias,
            "room_avatar_url": room_avatar_url,
            "room_join_rules": room_join_rules,
            "room_name": room_name,
            "sender": inviter_user_id,
            "sender_display_name": inviter_display_name,
            "sender_avatar_url": inviter_avatar_url,
        }

        # Rewrite the identity server URL if necessary
        id_server_url = self.rewrite_id_server_url(id_server, add_https=True)

        # Add the identity service access token to the JSON body and use the v2
        # Identity Service endpoints if id_access_token is present
        data = None
        base_url = "%s/_matrix/identity" % (id_server_url,)

        if id_access_token:
            key_validity_url = "%s/_matrix/identity/v2/pubkey/isvalid" % (
                id_server_url,
            )

            # Attempt a v2 lookup
            url = base_url + "/v2/store-invite"
            try:
                data = await self.blacklisting_http_client.post_json_get_json(
                    url,
                    invite_config,
                    {"Authorization": create_id_access_token_header(id_access_token)},
                )
            except RequestTimedOutError:
                raise SynapseError(500, "Timed out contacting identity server")
            except HttpResponseException as e:
                if e.code != 404:
                    logger.info("Failed to POST %s with JSON: %s", url, e)
                    raise e

        if data is None:
            key_validity_url = "%s/_matrix/identity/api/v1/pubkey/isvalid" % (
                id_server_url,
            )
            url = base_url + "/api/v1/store-invite"

            try:
                data = await self.blacklisting_http_client.post_json_get_json(
                    url, invite_config
                )
            except RequestTimedOutError:
                raise SynapseError(500, "Timed out contacting identity server")
            except HttpResponseException as e:
                logger.warning(
                    "Error trying to call /store-invite on %s: %s", id_server_url, e,
                )

            if data is None:
                # Some identity servers may only support application/x-www-form-urlencoded
                # types. This is especially true with old instances of Sydent, see
                # https://github.com/matrix-org/sydent/pull/170
                try:
                    data = await self.blacklisting_http_client.post_urlencoded_get_json(
                        url, invite_config
                    )
                except HttpResponseException as e:
                    logger.warning(
                        "Error calling /store-invite on %s with fallback "
                        "encoding: %s",
                        id_server_url,
                        e,
                    )
                    raise e

        # TODO: Check for success
        token = data["token"]
        public_keys = data.get("public_keys", [])
        if "public_key" in data:
            fallback_public_key = {
                "public_key": data["public_key"],
                "key_validity_url": key_validity_url,
            }
        else:
            fallback_public_key = public_keys[0]

        if not public_keys:
            public_keys.append(fallback_public_key)
        display_name = data["display_name"]
        return token, public_keys, fallback_public_key, display_name

    async def bind_email_using_internal_sydent_api(
        self, id_server_url: str, email: str, user_id: str,
    ):
        """Bind an email to a fully qualified user ID using the internal API of an
        instance of Sydent.

        Args:
            id_server_url: The URL of the Sydent instance
            email: The email address to bind
            user_id: The user ID to bind the email to

        Raises:
            HTTPResponseException: On a non-2xx HTTP response.
        """
        # Extract the domain name from the IS URL as we store IS domains instead of URLs
        id_server = urllib.parse.urlparse(id_server_url).hostname
        if not id_server:
            # We were unable to determine the hostname, bail out
            return

        # id_server_url is assumed to have no trailing slashes
        url = id_server_url + "/_matrix/identity/internal/bind"
        body = {
            "address": email,
            "medium": "email",
            "mxid": user_id,
        }

        # Bind the threepid
        await self.http_client.post_json_get_json(url, body)

        # Remember where we bound the threepid
        await self.store.add_user_bound_threepid(
            user_id=user_id, medium="email", address=email, id_server=id_server,
        )


def create_id_access_token_header(id_access_token: str) -> List[str]:
    """Create an Authorization header for passing to SimpleHttpClient as the header value
    of an HTTP request.

    Args:
        id_access_token: An identity server access token.

    Returns:
        The ascii-encoded bearer token encased in a list.
    """
    # Prefix with Bearer
    bearer_token = "Bearer %s" % id_access_token

    # Encode headers to standard ascii
    bearer_token.encode("ascii")

    # Return as a list as that's how SimpleHttpClient takes header values
    return [bearer_token]


class LookupAlgorithm:
    """
    Supported hashing algorithms when performing a 3PID lookup.

    SHA256 - Hashing an (address, medium, pepper) combo with sha256, then url-safe base64
        encoding
    NONE - Not performing any hashing. Simply sending an (address, medium) combo in plaintext
    """

    SHA256 = "sha256"
    NONE = "none"<|MERGE_RESOLUTION|>--- conflicted
+++ resolved
@@ -47,11 +47,7 @@
         super().__init__(hs)
 
         # An HTTP client for contacting trusted URLs.
-<<<<<<< HEAD
-        self.http_client = hs.get_simple_http_client()
-=======
         self.http_client = SimpleHttpClient(hs)
->>>>>>> cf7d3c90
         # An HTTP client for contacting identity servers specified by clients.
         self.blacklisting_http_client = SimpleHttpClient(
             hs, ip_blacklist=hs.config.federation_ip_range_blacklist
