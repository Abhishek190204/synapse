#
# This file is licensed under the Affero General Public License (AGPL) version 3.
#
# Copyright (C) 2023 New Vector, Ltd
#
# This program is free software: you can redistribute it and/or modify
# it under the terms of the GNU Affero General Public License as
# published by the Free Software Foundation, either version 3 of the
# License, or (at your option) any later version.
#
# See the GNU Affero General Public License for more details:
# <https://www.gnu.org/licenses/agpl-3.0.html>.
#

import enum
import logging
from itertools import chain
from typing import (
    TYPE_CHECKING,
    Any,
    Dict,
    List,
    Literal,
    Mapping,
    Optional,
    Set,
    Tuple,
    Union,
)

import attr
from immutabledict import immutabledict
from prometheus_client import Histogram
from typing_extensions import assert_never

from synapse.api.constants import (
    AccountDataTypes,
    Direction,
    EventContentFields,
    EventTypes,
    Membership,
)
from synapse.events import EventBase, StrippedStateEvent
from synapse.events.utils import parse_stripped_state_event, strip_event
from synapse.handlers.relations import BundledAggregations
from synapse.handlers.sliding_sync.extensions import SlidingSyncExtensionHandler
from synapse.handlers.sliding_sync.store import SlidingSyncConnectionStore
from synapse.logging.opentracing import (
    SynapseTags,
    log_kv,
    set_tag,
    start_active_span,
    tag_args,
    trace,
)
from synapse.storage.databases.main.roommember import extract_heroes_from_room_summary
from synapse.storage.databases.main.state import (
    ROOM_UNKNOWN_SENTINEL,
    Sentinel as StateSentinel,
)
from synapse.storage.databases.main.stream import (
    CurrentStateDeltaMembership,
    PaginateFunction,
)
from synapse.storage.roommember import MemberSummary
from synapse.types import (
    JsonDict,
    MutableStateMap,
    PersistedEventPosition,
    Requester,
    RoomStreamToken,
    SlidingSyncStreamToken,
    StateMap,
    StrCollection,
    StreamKeyType,
    StreamToken,
    UserID,
)
<<<<<<< HEAD
from synapse.types.handlers.sliding_sync import (
    HaveSentRoomFlag,
    MutablePerConnectionState,
    OperationType,
    PerConnectionState,
    RoomSyncConfig,
    SlidingSyncConfig,
    SlidingSyncResult,
    StateValues,
=======
from synapse.types.handlers import (
    SLIDING_SYNC_DEFAULT_BUMP_EVENT_TYPES,
    OperationType,
    SlidingSyncConfig,
    SlidingSyncResult,
>>>>>>> a57d47b7
)
from synapse.types.state import StateFilter
from synapse.util.async_helpers import concurrently_execute
from synapse.visibility import filter_events_for_client

if TYPE_CHECKING:
    from synapse.server import HomeServer

logger = logging.getLogger(__name__)


sync_processing_time = Histogram(
    "synapse_sliding_sync_processing_time",
    "Time taken to generate a sliding sync response, ignoring wait times.",
    ["initial"],
)


class Sentinel(enum.Enum):
    # defining a sentinel in this way allows mypy to correctly handle the
    # type of a dictionary lookup and subsequent type narrowing.
    UNSET_SENTINEL = object()


@attr.s(slots=True, frozen=True, auto_attribs=True)
class _RoomMembershipForUser:
    """
    Attributes:
        room_id: The room ID of the membership event
        event_id: The event ID of the membership event
        event_pos: The stream position of the membership event
        membership: The membership state of the user in the room
        sender: The person who sent the membership event
        newly_joined: Whether the user newly joined the room during the given token
            range and is still joined to the room at the end of this range.
        newly_left: Whether the user newly left (or kicked) the room during the given
            token range and is still "leave" at the end of this range.
        is_dm: Whether this user considers this room as a direct-message (DM) room
    """

    room_id: str
    # Optional because state resets can affect room membership without a corresponding event.
    event_id: Optional[str]
    # Even during a state reset which removes the user from the room, we expect this to
    # be set because `current_state_delta_stream` will note the position that the reset
    # happened.
    event_pos: PersistedEventPosition
    # Even during a state reset which removes the user from the room, we expect this to
    # be set to `LEAVE` because we can make that assumption based on the situaton (see
    # `get_current_state_delta_membership_changes_for_user(...)`)
    membership: str
    # Optional because state resets can affect room membership without a corresponding event.
    sender: Optional[str]
    newly_joined: bool
    newly_left: bool
    is_dm: bool

    def copy_and_replace(self, **kwds: Any) -> "_RoomMembershipForUser":
        return attr.evolve(self, **kwds)


def filter_membership_for_sync(
    *, user_id: str, room_membership_for_user: _RoomMembershipForUser
) -> bool:
    """
    Returns True if the membership event should be included in the sync response,
    otherwise False.

    Attributes:
        user_id: The user ID that the membership applies to
        room_membership_for_user: Membership information for the user in the room
    """

    membership = room_membership_for_user.membership
    sender = room_membership_for_user.sender
    newly_left = room_membership_for_user.newly_left

    # We want to allow everything except rooms the user has left unless `newly_left`
    # because we want everything that's *still* relevant to the user. We include
    # `newly_left` rooms because the last event that the user should see is their own
    # leave event.
    #
    # A leave != kick. This logic includes kicks (leave events where the sender is not
    # the same user).
    #
    # When `sender=None`, it means that a state reset happened that removed the user
    # from the room without a corresponding leave event. We can just remove the rooms
    # since they are no longer relevant to the user but will still appear if they are
    # `newly_left`.
    return (
        # Anything except leave events
        membership != Membership.LEAVE
        # Unless...
        or newly_left
        # Allow kicks
        or (membership == Membership.LEAVE and sender not in (user_id, None))
    )


class SlidingSyncHandler:
    def __init__(self, hs: "HomeServer"):
        self.clock = hs.get_clock()
        self.store = hs.get_datastores().main
        self.storage_controllers = hs.get_storage_controllers()
        self.auth_blocking = hs.get_auth_blocking()
        self.notifier = hs.get_notifier()
        self.event_sources = hs.get_event_sources()
        self.relations_handler = hs.get_relations_handler()
        self.rooms_to_exclude_globally = hs.config.server.rooms_to_exclude_from_sync
        self.is_mine_id = hs.is_mine_id

        self.connection_store = SlidingSyncConnectionStore(self.store)
        self.extensions = SlidingSyncExtensionHandler(hs)

    async def wait_for_sync_for_user(
        self,
        requester: Requester,
        sync_config: SlidingSyncConfig,
        from_token: Optional[SlidingSyncStreamToken] = None,
        timeout_ms: int = 0,
    ) -> SlidingSyncResult:
        """
        Get the sync for a client if we have new data for it now. Otherwise
        wait for new data to arrive on the server. If the timeout expires, then
        return an empty sync result.

        Args:
            requester: The user making the request
            sync_config: Sync configuration
            from_token: The point in the stream to sync from. Token of the end of the
                previous batch. May be `None` if this is the initial sync request.
            timeout_ms: The time in milliseconds to wait for new data to arrive. If 0,
                we will immediately but there might not be any new data so we just return an
                empty response.
        """
        # If the user is not part of the mau group, then check that limits have
        # not been exceeded (if not part of the group by this point, almost certain
        # auth_blocking will occur)
        await self.auth_blocking.check_auth_blocking(requester=requester)

        # If we're working with a user-provided token, we need to make sure to wait for
        # this worker to catch up with the token so we don't skip past any incoming
        # events or future events if the user is nefariously, manually modifying the
        # token.
        if from_token is not None:
            # We need to make sure this worker has caught up with the token. If
            # this returns false, it means we timed out waiting, and we should
            # just return an empty response.
            before_wait_ts = self.clock.time_msec()
            if not await self.notifier.wait_for_stream_token(from_token.stream_token):
                logger.warning(
                    "Timed out waiting for worker to catch up. Returning empty response"
                )
                return SlidingSyncResult.empty(from_token)

            # If we've spent significant time waiting to catch up, take it off
            # the timeout.
            after_wait_ts = self.clock.time_msec()
            if after_wait_ts - before_wait_ts > 1_000:
                timeout_ms -= after_wait_ts - before_wait_ts
                timeout_ms = max(timeout_ms, 0)

        # We're going to respond immediately if the timeout is 0 or if this is an
        # initial sync (without a `from_token`) so we can avoid calling
        # `notifier.wait_for_events()`.
        if timeout_ms == 0 or from_token is None:
            now_token = self.event_sources.get_current_token()
            result = await self.current_sync_for_user(
                sync_config,
                from_token=from_token,
                to_token=now_token,
            )
        else:
            # Otherwise, we wait for something to happen and report it to the user.
            async def current_sync_callback(
                before_token: StreamToken, after_token: StreamToken
            ) -> SlidingSyncResult:
                return await self.current_sync_for_user(
                    sync_config,
                    from_token=from_token,
                    to_token=after_token,
                )

            result = await self.notifier.wait_for_events(
                sync_config.user.to_string(),
                timeout_ms,
                current_sync_callback,
                from_token=from_token.stream_token,
            )

        return result

    @trace
    async def current_sync_for_user(
        self,
        sync_config: SlidingSyncConfig,
        to_token: StreamToken,
        from_token: Optional[SlidingSyncStreamToken] = None,
    ) -> SlidingSyncResult:
        """
        Generates the response body of a Sliding Sync result, represented as a
        `SlidingSyncResult`.

        We fetch data according to the token range (> `from_token` and <= `to_token`).

        Args:
            sync_config: Sync configuration
            to_token: The point in the stream to sync up to.
            from_token: The point in the stream to sync from. Token of the end of the
                previous batch. May be `None` if this is the initial sync request.
        """
        start_time_s = self.clock.time()

        user_id = sync_config.user.to_string()
        app_service = self.store.get_app_service_by_user_id(user_id)
        if app_service:
            # We no longer support AS users using /sync directly.
            # See https://github.com/matrix-org/matrix-doc/issues/1144
            raise NotImplementedError()

        # Get the per-connection state (if any).
        #
        # Raises an exception if there is a `connection_position` that we don't
        # recognize. If we don't do this and the client asks for the full range
        # of rooms, we end up sending down all rooms and their state from
        # scratch (which can be very slow). By expiring the connection we allow
        # the client a chance to do an initial request with a smaller range of
        # rooms to get them some results sooner but will end up taking the same
        # amount of time (more with round-trips and re-processing) in the end to
        # get everything again.
        previous_connection_state = (
            await self.connection_store.get_per_connection_state(
                sync_config, from_token
            )
        )

        # Get all of the room IDs that the user should be able to see in the sync
        # response
        has_lists = sync_config.lists is not None and len(sync_config.lists) > 0
        has_room_subscriptions = (
            sync_config.room_subscriptions is not None
            and len(sync_config.room_subscriptions) > 0
        )
        if has_lists or has_room_subscriptions:
            room_membership_for_user_map = (
                await self.get_room_membership_for_user_at_to_token(
                    user=sync_config.user,
                    to_token=to_token,
                    from_token=from_token.stream_token if from_token else None,
                )
            )

        # Assemble sliding window lists
        lists: Dict[str, SlidingSyncResult.SlidingWindowList] = {}
        # Keep track of the rooms that we can display and need to fetch more info about
        relevant_room_map: Dict[str, RoomSyncConfig] = {}
        # The set of room IDs of all rooms that could appear in any list. These
        # include rooms that are outside the list ranges.
        all_rooms: Set[str] = set()
        if has_lists and sync_config.lists is not None:
            with start_active_span("assemble_sliding_window_lists"):
                sync_room_map = await self.filter_rooms_relevant_for_sync(
                    user=sync_config.user,
                    room_membership_for_user_map=room_membership_for_user_map,
                )

                for list_key, list_config in sync_config.lists.items():
                    # Apply filters
                    filtered_sync_room_map = sync_room_map
                    if list_config.filters is not None:
                        filtered_sync_room_map = await self.filter_rooms(
                            sync_config.user,
                            sync_room_map,
                            list_config.filters,
                            to_token,
                        )

                    # Find which rooms are partially stated and may need to be filtered out
                    # depending on the `required_state` requested (see below).
                    partial_state_room_map = (
                        await self.store.is_partial_state_room_batched(
                            filtered_sync_room_map.keys()
                        )
                    )

                    # Since creating the `RoomSyncConfig` takes some work, let's just do it
                    # once and make a copy whenever we need it.
                    room_sync_config = RoomSyncConfig.from_room_config(list_config)

                    # Exclude partially-stated rooms if we must wait for the room to be
                    # fully-stated
                    if room_sync_config.must_await_full_state(self.is_mine_id):
                        filtered_sync_room_map = {
                            room_id: room
                            for room_id, room in filtered_sync_room_map.items()
                            if not partial_state_room_map.get(room_id)
                        }

                    all_rooms.update(filtered_sync_room_map)

                    # Sort the list
                    sorted_room_info = await self.sort_rooms(
                        filtered_sync_room_map, to_token
                    )

                    ops: List[SlidingSyncResult.SlidingWindowList.Operation] = []
                    if list_config.ranges:
                        for range in list_config.ranges:
                            room_ids_in_list: List[str] = []

                            # We're going to loop through the sorted list of rooms starting
                            # at the range start index and keep adding rooms until we fill
                            # up the range or run out of rooms.
                            #
                            # Both sides of range are inclusive so we `+ 1`
                            max_num_rooms = range[1] - range[0] + 1
                            for room_membership in sorted_room_info[range[0] :]:
                                room_id = room_membership.room_id

                                if len(room_ids_in_list) >= max_num_rooms:
                                    break

                                # Take the superset of the `RoomSyncConfig` for each room.
                                #
                                # Update our `relevant_room_map` with the room we're going
                                # to display and need to fetch more info about.
                                existing_room_sync_config = relevant_room_map.get(
                                    room_id
                                )
                                if existing_room_sync_config is not None:
                                    room_sync_config = existing_room_sync_config.combine_room_sync_config(
                                        room_sync_config
                                    )

                                relevant_room_map[room_id] = room_sync_config

                                room_ids_in_list.append(room_id)

                            ops.append(
                                SlidingSyncResult.SlidingWindowList.Operation(
                                    op=OperationType.SYNC,
                                    range=range,
                                    room_ids=room_ids_in_list,
                                )
                            )

                    lists[list_key] = SlidingSyncResult.SlidingWindowList(
                        count=len(sorted_room_info),
                        ops=ops,
                    )

        # Handle room subscriptions
        if has_room_subscriptions and sync_config.room_subscriptions is not None:
            with start_active_span("assemble_room_subscriptions"):
                # Find which rooms are partially stated and may need to be filtered out
                # depending on the `required_state` requested (see below).
                partial_state_room_map = await self.store.is_partial_state_room_batched(
                    sync_config.room_subscriptions.keys()
                )

                for (
                    room_id,
                    room_subscription,
                ) in sync_config.room_subscriptions.items():
                    room_membership_for_user_at_to_token = (
                        await self.check_room_subscription_allowed_for_user(
                            room_id=room_id,
                            room_membership_for_user_map=room_membership_for_user_map,
                            to_token=to_token,
                        )
                    )

                    # Skip this room if the user isn't allowed to see it
                    if not room_membership_for_user_at_to_token:
                        continue

                    all_rooms.add(room_id)

                    room_membership_for_user_map[room_id] = (
                        room_membership_for_user_at_to_token
                    )

                    # Take the superset of the `RoomSyncConfig` for each room.
                    room_sync_config = RoomSyncConfig.from_room_config(
                        room_subscription
                    )

                    # Exclude partially-stated rooms if we must wait for the room to be
                    # fully-stated
                    if room_sync_config.must_await_full_state(self.is_mine_id):
                        if partial_state_room_map.get(room_id):
                            continue

                    all_rooms.add(room_id)

                    # Update our `relevant_room_map` with the room we're going to display
                    # and need to fetch more info about.
                    existing_room_sync_config = relevant_room_map.get(room_id)
                    if existing_room_sync_config is not None:
                        room_sync_config = (
                            existing_room_sync_config.combine_room_sync_config(
                                room_sync_config
                            )
                        )

                    relevant_room_map[room_id] = room_sync_config

        # Fetch room data
        rooms: Dict[str, SlidingSyncResult.RoomResult] = {}

        # Filter out rooms that haven't received updates and we've sent down
        # previously.
        # Keep track of the rooms that we're going to display and need to fetch more info about
        relevant_rooms_to_send_map = relevant_room_map
        with start_active_span("filter_relevant_rooms_to_send"):
            if from_token:
                rooms_should_send = set()

                # First we check if there are rooms that match a list/room
                # subscription and have updates we need to send (i.e. either because
                # we haven't sent the room down, or we have but there are missing
                # updates).
                for room_id, room_config in relevant_room_map.items():
                    prev_room_sync_config = previous_connection_state.room_configs.get(
                        room_id
                    )
                    if prev_room_sync_config is not None:
                        # Always include rooms whose timeline limit has increased.
                        # (see the "XXX: Odd behavior" described below)
                        if (
                            prev_room_sync_config.timeline_limit
                            < room_config.timeline_limit
                        ):
                            rooms_should_send.add(room_id)
                            continue

                    status = previous_connection_state.rooms.have_sent_room(room_id)
                    if (
                        # The room was never sent down before so the client needs to know
                        # about it regardless of any updates.
                        status.status == HaveSentRoomFlag.NEVER
                        # `PREVIOUSLY` literally means the "room was sent down before *AND*
                        # there are updates we haven't sent down" so we already know this
                        # room has updates.
                        or status.status == HaveSentRoomFlag.PREVIOUSLY
                    ):
                        rooms_should_send.add(room_id)
                    elif status.status == HaveSentRoomFlag.LIVE:
                        # We know that we've sent all updates up until `from_token`,
                        # so we just need to check if there have been updates since
                        # then.
                        pass
                    else:
                        assert_never(status.status)

                # We only need to check for new events since any state changes
                # will also come down as new events.
                rooms_that_have_updates = self.store.get_rooms_that_might_have_updates(
                    relevant_room_map.keys(), from_token.stream_token.room_key
                )
                rooms_should_send.update(rooms_that_have_updates)
                relevant_rooms_to_send_map = {
                    room_id: room_sync_config
                    for room_id, room_sync_config in relevant_room_map.items()
                    if room_id in rooms_should_send
                }

        new_connection_state = previous_connection_state.get_mutable()

        @trace
        @tag_args
        async def handle_room(room_id: str) -> None:
            room_sync_result = await self.get_room_sync_data(
                sync_config=sync_config,
                previous_connection_state=previous_connection_state,
                new_connection_state=new_connection_state,
                room_id=room_id,
                room_sync_config=relevant_rooms_to_send_map[room_id],
                room_membership_for_user_at_to_token=room_membership_for_user_map[
                    room_id
                ],
                from_token=from_token,
                to_token=to_token,
            )

            # Filter out empty room results during incremental sync
            if room_sync_result or not from_token:
                rooms[room_id] = room_sync_result

        if relevant_rooms_to_send_map:
            with start_active_span("sliding_sync.generate_room_entries"):
                await concurrently_execute(handle_room, relevant_rooms_to_send_map, 10)

        extensions = await self.extensions.get_extensions_response(
            sync_config=sync_config,
            actual_lists=lists,
            previous_connection_state=previous_connection_state,
            new_connection_state=new_connection_state,
            # We're purposely using `relevant_room_map` instead of
            # `relevant_rooms_to_send_map` here. This needs to be all room_ids we could
            # send regardless of whether they have an event update or not. The
            # extensions care about more than just normal events in the rooms (like
            # account data, read receipts, typing indicators, to-device messages, etc).
            actual_room_ids=set(relevant_room_map.keys()),
            actual_room_response_map=rooms,
            from_token=from_token,
            to_token=to_token,
        )

        if has_lists or has_room_subscriptions:
            # We now calculate if any rooms outside the range have had updates,
            # which we are not sending down.
            #
            # We *must* record rooms that have had updates, but it is also fine
            # to record rooms as having updates even if there might not actually
            # be anything new for the user (e.g. due to event filters, events
            # having happened after the user left, etc).
            unsent_room_ids = []
            if from_token:
                # The set of rooms that the client (may) care about, but aren't
                # in any list range (or subscribed to).
                missing_rooms = all_rooms - relevant_room_map.keys()

                # We now just go and try fetching any events in the above rooms
                # to see if anything has happened since the `from_token`.
                #
                # TODO: Replace this with something faster. When we land the
                # sliding sync tables that record the most recent event
                # positions we can use that.
                missing_event_map_by_room = (
                    await self.store.get_room_events_stream_for_rooms(
                        room_ids=missing_rooms,
                        from_key=to_token.room_key,
                        to_key=from_token.stream_token.room_key,
                        limit=1,
                    )
                )
                unsent_room_ids = list(missing_event_map_by_room)

                new_connection_state.rooms.record_unsent_rooms(
                    unsent_room_ids, from_token.stream_token.room_key
                )

            new_connection_state.rooms.record_sent_rooms(
                relevant_rooms_to_send_map.keys()
            )

            connection_position = await self.connection_store.record_new_state(
                sync_config=sync_config,
                from_token=from_token,
                new_connection_state=new_connection_state,
            )
        elif from_token:
            connection_position = from_token.connection_position
        else:
            # Initial sync without a `from_token` starts at `0`
            connection_position = 0

        sliding_sync_result = SlidingSyncResult(
            next_pos=SlidingSyncStreamToken(to_token, connection_position),
            lists=lists,
            rooms=rooms,
            extensions=extensions,
        )

        # Make it easy to find traces for syncs that aren't empty
        set_tag(SynapseTags.RESULT_PREFIX + "result", bool(sliding_sync_result))
        set_tag(SynapseTags.FUNC_ARG_PREFIX + "sync_config.user", user_id)

        end_time_s = self.clock.time()
        sync_processing_time.labels(from_token is not None).observe(
            end_time_s - start_time_s
        )

        return sliding_sync_result

    @trace
    async def get_room_membership_for_user_at_to_token(
        self,
        user: UserID,
        to_token: StreamToken,
        from_token: Optional[StreamToken],
    ) -> Dict[str, _RoomMembershipForUser]:
        """
        Fetch room IDs that the user has had membership in (the full room list including
        long-lost left rooms that will be filtered, sorted, and sliced).

        We're looking for rooms where the user has had any sort of membership in the
        token range (> `from_token` and <= `to_token`)

        In order for bans/kicks to not show up, you need to `/forget` those rooms. This
        doesn't modify the event itself though and only adds the `forgotten` flag to the
        `room_memberships` table in Synapse. There isn't a way to tell when a room was
        forgotten at the moment so we can't factor it into the token range.

        Args:
            user: User to fetch rooms for
            to_token: The token to fetch rooms up to.
            from_token: The point in the stream to sync from.

        Returns:
            A dictionary of room IDs that the user has had membership in along with
            membership information in that room at the time of `to_token`.
        """
        user_id = user.to_string()

        # First grab a current snapshot rooms for the user
        # (also handles forgotten rooms)
        room_for_user_list = await self.store.get_rooms_for_local_user_where_membership_is(
            user_id=user_id,
            # We want to fetch any kind of membership (joined and left rooms) in order
            # to get the `event_pos` of the latest room membership event for the
            # user.
            membership_list=Membership.LIST,
            excluded_rooms=self.rooms_to_exclude_globally,
        )

        # If the user has never joined any rooms before, we can just return an empty list
        if not room_for_user_list:
            return {}

        # Our working list of rooms that can show up in the sync response
        sync_room_id_set = {
            # Note: The `room_for_user` we're assigning here will need to be fixed up
            # (below) because they are potentially from the current snapshot time
            # instead from the time of the `to_token`.
            room_for_user.room_id: _RoomMembershipForUser(
                room_id=room_for_user.room_id,
                event_id=room_for_user.event_id,
                event_pos=room_for_user.event_pos,
                membership=room_for_user.membership,
                sender=room_for_user.sender,
                # We will update these fields below to be accurate
                newly_joined=False,
                newly_left=False,
                is_dm=False,
            )
            for room_for_user in room_for_user_list
        }

        # Get the `RoomStreamToken` that represents the spot we queried up to when we got
        # our membership snapshot from `get_rooms_for_local_user_where_membership_is()`.
        #
        # First, we need to get the max stream_ordering of each event persister instance
        # that we queried events from.
        instance_to_max_stream_ordering_map: Dict[str, int] = {}
        for room_for_user in room_for_user_list:
            instance_name = room_for_user.event_pos.instance_name
            stream_ordering = room_for_user.event_pos.stream

            current_instance_max_stream_ordering = (
                instance_to_max_stream_ordering_map.get(instance_name)
            )
            if (
                current_instance_max_stream_ordering is None
                or stream_ordering > current_instance_max_stream_ordering
            ):
                instance_to_max_stream_ordering_map[instance_name] = stream_ordering

        # Then assemble the `RoomStreamToken`
        min_stream_pos = min(instance_to_max_stream_ordering_map.values())
        membership_snapshot_token = RoomStreamToken(
            # Minimum position in the `instance_map`
            stream=min_stream_pos,
            instance_map=immutabledict(
                {
                    instance_name: stream_pos
                    for instance_name, stream_pos in instance_to_max_stream_ordering_map.items()
                    if stream_pos > min_stream_pos
                }
            ),
        )

        # Since we fetched the users room list at some point in time after the from/to
        # tokens, we need to revert/rewind some membership changes to match the point in
        # time of the `to_token`. In particular, we need to make these fixups:
        #
        # - 1a) Remove rooms that the user joined after the `to_token`
        # - 1b) Add back rooms that the user left after the `to_token`
        # - 1c) Update room membership events to the point in time of the `to_token`
        # - 2) Figure out which rooms are `newly_left` rooms (> `from_token` and <= `to_token`)
        # - 3) Figure out which rooms are `newly_joined` (> `from_token` and <= `to_token`)
        # - 4) Figure out which rooms are DM's

        # 1) Fetch membership changes that fall in the range from `to_token` up to
        # `membership_snapshot_token`
        #
        # If our `to_token` is already the same or ahead of the latest room membership
        # for the user, we don't need to do any "2)" fix-ups and can just straight-up
        # use the room list from the snapshot as a base (nothing has changed)
        current_state_delta_membership_changes_after_to_token = []
        if not membership_snapshot_token.is_before_or_eq(to_token.room_key):
            current_state_delta_membership_changes_after_to_token = (
                await self.store.get_current_state_delta_membership_changes_for_user(
                    user_id,
                    from_key=to_token.room_key,
                    to_key=membership_snapshot_token,
                    excluded_room_ids=self.rooms_to_exclude_globally,
                )
            )

        # 1) Assemble a list of the first membership event after the `to_token` so we can
        # step backward to the previous membership that would apply to the from/to
        # range.
        first_membership_change_by_room_id_after_to_token: Dict[
            str, CurrentStateDeltaMembership
        ] = {}
        for membership_change in current_state_delta_membership_changes_after_to_token:
            # Only set if we haven't already set it
            first_membership_change_by_room_id_after_to_token.setdefault(
                membership_change.room_id, membership_change
            )

        # 1) Fixup
        #
        # Since we fetched a snapshot of the users room list at some point in time after
        # the from/to tokens, we need to revert/rewind some membership changes to match
        # the point in time of the `to_token`.
        for (
            room_id,
            first_membership_change_after_to_token,
        ) in first_membership_change_by_room_id_after_to_token.items():
            # 1a) Remove rooms that the user joined after the `to_token`
            if first_membership_change_after_to_token.prev_event_id is None:
                sync_room_id_set.pop(room_id, None)
            # 1b) 1c) From the first membership event after the `to_token`, step backward to the
            # previous membership that would apply to the from/to range.
            else:
                # We don't expect these fields to be `None` if we have a `prev_event_id`
                # but we're being defensive since it's possible that the prev event was
                # culled from the database.
                if (
                    first_membership_change_after_to_token.prev_event_pos is not None
                    and first_membership_change_after_to_token.prev_membership
                    is not None
                ):
                    sync_room_id_set[room_id] = _RoomMembershipForUser(
                        room_id=room_id,
                        event_id=first_membership_change_after_to_token.prev_event_id,
                        event_pos=first_membership_change_after_to_token.prev_event_pos,
                        membership=first_membership_change_after_to_token.prev_membership,
                        sender=first_membership_change_after_to_token.prev_sender,
                        # We will update these fields below to be accurate
                        newly_joined=False,
                        newly_left=False,
                        is_dm=False,
                    )
                else:
                    # If we can't find the previous membership event, we shouldn't
                    # include the room in the sync response since we can't determine the
                    # exact membership state and shouldn't rely on the current snapshot.
                    sync_room_id_set.pop(room_id, None)

        # 2) Fetch membership changes that fall in the range from `from_token` up to `to_token`
        current_state_delta_membership_changes_in_from_to_range = []
        if from_token:
            current_state_delta_membership_changes_in_from_to_range = (
                await self.store.get_current_state_delta_membership_changes_for_user(
                    user_id,
                    from_key=from_token.room_key,
                    to_key=to_token.room_key,
                    excluded_room_ids=self.rooms_to_exclude_globally,
                )
            )

        # 2) Assemble a list of the last membership events in some given ranges. Someone
        # could have left and joined multiple times during the given range but we only
        # care about end-result so we grab the last one.
        last_membership_change_by_room_id_in_from_to_range: Dict[
            str, CurrentStateDeltaMembership
        ] = {}
        # We also want to assemble a list of the first membership events during the token
        # range so we can step backward to the previous membership that would apply to
        # before the token range to see if we have `newly_joined` the room.
        first_membership_change_by_room_id_in_from_to_range: Dict[
            str, CurrentStateDeltaMembership
        ] = {}
        # Keep track if the room has a non-join event in the token range so we can later
        # tell if it was a `newly_joined` room. If the last membership event in the
        # token range is a join and there is also some non-join in the range, we know
        # they `newly_joined`.
        has_non_join_event_by_room_id_in_from_to_range: Dict[str, bool] = {}
        for (
            membership_change
        ) in current_state_delta_membership_changes_in_from_to_range:
            room_id = membership_change.room_id

            last_membership_change_by_room_id_in_from_to_range[room_id] = (
                membership_change
            )
            # Only set if we haven't already set it
            first_membership_change_by_room_id_in_from_to_range.setdefault(
                room_id, membership_change
            )

            if membership_change.membership != Membership.JOIN:
                has_non_join_event_by_room_id_in_from_to_range[room_id] = True

        # 2) Fixup
        #
        # 3) We also want to assemble a list of possibly newly joined rooms. Someone
        # could have left and joined multiple times during the given range but we only
        # care about whether they are joined at the end of the token range so we are
        # working with the last membership even in the token range.
        possibly_newly_joined_room_ids = set()
        for (
            last_membership_change_in_from_to_range
        ) in last_membership_change_by_room_id_in_from_to_range.values():
            room_id = last_membership_change_in_from_to_range.room_id

            # 3)
            if last_membership_change_in_from_to_range.membership == Membership.JOIN:
                possibly_newly_joined_room_ids.add(room_id)

            # 2) Figure out newly_left rooms (> `from_token` and <= `to_token`).
            if last_membership_change_in_from_to_range.membership == Membership.LEAVE:
                # 2) Mark this room as `newly_left`

                # If we're seeing a membership change here, we should expect to already
                # have it in our snapshot but if a state reset happens, it wouldn't have
                # shown up in our snapshot but appear as a change here.
                existing_sync_entry = sync_room_id_set.get(room_id)
                if existing_sync_entry is not None:
                    # Normal expected case
                    sync_room_id_set[room_id] = existing_sync_entry.copy_and_replace(
                        newly_left=True
                    )
                else:
                    # State reset!
                    logger.warn(
                        "State reset detected for room_id %s with %s who is no longer in the room",
                        room_id,
                        user_id,
                    )
                    # Even though a state reset happened which removed the person from
                    # the room, we still add it the list so the user knows they left the
                    # room. Downstream code can check for a state reset by looking for
                    # `event_id=None and membership is not None`.
                    sync_room_id_set[room_id] = _RoomMembershipForUser(
                        room_id=room_id,
                        event_id=last_membership_change_in_from_to_range.event_id,
                        event_pos=last_membership_change_in_from_to_range.event_pos,
                        membership=last_membership_change_in_from_to_range.membership,
                        sender=last_membership_change_in_from_to_range.sender,
                        newly_joined=False,
                        newly_left=True,
                        is_dm=False,
                    )

        # 3) Figure out `newly_joined`
        for room_id in possibly_newly_joined_room_ids:
            has_non_join_in_from_to_range = (
                has_non_join_event_by_room_id_in_from_to_range.get(room_id, False)
            )
            # If the last membership event in the token range is a join and there is
            # also some non-join in the range, we know they `newly_joined`.
            if has_non_join_in_from_to_range:
                # We found a `newly_joined` room (we left and joined within the token range)
                sync_room_id_set[room_id] = sync_room_id_set[room_id].copy_and_replace(
                    newly_joined=True
                )
            else:
                prev_event_id = first_membership_change_by_room_id_in_from_to_range[
                    room_id
                ].prev_event_id
                prev_membership = first_membership_change_by_room_id_in_from_to_range[
                    room_id
                ].prev_membership

                if prev_event_id is None:
                    # We found a `newly_joined` room (we are joining the room for the
                    # first time within the token range)
                    sync_room_id_set[room_id] = sync_room_id_set[
                        room_id
                    ].copy_and_replace(newly_joined=True)
                # Last resort, we need to step back to the previous membership event
                # just before the token range to see if we're joined then or not.
                elif prev_membership != Membership.JOIN:
                    # We found a `newly_joined` room (we left before the token range
                    # and joined within the token range)
                    sync_room_id_set[room_id] = sync_room_id_set[
                        room_id
                    ].copy_and_replace(newly_joined=True)

        # 4) Figure out which rooms the user considers to be direct-message (DM) rooms
        #
        # We're using global account data (`m.direct`) instead of checking for
        # `is_direct` on membership events because that property only appears for
        # the invitee membership event (doesn't show up for the inviter).
        #
        # We're unable to take `to_token` into account for global account data since
        # we only keep track of the latest account data for the user.
        dm_map = await self.store.get_global_account_data_by_type_for_user(
            user_id, AccountDataTypes.DIRECT
        )

        # Flatten out the map. Account data is set by the client so it needs to be
        # scrutinized.
        dm_room_id_set = set()
        if isinstance(dm_map, dict):
            for room_ids in dm_map.values():
                # Account data should be a list of room IDs. Ignore anything else
                if isinstance(room_ids, list):
                    for room_id in room_ids:
                        if isinstance(room_id, str):
                            dm_room_id_set.add(room_id)

        # 4) Fixup
        for room_id in sync_room_id_set:
            sync_room_id_set[room_id] = sync_room_id_set[room_id].copy_and_replace(
                is_dm=room_id in dm_room_id_set
            )

        return sync_room_id_set

    @trace
    async def filter_rooms_relevant_for_sync(
        self,
        user: UserID,
        room_membership_for_user_map: Dict[str, _RoomMembershipForUser],
    ) -> Dict[str, _RoomMembershipForUser]:
        """
        Filter room IDs that should/can be listed for this user in the sync response (the
        full room list that will be further filtered, sorted, and sliced).

        We're looking for rooms where the user has the following state in the token
        range (> `from_token` and <= `to_token`):

        - `invite`, `join`, `knock`, `ban` membership events
        - Kicks (`leave` membership events where `sender` is different from the
          `user_id`/`state_key`)
        - `newly_left` (rooms that were left during the given token range)
        - In order for bans/kicks to not show up in sync, you need to `/forget` those
          rooms. This doesn't modify the event itself though and only adds the
          `forgotten` flag to the `room_memberships` table in Synapse. There isn't a way
          to tell when a room was forgotten at the moment so we can't factor it into the
          from/to range.

        Args:
            user: User that is syncing
            room_membership_for_user_map: Room membership for the user

        Returns:
            A dictionary of room IDs that should be listed in the sync response along
            with membership information in that room at the time of `to_token`.
        """
        user_id = user.to_string()

        # Filter rooms to only what we're interested to sync with
        filtered_sync_room_map = {
            room_id: room_membership_for_user
            for room_id, room_membership_for_user in room_membership_for_user_map.items()
            if filter_membership_for_sync(
                user_id=user_id,
                room_membership_for_user=room_membership_for_user,
            )
        }

        return filtered_sync_room_map

    async def check_room_subscription_allowed_for_user(
        self,
        room_id: str,
        room_membership_for_user_map: Dict[str, _RoomMembershipForUser],
        to_token: StreamToken,
    ) -> Optional[_RoomMembershipForUser]:
        """
        Check whether the user is allowed to see the room based on whether they have
        ever had membership in the room or if the room is `world_readable`.

        Similar to `check_user_in_room_or_world_readable(...)`

        Args:
            room_id: Room to check
            room_membership_for_user_map: Room membership for the user at the time of
                the `to_token` (<= `to_token`).
            to_token: The token to fetch rooms up to.

        Returns:
            The room membership for the user if they are allowed to subscribe to the
            room else `None`.
        """

        # We can first check if they are already allowed to see the room based
        # on our previous work to assemble the `room_membership_for_user_map`.
        #
        # If they have had any membership in the room over time (up to the `to_token`),
        # let them subscribe and see what they can.
        existing_membership_for_user = room_membership_for_user_map.get(room_id)
        if existing_membership_for_user is not None:
            return existing_membership_for_user

        # TODO: Handle `world_readable` rooms
        return None

        # If the room is `world_readable`, it doesn't matter whether they can join,
        # everyone can see the room.
        # not_in_room_membership_for_user = _RoomMembershipForUser(
        #     room_id=room_id,
        #     event_id=None,
        #     event_pos=None,
        #     membership=None,
        #     sender=None,
        #     newly_joined=False,
        #     newly_left=False,
        #     is_dm=False,
        # )
        # room_state = await self.get_current_state_at(
        #     room_id=room_id,
        #     room_membership_for_user_at_to_token=not_in_room_membership_for_user,
        #     state_filter=StateFilter.from_types(
        #         [(EventTypes.RoomHistoryVisibility, "")]
        #     ),
        #     to_token=to_token,
        # )

        # visibility_event = room_state.get((EventTypes.RoomHistoryVisibility, ""))
        # if (
        #     visibility_event is not None
        #     and visibility_event.content.get("history_visibility")
        #     == HistoryVisibility.WORLD_READABLE
        # ):
        #     return not_in_room_membership_for_user

        # return None

    @trace
    async def _bulk_get_stripped_state_for_rooms_from_sync_room_map(
        self,
        room_ids: StrCollection,
        sync_room_map: Dict[str, _RoomMembershipForUser],
    ) -> Dict[str, Optional[StateMap[StrippedStateEvent]]]:
        """
        Fetch stripped state for a list of room IDs. Stripped state is only
        applicable to invite/knock rooms. Other rooms will have `None` as their
        stripped state.

        For invite rooms, we pull from `unsigned.invite_room_state`.
        For knock rooms, we pull from `unsigned.knock_room_state`.

        Args:
            room_ids: Room IDs to fetch stripped state for
            sync_room_map: Dictionary of room IDs to sort along with membership
                information in the room at the time of `to_token`.

        Returns:
            Mapping from room_id to mapping of (type, state_key) to stripped state
            event.
        """
        room_id_to_stripped_state_map: Dict[
            str, Optional[StateMap[StrippedStateEvent]]
        ] = {}

        # Fetch what we haven't before
        room_ids_to_fetch = [
            room_id
            for room_id in room_ids
            if room_id not in room_id_to_stripped_state_map
        ]

        # Gather a list of event IDs we can grab stripped state from
        invite_or_knock_event_ids: List[str] = []
        for room_id in room_ids_to_fetch:
            if sync_room_map[room_id].membership in (
                Membership.INVITE,
                Membership.KNOCK,
            ):
                event_id = sync_room_map[room_id].event_id
                # If this is an invite/knock then there should be an event_id
                assert event_id is not None
                invite_or_knock_event_ids.append(event_id)
            else:
                room_id_to_stripped_state_map[room_id] = None

        invite_or_knock_events = await self.store.get_events(invite_or_knock_event_ids)
        for invite_or_knock_event in invite_or_knock_events.values():
            room_id = invite_or_knock_event.room_id
            membership = invite_or_knock_event.membership

            raw_stripped_state_events = None
            if membership == Membership.INVITE:
                invite_room_state = invite_or_knock_event.unsigned.get(
                    "invite_room_state"
                )
                raw_stripped_state_events = invite_room_state
            elif membership == Membership.KNOCK:
                knock_room_state = invite_or_knock_event.unsigned.get(
                    "knock_room_state"
                )
                raw_stripped_state_events = knock_room_state
            else:
                raise AssertionError(
                    f"Unexpected membership {membership} (this is a problem with Synapse itself)"
                )

            stripped_state_map: Optional[MutableStateMap[StrippedStateEvent]] = None
            # Scrutinize unsigned things. `raw_stripped_state_events` should be a list
            # of stripped events
            if raw_stripped_state_events is not None:
                stripped_state_map = {}
                if isinstance(raw_stripped_state_events, list):
                    for raw_stripped_event in raw_stripped_state_events:
                        stripped_state_event = parse_stripped_state_event(
                            raw_stripped_event
                        )
                        if stripped_state_event is not None:
                            stripped_state_map[
                                (
                                    stripped_state_event.type,
                                    stripped_state_event.state_key,
                                )
                            ] = stripped_state_event

            room_id_to_stripped_state_map[room_id] = stripped_state_map

        return room_id_to_stripped_state_map

    @trace
    async def _bulk_get_partial_current_state_content_for_rooms(
        self,
        content_type: Literal[
            # `content.type` from `EventTypes.Create``
            "room_type",
            # `content.algorithm` from `EventTypes.RoomEncryption`
            "room_encryption",
        ],
        room_ids: Set[str],
        sync_room_map: Dict[str, _RoomMembershipForUser],
        to_token: StreamToken,
        room_id_to_stripped_state_map: Dict[
            str, Optional[StateMap[StrippedStateEvent]]
        ],
    ) -> Mapping[str, Union[Optional[str], StateSentinel]]:
        """
        Get the given state event content for a list of rooms. First we check the
        current state of the room, then fallback to stripped state if available, then
        historical state.

        Args:
            content_type: Which content to grab
            room_ids: Room IDs to fetch the given content field for.
            sync_room_map: Dictionary of room IDs to sort along with membership
                information in the room at the time of `to_token`.
            to_token: We filter based on the state of the room at this token
            room_id_to_stripped_state_map: This does not need to be filled in before
                calling this function. Mapping from room_id to mapping of (type, state_key)
                to stripped state event. Modified in place when we fetch new rooms so we can
                save work next time this function is called.

        Returns:
            A mapping from room ID to the state event content if the room has
            the given state event (event_type, ""), otherwise `None`. Rooms unknown to
            this server will return `ROOM_UNKNOWN_SENTINEL`.
        """
        room_id_to_content: Dict[str, Union[Optional[str], StateSentinel]] = {}

        # As a bulk shortcut, use the current state if the server is particpating in the
        # room (meaning we have current state). Ideally, for leave/ban rooms, we would
        # want the state at the time of the membership instead of current state to not
        # leak anything but we consider the create/encryption stripped state events to
        # not be a secret given they are often set at the start of the room and they are
        # normally handed out on invite/knock.
        #
        # Be mindful to only use this for non-sensitive details. For example, even
        # though the room name/avatar/topic are also stripped state, they seem a lot
        # more senstive to leak the current state value of.
        #
        # Since this function is cached, we need to make a mutable copy via
        # `dict(...)`.
        event_type = ""
        event_content_field = ""
        if content_type == "room_type":
            event_type = EventTypes.Create
            event_content_field = EventContentFields.ROOM_TYPE
            room_id_to_content = dict(await self.store.bulk_get_room_type(room_ids))
        elif content_type == "room_encryption":
            event_type = EventTypes.RoomEncryption
            event_content_field = EventContentFields.ENCRYPTION_ALGORITHM
            room_id_to_content = dict(
                await self.store.bulk_get_room_encryption(room_ids)
            )
        else:
            assert_never(content_type)

        room_ids_with_results = [
            room_id
            for room_id, content_field in room_id_to_content.items()
            if content_field is not ROOM_UNKNOWN_SENTINEL
        ]

        # We might not have current room state for remote invite/knocks if we are
        # the first person on our server to see the room. The best we can do is look
        # in the optional stripped state from the invite/knock event.
        room_ids_without_results = room_ids.difference(
            chain(
                room_ids_with_results,
                [
                    room_id
                    for room_id, stripped_state_map in room_id_to_stripped_state_map.items()
                    if stripped_state_map is not None
                ],
            )
        )
        room_id_to_stripped_state_map.update(
            await self._bulk_get_stripped_state_for_rooms_from_sync_room_map(
                room_ids_without_results, sync_room_map
            )
        )

        # Update our `room_id_to_content` map based on the stripped state
        # (applies to invite/knock rooms)
        rooms_ids_without_stripped_state: Set[str] = set()
        for room_id in room_ids_without_results:
            stripped_state_map = room_id_to_stripped_state_map.get(
                room_id, Sentinel.UNSET_SENTINEL
            )
            assert stripped_state_map is not Sentinel.UNSET_SENTINEL, (
                f"Stripped state left unset for room {room_id}. "
                + "Make sure you're calling `_bulk_get_stripped_state_for_rooms_from_sync_room_map(...)` "
                + "with that room_id. (this is a problem with Synapse itself)"
            )

            # If there is some stripped state, we assume the remote server passed *all*
            # of the potential stripped state events for the room.
            if stripped_state_map is not None:
                create_stripped_event = stripped_state_map.get((EventTypes.Create, ""))
                stripped_event = stripped_state_map.get((event_type, ""))
                # Sanity check that we at-least have the create event
                if create_stripped_event is not None:
                    if stripped_event is not None:
                        room_id_to_content[room_id] = stripped_event.content.get(
                            event_content_field
                        )
                    else:
                        # Didn't see the state event we're looking for in the stripped
                        # state so we can assume relevant content field is `None`.
                        room_id_to_content[room_id] = None
            else:
                rooms_ids_without_stripped_state.add(room_id)

        # Last resort, we might not have current room state for rooms that the
        # server has left (no one local is in the room) but we can look at the
        # historical state.
        #
        # Update our `room_id_to_content` map based on the state at the time of
        # the membership event.
        for room_id in rooms_ids_without_stripped_state:
            # TODO: It would be nice to look this up in a bulk way (N+1 queries)
            #
            # TODO: `get_state_at(...)` doesn't take into account the "current state".
            room_state = await self.storage_controllers.state.get_state_at(
                room_id=room_id,
                stream_position=to_token.copy_and_replace(
                    StreamKeyType.ROOM,
                    sync_room_map[room_id].event_pos.to_room_stream_token(),
                ),
                state_filter=StateFilter.from_types(
                    [
                        (EventTypes.Create, ""),
                        (event_type, ""),
                    ]
                ),
                # Partially-stated rooms should have all state events except for
                # remote membership events so we don't need to wait at all because
                # we only want the create event and some non-member event.
                await_full_state=False,
            )
            # We can use the create event as a canary to tell whether the server has
            # seen the room before
            create_event = room_state.get((EventTypes.Create, ""))
            state_event = room_state.get((event_type, ""))

            if create_event is None:
                # Skip for unknown rooms
                continue

            if state_event is not None:
                room_id_to_content[room_id] = state_event.content.get(
                    event_content_field
                )
            else:
                # Didn't see the state event we're looking for in the stripped
                # state so we can assume relevant content field is `None`.
                room_id_to_content[room_id] = None

        return room_id_to_content

    @trace
    async def filter_rooms(
        self,
        user: UserID,
        sync_room_map: Dict[str, _RoomMembershipForUser],
        filters: SlidingSyncConfig.SlidingSyncList.Filters,
        to_token: StreamToken,
    ) -> Dict[str, _RoomMembershipForUser]:
        """
        Filter rooms based on the sync request.

        Args:
            user: User to filter rooms for
            sync_room_map: Dictionary of room IDs to sort along with membership
                information in the room at the time of `to_token`.
            filters: Filters to apply
            to_token: We filter based on the state of the room at this token

        Returns:
            A filtered dictionary of room IDs along with membership information in the
            room at the time of `to_token`.
        """
        room_id_to_stripped_state_map: Dict[
            str, Optional[StateMap[StrippedStateEvent]]
        ] = {}

        filtered_room_id_set = set(sync_room_map.keys())

        # Filter for Direct-Message (DM) rooms
        if filters.is_dm is not None:
            with start_active_span("filters.is_dm"):
                if filters.is_dm:
                    # Only DM rooms please
                    filtered_room_id_set = {
                        room_id
                        for room_id in filtered_room_id_set
                        if sync_room_map[room_id].is_dm
                    }
                else:
                    # Only non-DM rooms please
                    filtered_room_id_set = {
                        room_id
                        for room_id in filtered_room_id_set
                        if not sync_room_map[room_id].is_dm
                    }

        if filters.spaces is not None:
            with start_active_span("filters.spaces"):
                raise NotImplementedError()

        # Filter for encrypted rooms
        if filters.is_encrypted is not None:
            with start_active_span("filters.is_encrypted"):
                room_id_to_encryption = (
                    await self._bulk_get_partial_current_state_content_for_rooms(
                        content_type="room_encryption",
                        room_ids=filtered_room_id_set,
                        to_token=to_token,
                        sync_room_map=sync_room_map,
                        room_id_to_stripped_state_map=room_id_to_stripped_state_map,
                    )
                )

                # Make a copy so we don't run into an error: `Set changed size during
                # iteration`, when we filter out and remove items
                for room_id in filtered_room_id_set.copy():
                    encryption = room_id_to_encryption.get(
                        room_id, ROOM_UNKNOWN_SENTINEL
                    )

                    # Just remove rooms if we can't determine their encryption status
                    if encryption is ROOM_UNKNOWN_SENTINEL:
                        filtered_room_id_set.remove(room_id)
                        continue

                    # If we're looking for encrypted rooms, filter out rooms that are not
                    # encrypted and vice versa
                    is_encrypted = encryption is not None
                    if (filters.is_encrypted and not is_encrypted) or (
                        not filters.is_encrypted and is_encrypted
                    ):
                        filtered_room_id_set.remove(room_id)

        # Filter for rooms that the user has been invited to
        if filters.is_invite is not None:
            with start_active_span("filters.is_invite"):
                # Make a copy so we don't run into an error: `Set changed size during
                # iteration`, when we filter out and remove items
                for room_id in filtered_room_id_set.copy():
                    room_for_user = sync_room_map[room_id]
                    # If we're looking for invite rooms, filter out rooms that the user is
                    # not invited to and vice versa
                    if (
                        filters.is_invite
                        and room_for_user.membership != Membership.INVITE
                    ) or (
                        not filters.is_invite
                        and room_for_user.membership == Membership.INVITE
                    ):
                        filtered_room_id_set.remove(room_id)

        # Filter by room type (space vs room, etc). A room must match one of the types
        # provided in the list. `None` is a valid type for rooms which do not have a
        # room type.
        if filters.room_types is not None or filters.not_room_types is not None:
            with start_active_span("filters.room_types"):
                room_id_to_type = (
                    await self._bulk_get_partial_current_state_content_for_rooms(
                        content_type="room_type",
                        room_ids=filtered_room_id_set,
                        to_token=to_token,
                        sync_room_map=sync_room_map,
                        room_id_to_stripped_state_map=room_id_to_stripped_state_map,
                    )
                )

                # Make a copy so we don't run into an error: `Set changed size during
                # iteration`, when we filter out and remove items
                for room_id in filtered_room_id_set.copy():
                    room_type = room_id_to_type.get(room_id, ROOM_UNKNOWN_SENTINEL)

                    # Just remove rooms if we can't determine their type
                    if room_type is ROOM_UNKNOWN_SENTINEL:
                        filtered_room_id_set.remove(room_id)
                        continue

                    if (
                        filters.room_types is not None
                        and room_type not in filters.room_types
                    ):
                        filtered_room_id_set.remove(room_id)

                    if (
                        filters.not_room_types is not None
                        and room_type in filters.not_room_types
                    ):
                        filtered_room_id_set.remove(room_id)

        if filters.room_name_like is not None:
            with start_active_span("filters.room_name_like"):
                # TODO: The room name is a bit more sensitive to leak than the
                # create/encryption event. Maybe we should consider a better way to fetch
                # historical state before implementing this.
                #
                # room_id_to_create_content = await self._bulk_get_partial_current_state_content_for_rooms(
                #     content_type="room_name",
                #     room_ids=filtered_room_id_set,
                #     to_token=to_token,
                #     sync_room_map=sync_room_map,
                #     room_id_to_stripped_state_map=room_id_to_stripped_state_map,
                # )
                raise NotImplementedError()

        if filters.tags is not None or filters.not_tags is not None:
            with start_active_span("filters.tags"):
                raise NotImplementedError()

        # Assemble a new sync room map but only with the `filtered_room_id_set`
        return {room_id: sync_room_map[room_id] for room_id in filtered_room_id_set}

    @trace
    async def sort_rooms(
        self,
        sync_room_map: Dict[str, _RoomMembershipForUser],
        to_token: StreamToken,
    ) -> List[_RoomMembershipForUser]:
        """
        Sort by `stream_ordering` of the last event that the user should see in the
        room. `stream_ordering` is unique so we get a stable sort.

        Args:
            sync_room_map: Dictionary of room IDs to sort along with membership
                information in the room at the time of `to_token`.
            to_token: We sort based on the events in the room at this token (<= `to_token`)

        Returns:
            A sorted list of room IDs by `stream_ordering` along with membership information.
        """

        # Assemble a map of room ID to the `stream_ordering` of the last activity that the
        # user should see in the room (<= `to_token`)
        last_activity_in_room_map: Dict[str, int] = {}

        for room_id, room_for_user in sync_room_map.items():
            if room_for_user.membership != Membership.JOIN:
                # If the user has left/been invited/knocked/been banned from a
                # room, they shouldn't see anything past that point.
                #
                # FIXME: It's possible that people should see beyond this point
                # in invited/knocked cases if for example the room has
                # `invite`/`world_readable` history visibility, see
                # https://github.com/matrix-org/matrix-spec-proposals/pull/3575#discussion_r1653045932
                last_activity_in_room_map[room_id] = room_for_user.event_pos.stream

        # For fully-joined rooms, we find the latest activity at/before the
        # `to_token`.
        joined_room_positions = (
            await self.store.bulk_get_last_event_pos_in_room_before_stream_ordering(
                [
                    room_id
                    for room_id, room_for_user in sync_room_map.items()
                    if room_for_user.membership == Membership.JOIN
                ],
                to_token.room_key,
            )
        )

        last_activity_in_room_map.update(joined_room_positions)

        return sorted(
            sync_room_map.values(),
            # Sort by the last activity (stream_ordering) in the room
            key=lambda room_info: last_activity_in_room_map[room_info.room_id],
            # We want descending order
            reverse=True,
        )

    @trace
    async def get_current_state_ids_at(
        self,
        room_id: str,
        room_membership_for_user_at_to_token: _RoomMembershipForUser,
        state_filter: StateFilter,
        to_token: StreamToken,
    ) -> StateMap[str]:
        """
        Get current state IDs for the user in the room according to their membership. This
        will be the current state at the time of their LEAVE/BAN, otherwise will be the
        current state <= to_token.

        Args:
            room_id: The room ID to fetch data for
            room_membership_for_user_at_token: Membership information for the user
                in the room at the time of `to_token`.
            to_token: The point in the stream to sync up to.
        """
        state_ids: StateMap[str]
        # People shouldn't see past their leave/ban event
        if room_membership_for_user_at_to_token.membership in (
            Membership.LEAVE,
            Membership.BAN,
        ):
            # TODO: `get_state_ids_at(...)` doesn't take into account the "current
            # state". Maybe we need to use
            # `get_forward_extremities_for_room_at_stream_ordering(...)` to "Fetch the
            # current state at the time."
            state_ids = await self.storage_controllers.state.get_state_ids_at(
                room_id,
                stream_position=to_token.copy_and_replace(
                    StreamKeyType.ROOM,
                    room_membership_for_user_at_to_token.event_pos.to_room_stream_token(),
                ),
                state_filter=state_filter,
                # Partially-stated rooms should have all state events except for
                # remote membership events. Since we've already excluded
                # partially-stated rooms unless `required_state` only has
                # `["m.room.member", "$LAZY"]` for membership, we should be able to
                # retrieve everything requested. When we're lazy-loading, if there
                # are some remote senders in the timeline, we should also have their
                # membership event because we had to auth that timeline event. Plus
                # we don't want to block the whole sync waiting for this one room.
                await_full_state=False,
            )
        # Otherwise, we can get the latest current state in the room
        else:
            state_ids = await self.storage_controllers.state.get_current_state_ids(
                room_id,
                state_filter,
                # Partially-stated rooms should have all state events except for
                # remote membership events. Since we've already excluded
                # partially-stated rooms unless `required_state` only has
                # `["m.room.member", "$LAZY"]` for membership, we should be able to
                # retrieve everything requested. When we're lazy-loading, if there
                # are some remote senders in the timeline, we should also have their
                # membership event because we had to auth that timeline event. Plus
                # we don't want to block the whole sync waiting for this one room.
                await_full_state=False,
            )
            # TODO: Query `current_state_delta_stream` and reverse/rewind back to the `to_token`

        return state_ids

    @trace
    async def get_current_state_at(
        self,
        room_id: str,
        room_membership_for_user_at_to_token: _RoomMembershipForUser,
        state_filter: StateFilter,
        to_token: StreamToken,
    ) -> StateMap[EventBase]:
        """
        Get current state for the user in the room according to their membership. This
        will be the current state at the time of their LEAVE/BAN, otherwise will be the
        current state <= to_token.

        Args:
            room_id: The room ID to fetch data for
            room_membership_for_user_at_token: Membership information for the user
                in the room at the time of `to_token`.
            to_token: The point in the stream to sync up to.
        """
        state_ids = await self.get_current_state_ids_at(
            room_id=room_id,
            room_membership_for_user_at_to_token=room_membership_for_user_at_to_token,
            state_filter=state_filter,
            to_token=to_token,
        )

        event_map = await self.store.get_events(list(state_ids.values()))

        state_map = {}
        for key, event_id in state_ids.items():
            event = event_map.get(event_id)
            if event:
                state_map[key] = event

        return state_map

    async def get_room_sync_data(
        self,
        sync_config: SlidingSyncConfig,
        previous_connection_state: "PerConnectionState",
        new_connection_state: "MutablePerConnectionState",
        room_id: str,
        room_sync_config: RoomSyncConfig,
        room_membership_for_user_at_to_token: _RoomMembershipForUser,
        from_token: Optional[SlidingSyncStreamToken],
        to_token: StreamToken,
    ) -> SlidingSyncResult.RoomResult:
        """
        Fetch room data for the sync response.

        We fetch data according to the token range (> `from_token` and <= `to_token`).

        Args:
            user: User to fetch data for
            room_id: The room ID to fetch data for
            room_sync_config: Config for what data we should fetch for a room in the
                sync response.
            room_membership_for_user_at_to_token: Membership information for the user
                in the room at the time of `to_token`.
            from_token: The point in the stream to sync from.
            to_token: The point in the stream to sync up to.
        """
        user = sync_config.user

        set_tag(
            SynapseTags.FUNC_ARG_PREFIX + "membership",
            room_membership_for_user_at_to_token.membership,
        )
        set_tag(
            SynapseTags.FUNC_ARG_PREFIX + "timeline_limit",
            room_sync_config.timeline_limit,
        )

        # Determine whether we should limit the timeline to the token range.
        #
        # We should return historical messages (before token range) in the
        # following cases because we want clients to be able to show a basic
        # screen of information:
        #
        #  - Initial sync (because no `from_token` to limit us anyway)
        #  - When users `newly_joined`
        #  - For an incremental sync where we haven't sent it down this
        #    connection before
        #
        # Relevant spec issue:
        # https://github.com/matrix-org/matrix-spec/issues/1917
        #
        # XXX: Odd behavior - We also check if the `timeline_limit` has increased, if so
        # we ignore the from bound for the timeline to send down a larger chunk of
        # history and set `unstable_expanded_timeline` to true. This is only being added
        # to match the behavior of the Sliding Sync proxy as we expect the ElementX
        # client to feel a certain way and be able to trickle in a full page of timeline
        # messages to fill up the screen. This is a bit different to the behavior of the
        # Sliding Sync proxy (which sets initial=true, but then doesn't send down the
        # full state again), but existing apps, e.g. ElementX, just need `limited` set.
        # We don't explicitly set `limited` but this will be the case for any room that
        # has more history than we're trying to pull out. Using
        # `unstable_expanded_timeline` allows us to avoid contaminating what `initial`
        # or `limited` mean for clients that interpret them correctly. In future this
        # behavior is almost certainly going to change.
        #
        # TODO: Also handle changes to `required_state`
        from_bound = None
        initial = True
        ignore_timeline_bound = False
        if from_token and not room_membership_for_user_at_to_token.newly_joined:
            room_status = previous_connection_state.rooms.have_sent_room(room_id)
            if room_status.status == HaveSentRoomFlag.LIVE:
                from_bound = from_token.stream_token.room_key
                initial = False
            elif room_status.status == HaveSentRoomFlag.PREVIOUSLY:
                assert room_status.last_token is not None
                from_bound = room_status.last_token
                initial = False
            elif room_status.status == HaveSentRoomFlag.NEVER:
                from_bound = None
                initial = True
            else:
                assert_never(room_status.status)

            log_kv({"sliding_sync.room_status": room_status})

            prev_room_sync_config = previous_connection_state.room_configs.get(room_id)
            if prev_room_sync_config is not None:
                # Check if the timeline limit has increased, if so ignore the
                # timeline bound and record the change (see "XXX: Odd behavior"
                # above).
                if (
                    prev_room_sync_config.timeline_limit
                    < room_sync_config.timeline_limit
                ):
                    ignore_timeline_bound = True

                # TODO: Check for changes in `required_state``

        log_kv(
            {
                "sliding_sync.from_bound": from_bound,
                "sliding_sync.initial": initial,
                "sliding_sync.ignore_timeline_bound": ignore_timeline_bound,
            }
        )

        # Assemble the list of timeline events
        #
        # FIXME: It would be nice to make the `rooms` response more uniform regardless of
        # membership. Currently, we have to make all of these optional because
        # `invite`/`knock` rooms only have `stripped_state`. See
        # https://github.com/matrix-org/matrix-spec-proposals/pull/3575#discussion_r1653045932
        timeline_events: List[EventBase] = []
        bundled_aggregations: Optional[Dict[str, BundledAggregations]] = None
        limited: Optional[bool] = None
        prev_batch_token: Optional[StreamToken] = None
        num_live: Optional[int] = None
        if (
            room_sync_config.timeline_limit > 0
            # No timeline for invite/knock rooms (just `stripped_state`)
            and room_membership_for_user_at_to_token.membership
            not in (Membership.INVITE, Membership.KNOCK)
        ):
            limited = False
            # We want to start off using the `to_token` (vs `from_token`) because we look
            # backwards from the `to_token` up to the `timeline_limit` and we might not
            # reach the `from_token` before we hit the limit. We will update the room stream
            # position once we've fetched the events to point to the earliest event fetched.
            prev_batch_token = to_token

            # We're going to paginate backwards from the `to_token`
            to_bound = to_token.room_key
            # People shouldn't see past their leave/ban event
            if room_membership_for_user_at_to_token.membership in (
                Membership.LEAVE,
                Membership.BAN,
            ):
                to_bound = (
                    room_membership_for_user_at_to_token.event_pos.to_room_stream_token()
                )

            timeline_from_bound = from_bound
            if ignore_timeline_bound:
                timeline_from_bound = None

            # For initial `/sync` (and other historical scenarios mentioned above), we
            # want to view a historical section of the timeline; to fetch events by
            # `topological_ordering` (best representation of the room DAG as others were
            # seeing it at the time). This also aligns with the order that `/messages`
            # returns events in.
            #
            # For incremental `/sync`, we want to get all updates for rooms since
            # the last `/sync` (regardless if those updates arrived late or happened
            # a while ago in the past); to fetch events by `stream_ordering` (in the
            # order they were received by the server).
            #
            # Relevant spec issue: https://github.com/matrix-org/matrix-spec/issues/1917
            #
            # FIXME: Using workaround for mypy,
            # https://github.com/python/mypy/issues/10740#issuecomment-1997047277 and
            # https://github.com/python/mypy/issues/17479
            paginate_room_events_by_topological_ordering: PaginateFunction = (
                self.store.paginate_room_events_by_topological_ordering
            )
            paginate_room_events_by_stream_ordering: PaginateFunction = (
                self.store.paginate_room_events_by_stream_ordering
            )
            pagination_method: PaginateFunction = (
                # Use `topographical_ordering` for historical events
                paginate_room_events_by_topological_ordering
                if timeline_from_bound is None
                # Use `stream_ordering` for updates
                else paginate_room_events_by_stream_ordering
            )
            timeline_events, new_room_key = await pagination_method(
                room_id=room_id,
                # The bounds are reversed so we can paginate backwards
                # (from newer to older events) starting at to_bound.
                # This ensures we fill the `limit` with the newest events first,
                from_key=to_bound,
                to_key=timeline_from_bound,
                direction=Direction.BACKWARDS,
                # We add one so we can determine if there are enough events to saturate
                # the limit or not (see `limited`)
                limit=room_sync_config.timeline_limit + 1,
            )

            # We want to return the events in ascending order (the last event is the
            # most recent).
            timeline_events.reverse()

            # Determine our `limited` status based on the timeline. We do this before
            # filtering the events so we can accurately determine if there is more to
            # paginate even if we filter out some/all events.
            if len(timeline_events) > room_sync_config.timeline_limit:
                limited = True
                # Get rid of that extra "+ 1" event because we only used it to determine
                # if we hit the limit or not
                timeline_events = timeline_events[-room_sync_config.timeline_limit :]
                assert timeline_events[0].internal_metadata.stream_ordering
                new_room_key = RoomStreamToken(
                    stream=timeline_events[0].internal_metadata.stream_ordering - 1
                )

            # Make sure we don't expose any events that the client shouldn't see
            timeline_events = await filter_events_for_client(
                self.storage_controllers,
                user.to_string(),
                timeline_events,
                is_peeking=room_membership_for_user_at_to_token.membership
                != Membership.JOIN,
                filter_send_to_client=True,
            )
            # TODO: Filter out `EventTypes.CallInvite` in public rooms,
            # see https://github.com/element-hq/synapse/issues/17359

            # TODO: Handle timeline gaps (`get_timeline_gaps()`)

            # Determine how many "live" events we have (events within the given token range).
            #
            # This is mostly useful to determine whether a given @mention event should
            # make a noise or not. Clients cannot rely solely on the absence of
            # `initial: true` to determine live events because if a room not in the
            # sliding window bumps into the window because of an @mention it will have
            # `initial: true` yet contain a single live event (with potentially other
            # old events in the timeline)
            num_live = 0
            if from_token is not None:
                for timeline_event in reversed(timeline_events):
                    # This fields should be present for all persisted events
                    assert timeline_event.internal_metadata.stream_ordering is not None
                    assert timeline_event.internal_metadata.instance_name is not None

                    persisted_position = PersistedEventPosition(
                        instance_name=timeline_event.internal_metadata.instance_name,
                        stream=timeline_event.internal_metadata.stream_ordering,
                    )
                    if persisted_position.persisted_after(
                        from_token.stream_token.room_key
                    ):
                        num_live += 1
                    else:
                        # Since we're iterating over the timeline events in
                        # reverse-chronological order, we can break once we hit an event
                        # that's not live. In the future, we could potentially optimize
                        # this more with a binary search (bisect).
                        break

            # If the timeline is `limited=True`, the client does not have all events
            # necessary to calculate aggregations themselves.
            if limited:
                bundled_aggregations = (
                    await self.relations_handler.get_bundled_aggregations(
                        timeline_events, user.to_string()
                    )
                )

            # Update the `prev_batch_token` to point to the position that allows us to
            # keep paginating backwards from the oldest event we return in the timeline.
            prev_batch_token = prev_batch_token.copy_and_replace(
                StreamKeyType.ROOM, new_room_key
            )

        # Figure out any stripped state events for invite/knocks. This allows the
        # potential joiner to identify the room.
        stripped_state: List[JsonDict] = []
        if room_membership_for_user_at_to_token.membership in (
            Membership.INVITE,
            Membership.KNOCK,
        ):
            # This should never happen. If someone is invited/knocked on room, then
            # there should be an event for it.
            assert room_membership_for_user_at_to_token.event_id is not None

            invite_or_knock_event = await self.store.get_event(
                room_membership_for_user_at_to_token.event_id
            )

            stripped_state = []
            if invite_or_knock_event.membership == Membership.INVITE:
                stripped_state.extend(
                    invite_or_knock_event.unsigned.get("invite_room_state", [])
                )
            elif invite_or_knock_event.membership == Membership.KNOCK:
                stripped_state.extend(
                    invite_or_knock_event.unsigned.get("knock_room_state", [])
                )

            stripped_state.append(strip_event(invite_or_knock_event))

        # TODO: Handle state resets. For example, if we see
        # `room_membership_for_user_at_to_token.event_id=None and
        # room_membership_for_user_at_to_token.membership is not None`, we should
        # indicate to the client that a state reset happened. Perhaps we should indicate
        # this by setting `initial: True` and empty `required_state`.

        # Check whether the room has a name set
        name_state_ids = await self.get_current_state_ids_at(
            room_id=room_id,
            room_membership_for_user_at_to_token=room_membership_for_user_at_to_token,
            state_filter=StateFilter.from_types([(EventTypes.Name, "")]),
            to_token=to_token,
        )
        name_event_id = name_state_ids.get((EventTypes.Name, ""))

        room_membership_summary: Mapping[str, MemberSummary]
        empty_membership_summary = MemberSummary([], 0)
        if room_membership_for_user_at_to_token.membership in (
            Membership.LEAVE,
            Membership.BAN,
        ):
            # TODO: Figure out how to get the membership summary for left/banned rooms
            room_membership_summary = {}
        else:
            room_membership_summary = await self.store.get_room_summary(room_id)
            # TODO: Reverse/rewind back to the `to_token`

        # `heroes` are required if the room name is not set.
        #
        # Note: When you're the first one on your server to be invited to a new room
        # over federation, we only have access to some stripped state in
        # `event.unsigned.invite_room_state` which currently doesn't include `heroes`,
        # see https://github.com/matrix-org/matrix-spec/issues/380. This means that
        # clients won't be able to calculate the room name when necessary and just a
        # pitfall we have to deal with until that spec issue is resolved.
        hero_user_ids: List[str] = []
        # TODO: Should we also check for `EventTypes.CanonicalAlias`
        # (`m.room.canonical_alias`) as a fallback for the room name? see
        # https://github.com/matrix-org/matrix-spec-proposals/pull/3575#discussion_r1671260153
        if name_event_id is None:
            hero_user_ids = extract_heroes_from_room_summary(
                room_membership_summary, me=user.to_string()
            )

        # Fetch the `required_state` for the room
        #
        # No `required_state` for invite/knock rooms (just `stripped_state`)
        #
        # FIXME: It would be nice to make the `rooms` response more uniform regardless
        # of membership. Currently, we have to make this optional because
        # `invite`/`knock` rooms only have `stripped_state`. See
        # https://github.com/matrix-org/matrix-spec-proposals/pull/3575#discussion_r1653045932
        #
        # Calculate the `StateFilter` based on the `required_state` for the room
        required_state_filter = StateFilter.none()
        if room_membership_for_user_at_to_token.membership not in (
            Membership.INVITE,
            Membership.KNOCK,
        ):
            # If we have a double wildcard ("*", "*") in the `required_state`, we need
            # to fetch all state for the room
            #
            # Note: MSC3575 describes different behavior to how we're handling things
            # here but since it's not wrong to return more state than requested
            # (`required_state` is just the minimum requested), it doesn't matter if we
            # include more than client wanted. This complexity is also under scrutiny,
            # see
            # https://github.com/matrix-org/matrix-spec-proposals/pull/3575#discussion_r1185109050
            #
            # > One unique exception is when you request all state events via ["*", "*"]. When used,
            # > all state events are returned by default, and additional entries FILTER OUT the returned set
            # > of state events. These additional entries cannot use '*' themselves.
            # > For example, ["*", "*"], ["m.room.member", "@alice:example.com"] will _exclude_ every m.room.member
            # > event _except_ for @alice:example.com, and include every other state event.
            # > In addition, ["*", "*"], ["m.space.child", "*"] is an error, the m.space.child filter is not
            # > required as it would have been returned anyway.
            # >
            # > -- MSC3575 (https://github.com/matrix-org/matrix-spec-proposals/pull/3575)
            if StateValues.WILDCARD in room_sync_config.required_state_map.get(
                StateValues.WILDCARD, set()
            ):
                set_tag(
                    SynapseTags.FUNC_ARG_PREFIX + "required_state_wildcard",
                    True,
                )
                required_state_filter = StateFilter.all()
            # TODO: `StateFilter` currently doesn't support wildcard event types. We're
            # currently working around this by returning all state to the client but it
            # would be nice to fetch less from the database and return just what the
            # client wanted.
            elif (
                room_sync_config.required_state_map.get(StateValues.WILDCARD)
                is not None
            ):
                set_tag(
                    SynapseTags.FUNC_ARG_PREFIX + "required_state_wildcard_event_type",
                    True,
                )
                required_state_filter = StateFilter.all()
            else:
                required_state_types: List[Tuple[str, Optional[str]]] = []
                for (
                    state_type,
                    state_key_set,
                ) in room_sync_config.required_state_map.items():
                    num_wild_state_keys = 0
                    lazy_load_room_members = False
                    num_others = 0
                    for state_key in state_key_set:
                        if state_key == StateValues.WILDCARD:
                            num_wild_state_keys += 1
                            # `None` is a wildcard in the `StateFilter`
                            required_state_types.append((state_type, None))
                        # We need to fetch all relevant people when we're lazy-loading membership
                        elif (
                            state_type == EventTypes.Member
                            and state_key == StateValues.LAZY
                        ):
                            lazy_load_room_members = True
                            # Everyone in the timeline is relevant
                            timeline_membership: Set[str] = set()
                            if timeline_events is not None:
                                for timeline_event in timeline_events:
                                    timeline_membership.add(timeline_event.sender)

                            for user_id in timeline_membership:
                                required_state_types.append(
                                    (EventTypes.Member, user_id)
                                )

                            # FIXME: We probably also care about invite, ban, kick, targets, etc
                            # but the spec only mentions "senders".
                        elif state_key == StateValues.ME:
                            num_others += 1
                            required_state_types.append((state_type, user.to_string()))
                        else:
                            num_others += 1
                            required_state_types.append((state_type, state_key))

                    set_tag(
                        SynapseTags.FUNC_ARG_PREFIX
                        + "required_state_wildcard_state_key_count",
                        num_wild_state_keys,
                    )
                    set_tag(
                        SynapseTags.FUNC_ARG_PREFIX + "required_state_lazy",
                        lazy_load_room_members,
                    )
                    set_tag(
                        SynapseTags.FUNC_ARG_PREFIX + "required_state_other_count",
                        num_others,
                    )

                required_state_filter = StateFilter.from_types(required_state_types)

        # We need this base set of info for the response so let's just fetch it along
        # with the `required_state` for the room
        meta_room_state = [(EventTypes.Name, ""), (EventTypes.RoomAvatar, "")] + [
            (EventTypes.Member, hero_user_id) for hero_user_id in hero_user_ids
        ]
        state_filter = StateFilter.all()
        if required_state_filter != StateFilter.all():
            state_filter = StateFilter(
                types=StateFilter.from_types(
                    chain(meta_room_state, required_state_filter.to_types())
                ).types,
                include_others=required_state_filter.include_others,
            )

        # We can return all of the state that was requested if this was the first
        # time we've sent the room down this connection.
        room_state: StateMap[EventBase] = {}
        if initial:
            room_state = await self.get_current_state_at(
                room_id=room_id,
                room_membership_for_user_at_to_token=room_membership_for_user_at_to_token,
                state_filter=state_filter,
                to_token=to_token,
            )
        else:
            assert from_bound is not None

            # TODO: Limit the number of state events we're about to send down
            # the room, if its too many we should change this to an
            # `initial=True`?
            deltas = await self.store.get_current_state_deltas_for_room(
                room_id=room_id,
                from_token=from_bound,
                to_token=to_token.room_key,
            )
            # TODO: Filter room state before fetching events
            # TODO: Handle state resets where event_id is None
            events = await self.store.get_events(
                [d.event_id for d in deltas if d.event_id]
            )
            room_state = {(s.type, s.state_key): s for s in events.values()}

        required_room_state: StateMap[EventBase] = {}
        if required_state_filter != StateFilter.none():
            required_room_state = required_state_filter.filter_state(room_state)

        # Find the room name and avatar from the state
        room_name: Optional[str] = None
        # TODO: Should we also check for `EventTypes.CanonicalAlias`
        # (`m.room.canonical_alias`) as a fallback for the room name? see
        # https://github.com/matrix-org/matrix-spec-proposals/pull/3575#discussion_r1671260153
        name_event = room_state.get((EventTypes.Name, ""))
        if name_event is not None:
            room_name = name_event.content.get("name")

        room_avatar: Optional[str] = None
        avatar_event = room_state.get((EventTypes.RoomAvatar, ""))
        if avatar_event is not None:
            room_avatar = avatar_event.content.get("url")

        # Assemble heroes: extract the info from the state we just fetched
        heroes: List[SlidingSyncResult.RoomResult.StrippedHero] = []
        for hero_user_id in hero_user_ids:
            member_event = room_state.get((EventTypes.Member, hero_user_id))
            if member_event is not None:
                heroes.append(
                    SlidingSyncResult.RoomResult.StrippedHero(
                        user_id=hero_user_id,
                        display_name=member_event.content.get("displayname"),
                        avatar_url=member_event.content.get("avatar_url"),
                    )
                )

        # Figure out the last bump event in the room
        last_bump_event_result = (
            await self.store.get_last_event_pos_in_room_before_stream_ordering(
                room_id,
                to_token.room_key,
                event_types=SLIDING_SYNC_DEFAULT_BUMP_EVENT_TYPES,
            )
        )

        # By default, just choose the membership event position
        bump_stamp = room_membership_for_user_at_to_token.event_pos.stream
        # But if we found a bump event, use that instead
        if last_bump_event_result is not None:
            _, new_bump_event_pos = last_bump_event_result

            # If we've just joined a remote room, then the last bump event may
            # have been backfilled (and so have a negative stream ordering).
            # These negative stream orderings can't sensibly be compared, so
            # instead we use the membership event position.
            if new_bump_event_pos.stream > 0:
                bump_stamp = new_bump_event_pos.stream

        unstable_expanded_timeline = False
        prev_room_sync_config = previous_connection_state.room_configs.get(room_id)
        # Record the `room_sync_config` if we're `ignore_timeline_bound` (which means
        # that the `timeline_limit` has increased)
        if ignore_timeline_bound:
            # FIXME: We signal the fact that we're sending down more events to
            # the client by setting `unstable_expanded_timeline` to true (see
            # "XXX: Odd behavior" above).
            unstable_expanded_timeline = True

            new_connection_state.room_configs[room_id] = RoomSyncConfig(
                timeline_limit=room_sync_config.timeline_limit,
                required_state_map=room_sync_config.required_state_map,
            )
        elif prev_room_sync_config is not None:
            # If the result is `limited` then we need to record that the
            # `timeline_limit` has been reduced, as when/if the client later requests
            # more timeline then we have more data to send.
            #
            # Otherwise (when not `limited`) we don't need to record that the
            # `timeline_limit` has been reduced, as the *effective* `timeline_limit`
            # (i.e. the amount of timeline we have previously sent to the client) is at
            # least the previous `timeline_limit`.
            #
            # This is to handle the case where the `timeline_limit` e.g. goes from 10 to
            # 5 to 10 again (without any timeline gaps), where there's no point sending
            # down the initial historical chunk events when the `timeline_limit` is
            # increased as the client already has the 10 previous events. However, if
            # client has a gap in the timeline (i.e. `limited` is True), then we *do*
            # need to record the reduced timeline.
            #
            # TODO: Handle timeline gaps (`get_timeline_gaps()`) - This is separate from
            # the gaps we might see on the client because a response was `limited` we're
            # talking about above.
            if (
                limited
                and prev_room_sync_config.timeline_limit
                > room_sync_config.timeline_limit
            ):
                new_connection_state.room_configs[room_id] = RoomSyncConfig(
                    timeline_limit=room_sync_config.timeline_limit,
                    required_state_map=room_sync_config.required_state_map,
                )

            # TODO: Record changes in required_state.

        else:
            new_connection_state.room_configs[room_id] = room_sync_config

        set_tag(SynapseTags.RESULT_PREFIX + "initial", initial)

        return SlidingSyncResult.RoomResult(
            name=room_name,
            avatar=room_avatar,
            heroes=heroes,
            is_dm=room_membership_for_user_at_to_token.is_dm,
            initial=initial,
            required_state=list(required_room_state.values()),
            timeline_events=timeline_events,
            bundled_aggregations=bundled_aggregations,
            stripped_state=stripped_state,
            prev_batch=prev_batch_token,
            limited=limited,
            unstable_expanded_timeline=unstable_expanded_timeline,
            num_live=num_live,
            bump_stamp=bump_stamp,
            joined_count=room_membership_summary.get(
                Membership.JOIN, empty_membership_summary
            ).count,
            invited_count=room_membership_summary.get(
                Membership.INVITE, empty_membership_summary
            ).count,
            # TODO: These are just dummy values. We could potentially just remove these
            # since notifications can only really be done correctly on the client anyway
            # (encrypted rooms).
            notification_count=0,
            highlight_count=0,
        )<|MERGE_RESOLUTION|>--- conflicted
+++ resolved
@@ -76,8 +76,8 @@
     StreamToken,
     UserID,
 )
-<<<<<<< HEAD
 from synapse.types.handlers.sliding_sync import (
+    SLIDING_SYNC_DEFAULT_BUMP_EVENT_TYPES,
     HaveSentRoomFlag,
     MutablePerConnectionState,
     OperationType,
@@ -86,13 +86,6 @@
     SlidingSyncConfig,
     SlidingSyncResult,
     StateValues,
-=======
-from synapse.types.handlers import (
-    SLIDING_SYNC_DEFAULT_BUMP_EVENT_TYPES,
-    OperationType,
-    SlidingSyncConfig,
-    SlidingSyncResult,
->>>>>>> a57d47b7
 )
 from synapse.types.state import StateFilter
 from synapse.util.async_helpers import concurrently_execute
