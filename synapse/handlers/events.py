--- conflicted
+++ resolved
@@ -49,13 +49,8 @@
     @defer.inlineCallbacks
     @log_function
     def get_stream(self, auth_user_id, pagin_config, timeout=0,
-<<<<<<< HEAD
                    as_client_event=True, affect_presence=True):
-        auth_user = self.hs.parse_userid(auth_user_id)
-=======
-                   as_client_event=True):
         auth_user = UserID.from_string(auth_user_id)
->>>>>>> 57d2bfca
 
         try:
             if affect_presence:
