# Copyright 2016-2020 The Matrix.org Foundation C.I.C.
# Copyright 2020 Sorunome
#
# Licensed under the Apache License, Version 2.0 (the "License");
# you may not use this file except in compliance with the License.
# You may obtain a copy of the License at
#
#     http://www.apache.org/licenses/LICENSE-2.0
#
# Unless required by applicable law or agreed to in writing, software
# distributed under the License is distributed on an "AS IS" BASIS,
# WITHOUT WARRANTIES OR CONDITIONS OF ANY KIND, either express or implied.
# See the License for the specific language governing permissions and
# limitations under the License.
import abc
import logging
import random
from http import HTTPStatus
from typing import TYPE_CHECKING, Iterable, List, Optional, Set, Tuple

from synapse import types
from synapse.api.constants import (
    AccountDataTypes,
    EventContentFields,
    EventTypes,
    GuestAccess,
    Membership,
)
from synapse.api.errors import (
    AuthError,
    Codes,
    PartialStateConflictError,
    ShadowBanError,
    SynapseError,
)
from synapse.api.ratelimiting import Ratelimiter
from synapse.event_auth import get_named_level, get_power_level_event
from synapse.events import EventBase
from synapse.events.snapshot import EventContext
from synapse.handlers.profile import MAX_AVATAR_URL_LEN, MAX_DISPLAYNAME_LEN
from synapse.logging import opentracing
from synapse.module_api import NOT_SPAM
from synapse.types import (
    JsonDict,
    Requester,
    RoomAlias,
    RoomID,
    StateMap,
    UserID,
    create_requester,
    get_domain_from_id,
)
from synapse.types.state import StateFilter
from synapse.util.async_helpers import Linearizer
from synapse.util.distributor import user_left_room

if TYPE_CHECKING:
    from synapse.server import HomeServer


logger = logging.getLogger(__name__)


class NoKnownServersError(SynapseError):
    """No server already resident to the room was provided to the join/knock operation."""

    def __init__(self, msg: str = "No known servers"):
        super().__init__(404, msg)


class RoomMemberHandler(metaclass=abc.ABCMeta):
    # TODO(paul): This handler currently contains a messy conflation of
    #   low-level API that works on UserID objects and so on, and REST-level
    #   API that takes ID strings and returns pagination chunks. These concerns
    #   ought to be separated out a lot better.

    def __init__(self, hs: "HomeServer"):
        self.hs = hs
        self.store = hs.get_datastores().main
        self._storage_controllers = hs.get_storage_controllers()
        self.auth = hs.get_auth()
        self.state_handler = hs.get_state_handler()
        self.config = hs.config
        self._server_name = hs.hostname

        self.federation_handler = hs.get_federation_handler()
        self.directory_handler = hs.get_directory_handler()
        self.identity_handler = hs.get_identity_handler()
        self.registration_handler = hs.get_registration_handler()
        self.profile_handler = hs.get_profile_handler()
        self.event_creation_handler = hs.get_event_creation_handler()
        self.account_data_handler = hs.get_account_data_handler()
        self.event_auth_handler = hs.get_event_auth_handler()

        self.member_linearizer: Linearizer = Linearizer(name="member")
        self.member_as_limiter = Linearizer(max_count=10, name="member_as_limiter")

        self.clock = hs.get_clock()
        self.spam_checker = hs.get_spam_checker()
        self.third_party_event_rules = hs.get_third_party_event_rules()
        self._server_notices_mxid = self.config.servernotices.server_notices_mxid
        self._enable_lookup = hs.config.registration.enable_3pid_lookup
        self.allow_per_room_profiles = self.config.server.allow_per_room_profiles

        self._join_rate_limiter_local = Ratelimiter(
            store=self.store,
            clock=self.clock,
            rate_hz=hs.config.ratelimiting.rc_joins_local.per_second,
            burst_count=hs.config.ratelimiting.rc_joins_local.burst_count,
        )
        # Tracks joins from local users to rooms this server isn't a member of.
        # I.e. joins this server makes by requesting /make_join /send_join from
        # another server.
        self._join_rate_limiter_remote = Ratelimiter(
            store=self.store,
            clock=self.clock,
            rate_hz=hs.config.ratelimiting.rc_joins_remote.per_second,
            burst_count=hs.config.ratelimiting.rc_joins_remote.burst_count,
        )
        # TODO: find a better place to keep this Ratelimiter.
        #   It needs to be
        #    - written to by event persistence code
        #    - written to by something which can snoop on replication streams
        #    - read by the RoomMemberHandler to rate limit joins from local users
        #    - read by the FederationServer to rate limit make_joins and send_joins from
        #      other homeservers
        #   I wonder if a homeserver-wide collection of rate limiters might be cleaner?
        self._join_rate_per_room_limiter = Ratelimiter(
            store=self.store,
            clock=self.clock,
            rate_hz=hs.config.ratelimiting.rc_joins_per_room.per_second,
            burst_count=hs.config.ratelimiting.rc_joins_per_room.burst_count,
        )

        # Ratelimiter for invites, keyed by room (across all issuers, all
        # recipients).
        self._invites_per_room_limiter = Ratelimiter(
            store=self.store,
            clock=self.clock,
            rate_hz=hs.config.ratelimiting.rc_invites_per_room.per_second,
            burst_count=hs.config.ratelimiting.rc_invites_per_room.burst_count,
        )

        # Ratelimiter for invites, keyed by recipient (across all rooms, all
        # issuers).
        self._invites_per_recipient_limiter = Ratelimiter(
            store=self.store,
            clock=self.clock,
            rate_hz=hs.config.ratelimiting.rc_invites_per_user.per_second,
            burst_count=hs.config.ratelimiting.rc_invites_per_user.burst_count,
        )

        # Ratelimiter for invites, keyed by issuer (across all rooms, all
        # recipients).
        self._invites_per_issuer_limiter = Ratelimiter(
            store=self.store,
            clock=self.clock,
            rate_hz=hs.config.ratelimiting.rc_invites_per_issuer.per_second,
            burst_count=hs.config.ratelimiting.rc_invites_per_issuer.burst_count,
        )

        self._third_party_invite_limiter = Ratelimiter(
            store=self.store,
            clock=self.clock,
            rate_hz=hs.config.ratelimiting.rc_third_party_invite.per_second,
            burst_count=hs.config.ratelimiting.rc_third_party_invite.burst_count,
        )

        self.request_ratelimiter = hs.get_request_ratelimiter()
        hs.get_notifier().add_new_join_in_room_callback(self._on_user_joined_room)

    def _on_user_joined_room(self, event_id: str, room_id: str) -> None:
        """Notify the rate limiter that a room join has occurred.

        Use this to inform the RoomMemberHandler about joins that have either
        - taken place on another homeserver, or
        - on another worker in this homeserver.
        Joins actioned by this worker should use the usual `ratelimit` method, which
        checks the limit and increments the counter in one go.
        """
        self._join_rate_per_room_limiter.record_action(requester=None, key=room_id)

    @abc.abstractmethod
    async def _remote_join(
        self,
        requester: Requester,
        remote_room_hosts: List[str],
        room_id: str,
        user: UserID,
        content: dict,
    ) -> Tuple[str, int]:
        """Try and join a room that this server is not in

        Args:
            requester: The user making the request, according to the access token.
            remote_room_hosts: List of servers that can be used to join via.
            room_id: Room that we are trying to join
            user: User who is trying to join
            content: A dict that should be used as the content of the join event.

        Raises:
            NoKnownServersError: if remote_room_hosts does not contain a server joined to
                the room.
        """
        raise NotImplementedError()

    @abc.abstractmethod
    async def remote_knock(
        self,
        requester: Requester,
        remote_room_hosts: List[str],
        room_id: str,
        user: UserID,
        content: dict,
    ) -> Tuple[str, int]:
        """Try and knock on a room that this server is not in

        Args:
            remote_room_hosts: List of servers that can be used to knock via.
            room_id: Room that we are trying to knock on.
            user: User who is trying to knock.
            content: A dict that should be used as the content of the knock event.
        """
        raise NotImplementedError()

    @abc.abstractmethod
    async def remote_reject_invite(
        self,
        invite_event_id: str,
        txn_id: Optional[str],
        requester: Requester,
        content: JsonDict,
    ) -> Tuple[str, int]:
        """
        Rejects an out-of-band invite we have received from a remote server

        Args:
            invite_event_id: ID of the invite to be rejected
            txn_id: optional transaction ID supplied by the client
            requester: user making the rejection request, according to the access token
            content: additional content to include in the rejection event.
               Normally an empty dict.

        Returns:
            event id, stream_id of the leave event
        """
        raise NotImplementedError()

    @abc.abstractmethod
    async def remote_rescind_knock(
        self,
        knock_event_id: str,
        txn_id: Optional[str],
        requester: Requester,
        content: JsonDict,
    ) -> Tuple[str, int]:
        """Rescind a local knock made on a remote room.

        Args:
            knock_event_id: The ID of the knock event to rescind.
            txn_id: An optional transaction ID supplied by the client.
            requester: The user making the request, according to the access token.
            content: The content of the generated leave event.

        Returns:
            A tuple containing (event_id, stream_id of the leave event).
        """
        raise NotImplementedError()

    @abc.abstractmethod
    async def _user_left_room(self, target: UserID, room_id: str) -> None:
        """Notifies distributor on master process that the user has left the
        room.

        Args:
            target
            room_id
        """
        raise NotImplementedError()

    @abc.abstractmethod
    async def forget(self, user: UserID, room_id: str) -> None:
        raise NotImplementedError()

    async def ratelimit_multiple_invites(
        self,
        requester: Optional[Requester],
        room_id: Optional[str],
        n_invites: int,
        update: bool = True,
    ) -> None:
        """Ratelimit more than one invite sent by the given requester in the given room.

        Args:
            requester: The requester sending the invites.
            room_id: The room the invites are being sent in.
            n_invites: The amount of invites to ratelimit for.
            update: Whether to update the ratelimiter's cache.

        Raises:
            LimitExceededError: The requester can't send that many invites in the room.
        """
        await self._invites_per_room_limiter.ratelimit(
            requester,
            room_id,
            update=update,
            n_actions=n_invites,
        )

    async def ratelimit_invite(
        self,
        requester: Optional[Requester],
        room_id: Optional[str],
        invitee_user_id: str,
    ) -> None:
        """Ratelimit invites by room and by target user.

        If room ID is missing then we just rate limit by target user.
        """
        if room_id:
            await self._invites_per_room_limiter.ratelimit(requester, room_id)

        await self._invites_per_recipient_limiter.ratelimit(requester, invitee_user_id)
        if requester is not None:
            await self._invites_per_issuer_limiter.ratelimit(requester)

    async def _local_membership_update(
        self,
        requester: Requester,
        target: UserID,
        room_id: str,
        membership: str,
        allow_no_prev_events: bool = False,
        prev_event_ids: Optional[List[str]] = None,
        state_event_ids: Optional[List[str]] = None,
        depth: Optional[int] = None,
        txn_id: Optional[str] = None,
        ratelimit: bool = True,
        content: Optional[dict] = None,
        require_consent: bool = True,
        outlier: bool = False,
        historical: bool = False,
        origin_server_ts: Optional[int] = None,
    ) -> Tuple[str, int]:
        """
        Internal membership update function to get an existing event or create
        and persist a new event for the new membership change.

        Args:
            requester:
            target:
            room_id:
            membership:

            allow_no_prev_events: Whether to allow this event to be created an empty
                list of prev_events. Normally this is prohibited just because most
                events should have a prev_event and we should only use this in special
                cases like MSC2716.
            prev_event_ids: The event IDs to use as the prev events
            state_event_ids:
                The full state at a given event. This is used particularly by the MSC2716
                /batch_send endpoint. One use case is the historical `state_events_at_start`;
                since each is marked as an `outlier`, the `EventContext.for_outlier()` won't
                have any `state_ids` set and therefore can't derive any state even though the
                prev_events are set so we need to set them ourself via this argument.
                This should normally be left as None, which will cause the auth_event_ids
                to be calculated based on the room state at the prev_events.
            depth: Override the depth used to order the event in the DAG.
                Should normally be set to None, which will cause the depth to be calculated
                based on the prev_events.

            txn_id:
            ratelimit:
            content:
            require_consent:

            outlier: Indicates whether the event is an `outlier`, i.e. if
                it's from an arbitrary point and floating in the DAG as
                opposed to being inline with the current DAG.
            historical: Indicates whether the message is being inserted
                back in time around some existing events. This is used to skip
                a few checks and mark the event as backfilled.
            origin_server_ts: The origin_server_ts to use if a new event is created. Uses
                the current timestamp if set to None.

        Returns:
            Tuple of event ID and stream ordering position
        """

        user_id = target.to_string()

        if content is None:
            content = {}

        content["membership"] = membership
        if requester.is_guest:
            content["kind"] = "guest"

        # Check if we already have an event with a matching transaction ID. (We
        # do this check just before we persist an event as well, but may as well
        # do it up front for efficiency.)
        if txn_id and requester.access_token_id:
            existing_event_id = await self.store.get_event_id_from_transaction_id(
                room_id,
                requester.user.to_string(),
                requester.access_token_id,
                txn_id,
            )
            if existing_event_id:
                event_pos = await self.store.get_position_for_event(existing_event_id)
                return existing_event_id, event_pos.stream

        # Try several times, it could fail with PartialStateConflictError,
        # in handle_new_client_event, cf comment in except block.
        max_retries = 5
        for i in range(max_retries):
            try:
                (
                    event,
<<<<<<< HEAD
                    context,
                    third_party_event,
=======
                    unpersisted_context,
>>>>>>> 41f127e0
                ) = await self.event_creation_handler.create_event(
                    requester,
                    {
                        "type": EventTypes.Member,
                        "content": content,
                        "room_id": room_id,
                        "sender": requester.user.to_string(),
                        "state_key": user_id,
                        # For backwards compatibility:
                        "membership": membership,
                        "origin_server_ts": origin_server_ts,
                    },
                    txn_id=txn_id,
                    allow_no_prev_events=allow_no_prev_events,
                    prev_event_ids=prev_event_ids,
                    state_event_ids=state_event_ids,
                    depth=depth,
                    require_consent=require_consent,
                    outlier=outlier,
                    historical=historical,
                )
                context = await unpersisted_context.persist(event)
                prev_state_ids = await context.get_prev_state_ids(
                    StateFilter.from_types([(EventTypes.Member, None)])
                )

                prev_member_event_id = prev_state_ids.get(
                    (EventTypes.Member, user_id), None
                )

                if event.membership == Membership.JOIN:
                    newly_joined = True
                    if prev_member_event_id:
                        prev_member_event = await self.store.get_event(
                            prev_member_event_id
                        )
                        newly_joined = prev_member_event.membership != Membership.JOIN

                    # Only rate-limit if the user actually joined the room, otherwise we'll end
                    # up blocking profile updates.
                    if newly_joined and ratelimit:
                        await self._join_rate_limiter_local.ratelimit(requester)
                        await self._join_rate_per_room_limiter.ratelimit(
                            requester, key=room_id, update=False
                        )
                with opentracing.start_active_span("handle_new_client_event"):
                    result_event = (
                        await self.event_creation_handler.handle_new_client_event(
                            requester,
                            events_and_context=[(event, context)],
                            extra_users=[target],
                            ratelimit=ratelimit,
                        )
                    )
                    if third_party_event:
                        (
                            tp_event,
                            tp_unpersisted_context,
                            _,
                        ) = await self.event_creation_handler.create_event(
                            requester,
                            third_party_event,
                            prev_event_ids=[result_event.event_id],
                        )
                        tp_context = await tp_unpersisted_context.persist(tp_event)
                        await self.event_creation_handler.handle_new_client_event(
                            requester, events_and_context=[(tp_event, tp_context)]
                        )

                if event.membership == Membership.LEAVE:
                    if prev_member_event_id:
                        prev_member_event = await self.store.get_event(
                            prev_member_event_id
                        )
                        if prev_member_event.membership == Membership.JOIN:
                            await self._user_left_room(target, room_id)

                break
            except PartialStateConflictError as e:
                # Persisting couldn't happen because the room got un-partial stated
                # in the meantime and context needs to be recomputed, so let's do so.
                if i == max_retries - 1:
                    raise e
                pass

        # we know it was persisted, so should have a stream ordering
        assert result_event.internal_metadata.stream_ordering
        return result_event.event_id, result_event.internal_metadata.stream_ordering

    async def copy_room_tags_and_direct_to_room(
        self, old_room_id: str, new_room_id: str, user_id: str
    ) -> None:
        """Copies the tags and direct room state from one room to another.

        Args:
            old_room_id: The room ID of the old room.
            new_room_id: The room ID of the new room.
            user_id: The user's ID.
        """
        # Retrieve user account data for predecessor room
        user_account_data = await self.store.get_global_account_data_for_user(user_id)

        # Copy direct message state if applicable
        direct_rooms = user_account_data.get(AccountDataTypes.DIRECT, {})

        # Check which key this room is under
        if isinstance(direct_rooms, dict):
            for key, room_id_list in direct_rooms.items():
                if old_room_id in room_id_list and new_room_id not in room_id_list:
                    # Add new room_id to this key
                    direct_rooms[key].append(new_room_id)

                    # Save back to user's m.direct account data
                    await self.account_data_handler.add_account_data_for_user(
                        user_id, AccountDataTypes.DIRECT, direct_rooms
                    )
                    break

        # Copy room tags if applicable
        room_tags = await self.store.get_tags_for_room(user_id, old_room_id)

        # Copy each room tag to the new room
        for tag, tag_content in room_tags.items():
            await self.account_data_handler.add_tag_to_room(
                user_id, new_room_id, tag, tag_content
            )

    async def update_membership(
        self,
        requester: Requester,
        target: UserID,
        room_id: str,
        action: str,
        txn_id: Optional[str] = None,
        remote_room_hosts: Optional[List[str]] = None,
        third_party_signed: Optional[dict] = None,
        ratelimit: bool = True,
        content: Optional[dict] = None,
        new_room: bool = False,
        require_consent: bool = True,
        outlier: bool = False,
        historical: bool = False,
        allow_no_prev_events: bool = False,
        prev_event_ids: Optional[List[str]] = None,
        state_event_ids: Optional[List[str]] = None,
        depth: Optional[int] = None,
        origin_server_ts: Optional[int] = None,
    ) -> Tuple[str, int]:
        """Update a user's membership in a room.

        Params:
            requester: The user who is performing the update.
            target: The user whose membership is being updated.
            room_id: The room ID whose membership is being updated.
            action: The membership change, see synapse.api.constants.Membership.
            txn_id: The transaction ID, if given.
            remote_room_hosts: Remote servers to send the update to.
            third_party_signed: Information from a 3PID invite.
            ratelimit: Whether to rate limit the request.
            content: The content of the created event.
            new_room: Whether the membership update is happening in the context of a room
                creation.
            require_consent: Whether consent is required.
            outlier: Indicates whether the event is an `outlier`, i.e. if
                it's from an arbitrary point and floating in the DAG as
                opposed to being inline with the current DAG.
            historical: Indicates whether the message is being inserted
                back in time around some existing events. This is used to skip
                a few checks and mark the event as backfilled.
            allow_no_prev_events: Whether to allow this event to be created an empty
                list of prev_events. Normally this is prohibited just because most
                events should have a prev_event and we should only use this in special
                cases like MSC2716.
            prev_event_ids: The event IDs to use as the prev events
            state_event_ids:
                The full state at a given event. This is used particularly by the MSC2716
                /batch_send endpoint. One use case is the historical `state_events_at_start`;
                since each is marked as an `outlier`, the `EventContext.for_outlier()` won't
                have any `state_ids` set and therefore can't derive any state even though the
                prev_events are set so we need to set them ourself via this argument.
                This should normally be left as None, which will cause the auth_event_ids
                to be calculated based on the room state at the prev_events.
            depth: Override the depth used to order the event in the DAG.
                Should normally be set to None, which will cause the depth to be calculated
                based on the prev_events.
            origin_server_ts: The origin_server_ts to use if a new event is created. Uses
                the current timestamp if set to None.

        Returns:
            A tuple of the new event ID and stream ID.

        Raises:
            ShadowBanError if a shadow-banned requester attempts to send an invite.
        """
        if action == Membership.INVITE and requester.shadow_banned:
            # We randomly sleep a bit just to annoy the requester.
            await self.clock.sleep(random.randint(1, 10))
            raise ShadowBanError()

        key = (room_id,)

        as_id = object()
        if requester.app_service:
            as_id = requester.app_service.id

        # We first linearise by the application service (to try to limit concurrent joins
        # by application services), and then by room ID.
        async with self.member_as_limiter.queue(as_id):
            async with self.member_linearizer.queue(key):
                with opentracing.start_active_span("update_membership_locked"):
                    result = await self.update_membership_locked(
                        requester,
                        target,
                        room_id,
                        action,
                        txn_id=txn_id,
                        remote_room_hosts=remote_room_hosts,
                        third_party_signed=third_party_signed,
                        ratelimit=ratelimit,
                        content=content,
                        new_room=new_room,
                        require_consent=require_consent,
                        outlier=outlier,
                        historical=historical,
                        allow_no_prev_events=allow_no_prev_events,
                        prev_event_ids=prev_event_ids,
                        state_event_ids=state_event_ids,
                        depth=depth,
                        origin_server_ts=origin_server_ts,
                    )

        return result

    async def update_membership_locked(
        self,
        requester: Requester,
        target: UserID,
        room_id: str,
        action: str,
        txn_id: Optional[str] = None,
        remote_room_hosts: Optional[List[str]] = None,
        third_party_signed: Optional[dict] = None,
        ratelimit: bool = True,
        content: Optional[dict] = None,
        new_room: bool = False,
        require_consent: bool = True,
        outlier: bool = False,
        historical: bool = False,
        allow_no_prev_events: bool = False,
        prev_event_ids: Optional[List[str]] = None,
        state_event_ids: Optional[List[str]] = None,
        depth: Optional[int] = None,
        origin_server_ts: Optional[int] = None,
    ) -> Tuple[str, int]:
        """Helper for update_membership.

        Assumes that the membership linearizer is already held for the room.

        Args:
            requester:
            target:
            room_id:
            action:
            txn_id:
            remote_room_hosts:
            third_party_signed:
            ratelimit:
            content:
            new_room: Whether the membership update is happening in the context of a room
                creation.
            require_consent:
            outlier: Indicates whether the event is an `outlier`, i.e. if
                it's from an arbitrary point and floating in the DAG as
                opposed to being inline with the current DAG.
            historical: Indicates whether the message is being inserted
                back in time around some existing events. This is used to skip
                a few checks and mark the event as backfilled.
            allow_no_prev_events: Whether to allow this event to be created an empty
                list of prev_events. Normally this is prohibited just because most
                events should have a prev_event and we should only use this in special
                cases like MSC2716.
            prev_event_ids: The event IDs to use as the prev events
            state_event_ids:
                The full state at a given event. This is used particularly by the MSC2716
                /batch_send endpoint. One use case is the historical `state_events_at_start`;
                since each is marked as an `outlier`, the `EventContext.for_outlier()` won't
                have any `state_ids` set and therefore can't derive any state even though the
                prev_events are set so we need to set them ourself via this argument.
                This should normally be left as None, which will cause the auth_event_ids
                to be calculated based on the room state at the prev_events.
            depth: Override the depth used to order the event in the DAG.
                Should normally be set to None, which will cause the depth to be calculated
                based on the prev_events.
            origin_server_ts: The origin_server_ts to use if a new event is created. Uses
                the current timestamp if set to None.

        Returns:
            A tuple of the new event ID and stream ID.
        """

        content_specified = bool(content)
        if content is None:
            content = {}
        else:
            # We do a copy here as we potentially change some keys
            # later on.
            content = dict(content)

        # allow the server notices mxid to set room-level profile
        is_requester_server_notices_user = (
            self._server_notices_mxid is not None
            and requester.user.to_string() == self._server_notices_mxid
        )

        if (
            not self.allow_per_room_profiles and not is_requester_server_notices_user
        ) or requester.shadow_banned:
            # Strip profile data, knowing that new profile data will be added to the
            # event's content in event_creation_handler.create_event() using the target's
            # global profile.
            content.pop("displayname", None)
            content.pop("avatar_url", None)

        if len(content.get("displayname") or "") > MAX_DISPLAYNAME_LEN:
            raise SynapseError(
                400,
                f"Displayname is too long (max {MAX_DISPLAYNAME_LEN})",
                errcode=Codes.BAD_JSON,
            )

        if len(content.get("avatar_url") or "") > MAX_AVATAR_URL_LEN:
            raise SynapseError(
                400,
                f"Avatar URL is too long (max {MAX_AVATAR_URL_LEN})",
                errcode=Codes.BAD_JSON,
            )

        if "avatar_url" in content and content.get("avatar_url") is not None:
            if not await self.profile_handler.check_avatar_size_and_mime_type(
                content["avatar_url"],
            ):
                raise SynapseError(403, "This avatar is not allowed", Codes.FORBIDDEN)

        # The event content should *not* include the authorising user as
        # it won't be properly signed. Strip it out since it might come
        # back from a client updating a display name / avatar.
        #
        # This only applies to restricted rooms, but there should be no reason
        # for a client to include it. Unconditionally remove it.
        content.pop(EventContentFields.AUTHORISING_USER, None)

        effective_membership_state = action
        if action in ["kick", "unban"]:
            effective_membership_state = "leave"

        # if this is a join with a 3pid signature, we may need to turn a 3pid
        # invite into a normal invite before we can handle the join.
        if third_party_signed is not None:
            await self.federation_handler.exchange_third_party_invite(
                third_party_signed["sender"],
                target.to_string(),
                room_id,
                third_party_signed,
            )

        if not remote_room_hosts:
            remote_room_hosts = []

        if effective_membership_state not in ("leave", "ban"):
            is_blocked = await self.store.is_room_blocked(room_id)
            if is_blocked:
                raise SynapseError(403, "This room has been blocked on this server")

        if effective_membership_state == Membership.INVITE:
            target_id = target.to_string()
            if ratelimit:
                await self.ratelimit_invite(requester, room_id, target_id)

            # block any attempts to invite the server notices mxid
            if target_id == self._server_notices_mxid:
                raise SynapseError(HTTPStatus.FORBIDDEN, "Cannot invite this user")

            block_invite_result = None

            if (
                self._server_notices_mxid is not None
                and requester.user.to_string() == self._server_notices_mxid
            ):
                # allow the server notices mxid to send invites
                is_requester_admin = True

            else:
                is_requester_admin = await self.auth.is_server_admin(requester)

            if not is_requester_admin:
                if self.config.server.block_non_admin_invites:
                    logger.info(
                        "Blocking invite: user is not admin and non-admin "
                        "invites disabled"
                    )
                    block_invite_result = (Codes.FORBIDDEN, {})

                spam_check = await self.spam_checker.user_may_invite(
                    requester.user.to_string(), target_id, room_id
                )
                if spam_check != NOT_SPAM:
                    logger.info("Blocking invite due to spam checker")
                    block_invite_result = spam_check

            if block_invite_result is not None:
                raise SynapseError(
                    403,
                    "Invites have been disabled on this server",
                    errcode=block_invite_result[0],
                    additional_fields=block_invite_result[1],
                )

        # An empty prev_events list is allowed as long as the auth_event_ids are present
        if prev_event_ids is not None:
            return await self._local_membership_update(
                requester=requester,
                target=target,
                room_id=room_id,
                membership=effective_membership_state,
                txn_id=txn_id,
                ratelimit=ratelimit,
                allow_no_prev_events=allow_no_prev_events,
                prev_event_ids=prev_event_ids,
                state_event_ids=state_event_ids,
                depth=depth,
                content=content,
                require_consent=require_consent,
                outlier=outlier,
                historical=historical,
                origin_server_ts=origin_server_ts,
            )

        latest_event_ids = await self.store.get_prev_events_for_room(room_id)

        is_partial_state_room = await self.store.is_partial_state_room(room_id)
        partial_state_before_join = await self.state_handler.compute_state_after_events(
            room_id, latest_event_ids, await_full_state=False
        )
        # `is_partial_state_room` also indicates whether `partial_state_before_join` is
        # partial.

        # TODO: Refactor into dictionary of explicitly allowed transitions
        # between old and new state, with specific error messages for some
        # transitions and generic otherwise
        old_state_id = partial_state_before_join.get(
            (EventTypes.Member, target.to_string())
        )
        if old_state_id:
            old_state = await self.store.get_event(old_state_id, allow_none=True)
            old_membership = old_state.content.get("membership") if old_state else None
            if action == "unban" and old_membership != "ban":
                raise SynapseError(
                    403,
                    "Cannot unban user who was not banned"
                    " (membership=%s)" % old_membership,
                    errcode=Codes.BAD_STATE,
                )
            if old_membership == "ban" and action not in ["ban", "unban", "leave"]:
                raise SynapseError(
                    403,
                    "Cannot %s user who was banned" % (action,),
                    errcode=Codes.BAD_STATE,
                )

            if old_state:
                same_content = content == old_state.content
                same_membership = old_membership == effective_membership_state
                same_sender = requester.user.to_string() == old_state.sender
                if same_sender and same_membership and same_content:
                    # duplicate event.
                    # we know it was persisted, so must have a stream ordering.
                    assert old_state.internal_metadata.stream_ordering
                    return (
                        old_state.event_id,
                        old_state.internal_metadata.stream_ordering,
                    )

            if old_membership in ["ban", "leave"] and action == "kick":
                raise AuthError(403, "The target user is not in the room")

            # we don't allow people to reject invites to the server notice
            # room, but they can leave it once they are joined.
            if (
                old_membership == Membership.INVITE
                and effective_membership_state == Membership.LEAVE
            ):
                is_blocked = await self.store.is_server_notice_room(room_id)
                if is_blocked:
                    raise SynapseError(
                        HTTPStatus.FORBIDDEN,
                        "You cannot reject this invite",
                        errcode=Codes.CANNOT_LEAVE_SERVER_NOTICE_ROOM,
                    )
        else:
            if action == "kick":
                raise AuthError(403, "The target user is not in the room")

        is_host_in_room = await self._is_host_in_room(partial_state_before_join)

        if effective_membership_state == Membership.JOIN:
            if requester.is_guest:
                guest_can_join = await self._can_guest_join(partial_state_before_join)
                if not guest_can_join:
                    # This should be an auth check, but guests are a local concept,
                    # so don't really fit into the general auth process.
                    raise AuthError(403, "Guest access not allowed")

            # Figure out whether the user is a server admin to determine whether they
            # should be able to bypass the spam checker.
            if (
                self._server_notices_mxid is not None
                and requester.user.to_string() == self._server_notices_mxid
            ):
                # allow the server notices mxid to join rooms
                bypass_spam_checker = True

            else:
                bypass_spam_checker = await self.auth.is_server_admin(requester)

            inviter = await self._get_inviter(target.to_string(), room_id)
            if (
                not bypass_spam_checker
                # We assume that if the spam checker allowed the user to create
                # a room then they're allowed to join it.
                and not new_room
            ):
                spam_check = await self.spam_checker.user_may_join_room(
                    target.to_string(), room_id, is_invited=inviter is not None
                )
                if spam_check != NOT_SPAM:
                    raise SynapseError(
                        403,
                        "Not allowed to join this room",
                        errcode=spam_check[0],
                        additional_fields=spam_check[1],
                    )

            # Check if a remote join should be performed.
            remote_join, remote_room_hosts = await self._should_perform_remote_join(
                target.to_string(),
                room_id,
                remote_room_hosts,
                content,
                is_partial_state_room,
                is_host_in_room,
                partial_state_before_join,
            )
            if remote_join:
                if ratelimit:
                    await self._join_rate_limiter_remote.ratelimit(
                        requester,
                    )
                    await self._join_rate_per_room_limiter.ratelimit(
                        requester,
                        key=room_id,
                        update=False,
                    )

                inviter = await self._get_inviter(target.to_string(), room_id)
                if inviter and not self.hs.is_mine(inviter):
                    remote_room_hosts.append(inviter.domain)

                content["membership"] = Membership.JOIN

                try:
                    profile = self.profile_handler
                    if not content_specified:
                        content["displayname"] = await profile.get_displayname(target)
                        content["avatar_url"] = await profile.get_avatar_url(target)
                except Exception as e:
                    logger.info(
                        "Failed to get profile information while processing remote join for %r: %s",
                        target,
                        e,
                    )

                if requester.is_guest:
                    content["kind"] = "guest"

                remote_join_response = await self._remote_join(
                    requester, remote_room_hosts, room_id, target, content
                )

                return remote_join_response

        elif effective_membership_state == Membership.LEAVE:
            if not is_host_in_room:
                # Figure out the user's current membership state for the room
                (
                    current_membership_type,
                    current_membership_event_id,
                ) = await self.store.get_local_current_membership_for_user_in_room(
                    target.to_string(), room_id
                )
                if not current_membership_type or not current_membership_event_id:
                    logger.info(
                        "%s sent a leave request to %s, but that is not an active room "
                        "on this server, or there is no pending invite or knock",
                        target,
                        room_id,
                    )

                    raise SynapseError(404, "Not a known room")

                # perhaps we've been invited
                if current_membership_type == Membership.INVITE:
                    invite = await self.store.get_event(current_membership_event_id)
                    logger.info(
                        "%s rejects invite to %s from %s",
                        target,
                        room_id,
                        invite.sender,
                    )

                    if not self.hs.is_mine_id(invite.sender):
                        # send the rejection to the inviter's HS (with fallback to
                        # local event)
                        return await self.remote_reject_invite(
                            invite.event_id,
                            txn_id,
                            requester,
                            content,
                        )

                    # the inviter was on our server, but has now left. Carry on
                    # with the normal rejection codepath, which will also send the
                    # rejection out to any other servers we believe are still in the room.

                    # thanks to overzealous cleaning up of event_forward_extremities in
                    # `delete_old_current_state_events`, it's possible to end up with no
                    # forward extremities here. If that happens, let's just hang the
                    # rejection off the invite event.
                    #
                    # see: https://github.com/matrix-org/synapse/issues/7139
                    if len(latest_event_ids) == 0:
                        latest_event_ids = [invite.event_id]

                # or perhaps this is a remote room that a local user has knocked on
                elif current_membership_type == Membership.KNOCK:
                    knock = await self.store.get_event(current_membership_event_id)
                    return await self.remote_rescind_knock(
                        knock.event_id, txn_id, requester, content
                    )

        elif effective_membership_state == Membership.KNOCK:
            if not is_host_in_room:
                # The knock needs to be sent over federation instead
                remote_room_hosts.append(get_domain_from_id(room_id))

                content["membership"] = Membership.KNOCK

                try:
                    profile = self.profile_handler
                    if "displayname" not in content:
                        content["displayname"] = await profile.get_displayname(target)
                    if "avatar_url" not in content:
                        content["avatar_url"] = await profile.get_avatar_url(target)
                except Exception as e:
                    logger.info(
                        "Failed to get profile information while processing remote knock for %r: %s",
                        target,
                        e,
                    )

                return await self.remote_knock(
                    requester, remote_room_hosts, room_id, target, content
                )

        return await self._local_membership_update(
            requester=requester,
            target=target,
            room_id=room_id,
            membership=effective_membership_state,
            txn_id=txn_id,
            ratelimit=ratelimit,
            prev_event_ids=latest_event_ids,
            state_event_ids=state_event_ids,
            depth=depth,
            content=content,
            require_consent=require_consent,
            outlier=outlier,
            origin_server_ts=origin_server_ts,
        )

    async def _should_perform_remote_join(
        self,
        user_id: str,
        room_id: str,
        remote_room_hosts: List[str],
        content: JsonDict,
        is_partial_state_room: bool,
        is_host_in_room: bool,
        partial_state_before_join: StateMap[str],
    ) -> Tuple[bool, List[str]]:
        """
        Check whether the server should do a remote join (as opposed to a local
        join) for a user.

        Generally a remote join is used if:

        * The server is not yet in the room.
        * The server is in the room, the room has restricted join rules, the user
          is not joined or invited to the room, and the server does not have
          another user who is capable of issuing invites.

        Args:
            user_id: The user joining the room.
            room_id: The room being joined.
            remote_room_hosts: A list of remote room hosts.
            content: The content to use as the event body of the join. This may
                be modified.
            is_partial_state_room: `True` if the server currently doesn't hold the full
                state of the room.
            is_host_in_room: `True` if the host is in the room.
            partial_state_before_join: The state before the join event (i.e. the
                resolution of the states after its parent events). May be full or
                partial state, depending on `is_partial_state_room`.

        Returns:
            A tuple of:
                True if a remote join should be performed. False if the join can be
                done locally.

                A list of remote room hosts to use. This is an empty list if a
                local join is to be done.
        """
        # If the host isn't in the room, pass through the prospective hosts.
        if not is_host_in_room:
            return True, remote_room_hosts

        prev_member_event_id = partial_state_before_join.get(
            (EventTypes.Member, user_id), None
        )
        previous_membership = None
        if prev_member_event_id:
            prev_member_event = await self.store.get_event(prev_member_event_id)
            previous_membership = prev_member_event.membership

        # If we are not fully joined yet, and the target is not already in the room,
        # let's do a remote join so another server with the full state can validate
        # that the user has not been banned for example.
        # We could just accept the join and wait for state res to resolve that later on
        # but we would then leak room history to this person until then, which is pretty
        # bad.
        if is_partial_state_room and previous_membership != Membership.JOIN:
            return True, remote_room_hosts

        # If the host is in the room, but not one of the authorised hosts
        # for restricted join rules, a remote join must be used.
        room_version = await self.store.get_room_version(room_id)

        # If restricted join rules are not being used, a local join can always
        # be used.
        if not await self.event_auth_handler.has_restricted_join_rules(
            partial_state_before_join, room_version
        ):
            return False, []

        # If the user is invited to the room or already joined, the join
        # event can always be issued locally.
        if previous_membership in (Membership.JOIN, Membership.INVITE):
            return False, []

        # All the partial state cases are covered above. We have been given the full
        # state of the room.
        assert not is_partial_state_room
        state_before_join = partial_state_before_join

        # If the local host has a user who can issue invites, then a local
        # join can be done.
        #
        # If not, generate a new list of remote hosts based on which
        # can issue invites.
        event_map = await self.store.get_events(state_before_join.values())
        current_state = {
            state_key: event_map[event_id]
            for state_key, event_id in state_before_join.items()
        }
        allowed_servers = get_servers_from_users(
            get_users_which_can_issue_invite(current_state)
        )

        # If the local server is not one of allowed servers, then a remote
        # join must be done. Return the list of prospective servers based on
        # which can issue invites.
        if self.hs.hostname not in allowed_servers:
            return True, list(allowed_servers)

        # Ensure the member should be allowed access via membership in a room.
        await self.event_auth_handler.check_restricted_join_rules(
            state_before_join, room_version, user_id, previous_membership
        )

        # If this is going to be a local join, additional information must
        # be included in the event content in order to efficiently validate
        # the event.
        content[
            EventContentFields.AUTHORISING_USER
        ] = await self.event_auth_handler.get_user_which_could_invite(
            room_id,
            state_before_join,
        )

        return False, []

    async def transfer_room_state_on_room_upgrade(
        self, old_room_id: str, room_id: str
    ) -> None:
        """Upon our server becoming aware of an upgraded room, either by upgrading a room
        ourselves or joining one, we can transfer over information from the previous room.

        Copies user state (tags/push rules) for every local user that was in the old room, as
        well as migrating the room directory state.

        Args:
            old_room_id: The ID of the old room
            room_id: The ID of the new room
        """
        logger.info("Transferring room state from %s to %s", old_room_id, room_id)

        # Find all local users that were in the old room and copy over each user's state
        local_users = await self.store.get_local_users_in_room(old_room_id)
        await self.copy_user_state_on_room_upgrade(old_room_id, room_id, local_users)

        # Add new room to the room directory if the old room was there
        # Remove old room from the room directory
        old_room = await self.store.get_room(old_room_id)
        if old_room is not None and old_room["is_public"]:
            await self.store.set_room_is_public(old_room_id, False)
            await self.store.set_room_is_public(room_id, True)

        # Transfer alias mappings in the room directory
        await self.store.update_aliases_for_room(old_room_id, room_id)

    async def copy_user_state_on_room_upgrade(
        self, old_room_id: str, new_room_id: str, user_ids: Iterable[str]
    ) -> None:
        """Copy user-specific information when they join a new room when that new room is the
        result of a room upgrade

        Args:
            old_room_id: The ID of upgraded room
            new_room_id: The ID of the new room
            user_ids: User IDs to copy state for
        """

        logger.debug(
            "Copying over room tags and push rules from %s to %s for users %s",
            old_room_id,
            new_room_id,
            user_ids,
        )

        for user_id in user_ids:
            try:
                # It is an upgraded room. Copy over old tags
                await self.copy_room_tags_and_direct_to_room(
                    old_room_id, new_room_id, user_id
                )
                # Copy over push rules
                await self.store.copy_push_rules_from_room_to_room_for_user(
                    old_room_id, new_room_id, user_id
                )
            except Exception:
                logger.exception(
                    "Error copying tags and/or push rules from rooms %s to %s for user %s. "
                    "Skipping...",
                    old_room_id,
                    new_room_id,
                    user_id,
                )
                continue

    async def send_membership_event(
        self,
        requester: Optional[Requester],
        event: EventBase,
        context: EventContext,
        ratelimit: bool = True,
    ) -> None:
        """
        Change the membership status of a user in a room.

        Args:
            requester: The local user who requested the membership
                event. If None, certain checks, like whether this homeserver can
                act as the sender, will be skipped.
            event: The membership event.
            context: The context of the event.
            ratelimit: Whether to rate limit this request.
        Raises:
            SynapseError if there was a problem changing the membership.
            PartialStateConflictError: if attempting to persist a partial state event in
                a room that has been un-partial stated.
        """
        target_user = UserID.from_string(event.state_key)
        room_id = event.room_id

        if requester is not None:
            sender = UserID.from_string(event.sender)
            assert (
                sender == requester.user
            ), "Sender (%s) must be same as requester (%s)" % (sender, requester.user)
            assert self.hs.is_mine(sender), "Sender must be our own: %s" % (sender,)
        else:
            requester = types.create_requester(target_user)

        prev_state_ids = await context.get_prev_state_ids(
            StateFilter.from_types([(EventTypes.GuestAccess, None)])
        )
        if event.membership == Membership.JOIN:
            if requester.is_guest:
                guest_can_join = await self._can_guest_join(prev_state_ids)
                if not guest_can_join:
                    # This should be an auth check, but guests are a local concept,
                    # so don't really fit into the general auth process.
                    raise AuthError(403, "Guest access not allowed")

        if event.membership not in (Membership.LEAVE, Membership.BAN):
            is_blocked = await self.store.is_room_blocked(room_id)
            if is_blocked:
                raise SynapseError(403, "This room has been blocked on this server")

        event = await self.event_creation_handler.handle_new_client_event(
            requester,
            events_and_context=[(event, context)],
            extra_users=[target_user],
            ratelimit=ratelimit,
        )

        prev_member_event_id = prev_state_ids.get(
            (EventTypes.Member, event.state_key), None
        )

        if event.membership == Membership.LEAVE:
            if prev_member_event_id:
                prev_member_event = await self.store.get_event(prev_member_event_id)
                if prev_member_event.membership == Membership.JOIN:
                    await self._user_left_room(target_user, room_id)

    async def _can_guest_join(self, partial_current_state_ids: StateMap[str]) -> bool:
        """
        Returns whether a guest can join a room based on its current state.

        Args:
            partial_current_state_ids: The current state of the room. May be full or
                partial state.
        """
        guest_access_id = partial_current_state_ids.get(
            (EventTypes.GuestAccess, ""), None
        )
        if not guest_access_id:
            return False

        guest_access = await self.store.get_event(guest_access_id)

        return bool(
            guest_access
            and guest_access.content
            and guest_access.content.get(EventContentFields.GUEST_ACCESS)
            == GuestAccess.CAN_JOIN
        )

    async def kick_guest_users(self, current_state: Iterable[EventBase]) -> None:
        """Kick any local guest users from the room.

        This is called when the room state changes from guests allowed to not-allowed.

        Params:
            current_state: the current state of the room. We will iterate this to look
               for guest users to kick.
        """
        for member_event in current_state:
            try:
                if member_event.type != EventTypes.Member:
                    continue

                if not self.hs.is_mine_id(member_event.state_key):
                    continue

                if member_event.content["membership"] not in {
                    Membership.JOIN,
                    Membership.INVITE,
                }:
                    continue

                if (
                    "kind" not in member_event.content
                    or member_event.content["kind"] != "guest"
                ):
                    continue

                # We make the user choose to leave, rather than have the
                # event-sender kick them. This is partially because we don't
                # need to worry about power levels, and partially because guest
                # users are a concept which doesn't hugely work over federation,
                # and having homeservers have their own users leave keeps more
                # of that decision-making and control local to the guest-having
                # homeserver.
                target_user = UserID.from_string(member_event.state_key)
                requester = create_requester(
                    target_user, is_guest=True, authenticated_entity=self._server_name
                )
                handler = self.hs.get_room_member_handler()
                await handler.update_membership(
                    requester,
                    target_user,
                    member_event.room_id,
                    "leave",
                    ratelimit=False,
                    require_consent=False,
                )
            except Exception as e:
                logger.exception("Error kicking guest user: %s" % (e,))

    async def lookup_room_alias(
        self, room_alias: RoomAlias
    ) -> Tuple[RoomID, List[str]]:
        """
        Get the room ID associated with a room alias.

        Args:
            room_alias: The alias to look up.
        Returns:
            A tuple of:
                The room ID as a RoomID object.
                Hosts likely to be participating in the room ([str]).
        Raises:
            SynapseError if room alias could not be found.
        """
        directory_handler = self.directory_handler
        mapping = await directory_handler.get_association(room_alias)

        if not mapping:
            raise SynapseError(404, "No such room alias")

        room_id = mapping["room_id"]
        servers = mapping["servers"]

        # put the server which owns the alias at the front of the server list.
        if room_alias.domain in servers:
            servers.remove(room_alias.domain)
        servers.insert(0, room_alias.domain)

        return RoomID.from_string(room_id), servers

    async def _get_inviter(self, user_id: str, room_id: str) -> Optional[UserID]:
        invite = await self.store.get_invite_for_local_user_in_room(
            user_id=user_id, room_id=room_id
        )
        if invite:
            return UserID.from_string(invite.sender)
        return None

    async def do_3pid_invite(
        self,
        room_id: str,
        inviter: UserID,
        medium: str,
        address: str,
        id_server: str,
        requester: Requester,
        txn_id: Optional[str],
        id_access_token: str,
        prev_event_ids: Optional[List[str]] = None,
        depth: Optional[int] = None,
    ) -> Tuple[str, int]:
        """Invite a 3PID to a room.

        Args:
            room_id: The room to invite the 3PID to.
            inviter: The user sending the invite.
            medium: The 3PID's medium.
            address: The 3PID's address.
            id_server: The identity server to use.
            requester: The user making the request.
            txn_id: The transaction ID this is part of, or None if this is not
                part of a transaction.
            id_access_token: Identity server access token.
            depth: Override the depth used to order the event in the DAG.
            prev_event_ids: The event IDs to use as the prev events
                Should normally be set to None, which will cause the depth to be calculated
                based on the prev_events.

        Returns:
            Tuple of event ID and stream ordering position

        Raises:
            ShadowBanError if the requester has been shadow-banned.
        """
        if self.config.server.block_non_admin_invites:
            is_requester_admin = await self.auth.is_server_admin(requester)
            if not is_requester_admin:
                raise SynapseError(
                    403, "Invites have been disabled on this server", Codes.FORBIDDEN
                )

        if requester.shadow_banned:
            # We randomly sleep a bit just to annoy the requester.
            await self.clock.sleep(random.randint(1, 10))
            raise ShadowBanError()

        # We need to rate limit *before* we send out any 3PID invites, so we
        # can't just rely on the standard ratelimiting of events.
        await self._third_party_invite_limiter.ratelimit(requester)

        can_invite = await self.third_party_event_rules.check_threepid_can_be_invited(
            medium, address, room_id
        )
        if not can_invite:
            raise SynapseError(
                403,
                "This third-party identifier can not be invited in this room",
                Codes.FORBIDDEN,
            )

        if not self._enable_lookup:
            raise SynapseError(
                403, "Looking up third-party identifiers is denied from this server"
            )

        invitee = await self.identity_handler.lookup_3pid(
            id_server, medium, address, id_access_token
        )

        if invitee:
            # Note that update_membership with an action of "invite" can raise
            # a ShadowBanError, but this was done above already.
            # We don't check the invite against the spamchecker(s) here (through
            # user_may_invite) because we'll do it further down the line anyway (in
            # update_membership_locked).
            event_id, stream_id = await self.update_membership(
                requester, UserID.from_string(invitee), room_id, "invite", txn_id=txn_id
            )
        else:
            # Check if the spamchecker(s) allow this invite to go through.
            spam_check = await self.spam_checker.user_may_send_3pid_invite(
                inviter_userid=requester.user.to_string(),
                medium=medium,
                address=address,
                room_id=room_id,
            )
            if spam_check != NOT_SPAM:
                raise SynapseError(
                    403,
                    "Cannot send threepid invite",
                    errcode=spam_check[0],
                    additional_fields=spam_check[1],
                )

            event, stream_id = await self._make_and_store_3pid_invite(
                requester,
                id_server,
                medium,
                address,
                room_id,
                inviter,
                txn_id=txn_id,
                id_access_token=id_access_token,
                prev_event_ids=prev_event_ids,
                depth=depth,
            )
            event_id = event.event_id

        return event_id, stream_id

    async def _make_and_store_3pid_invite(
        self,
        requester: Requester,
        id_server: str,
        medium: str,
        address: str,
        room_id: str,
        user: UserID,
        txn_id: Optional[str],
        id_access_token: str,
        prev_event_ids: Optional[List[str]] = None,
        depth: Optional[int] = None,
    ) -> Tuple[EventBase, int]:
        room_state = await self._storage_controllers.state.get_current_state(
            room_id,
            StateFilter.from_types(
                [
                    (EventTypes.Member, user.to_string()),
                    (EventTypes.CanonicalAlias, ""),
                    (EventTypes.Name, ""),
                    (EventTypes.Create, ""),
                    (EventTypes.JoinRules, ""),
                    (EventTypes.RoomAvatar, ""),
                ]
            ),
        )

        inviter_display_name = ""
        inviter_avatar_url = ""
        member_event = room_state.get((EventTypes.Member, user.to_string()))
        if member_event:
            inviter_display_name = member_event.content.get("displayname", "")
            inviter_avatar_url = member_event.content.get("avatar_url", "")

        # if user has no display name, default to their MXID
        if not inviter_display_name:
            inviter_display_name = user.to_string()

        canonical_room_alias = ""
        canonical_alias_event = room_state.get((EventTypes.CanonicalAlias, ""))
        if canonical_alias_event:
            canonical_room_alias = canonical_alias_event.content.get("alias", "")

        room_name = ""
        room_name_event = room_state.get((EventTypes.Name, ""))
        if room_name_event:
            room_name = room_name_event.content.get("name", "")

        room_type = None
        room_create_event = room_state.get((EventTypes.Create, ""))
        if room_create_event:
            room_type = room_create_event.content.get(EventContentFields.ROOM_TYPE)

        room_join_rules = ""
        join_rules_event = room_state.get((EventTypes.JoinRules, ""))
        if join_rules_event:
            room_join_rules = join_rules_event.content.get("join_rule", "")

        room_avatar_url = ""
        room_avatar_event = room_state.get((EventTypes.RoomAvatar, ""))
        if room_avatar_event:
            room_avatar_url = room_avatar_event.content.get("url", "")

        (
            token,
            public_keys,
            fallback_public_key,
            display_name,
        ) = await self.identity_handler.ask_id_server_for_third_party_invite(
            requester=requester,
            id_server=id_server,
            medium=medium,
            address=address,
            room_id=room_id,
            inviter_user_id=user.to_string(),
            room_alias=canonical_room_alias,
            room_avatar_url=room_avatar_url,
            room_join_rules=room_join_rules,
            room_name=room_name,
            room_type=room_type,
            inviter_display_name=inviter_display_name,
            inviter_avatar_url=inviter_avatar_url,
            id_access_token=id_access_token,
        )

        (
            event,
            stream_id,
        ) = await self.event_creation_handler.create_and_send_nonmember_event(
            requester,
            {
                "type": EventTypes.ThirdPartyInvite,
                "content": {
                    "display_name": display_name,
                    "public_keys": public_keys,
                    # For backwards compatibility:
                    "key_validity_url": fallback_public_key["key_validity_url"],
                    "public_key": fallback_public_key["public_key"],
                },
                "room_id": room_id,
                "sender": user.to_string(),
                "state_key": token,
            },
            ratelimit=False,
            txn_id=txn_id,
            prev_event_ids=prev_event_ids,
            depth=depth,
        )
        return event, stream_id

    async def _is_host_in_room(self, partial_current_state_ids: StateMap[str]) -> bool:
        """Returns whether the homeserver is in the room based on its current state.

        Args:
            partial_current_state_ids: The current state of the room. May be full or
                partial state.
        """
        # Have we just created the room, and is this about to be the very
        # first member event?
        create_event_id = partial_current_state_ids.get(("m.room.create", ""))
        if len(partial_current_state_ids) == 1 and create_event_id:
            # We can only get here if we're in the process of creating the room
            return True

        for etype, state_key in partial_current_state_ids:
            if etype != EventTypes.Member or not self.hs.is_mine_id(state_key):
                continue

            event_id = partial_current_state_ids[(etype, state_key)]
            event = await self.store.get_event(event_id, allow_none=True)
            if not event:
                continue

            if event.membership == Membership.JOIN:
                return True

        return False


class RoomMemberMasterHandler(RoomMemberHandler):
    def __init__(self, hs: "HomeServer"):
        super().__init__(hs)

        self.distributor = hs.get_distributor()
        self.distributor.declare("user_left_room")

    async def _is_remote_room_too_complex(
        self, room_id: str, remote_room_hosts: List[str]
    ) -> Optional[bool]:
        """
        Check if complexity of a remote room is too great.

        Args:
            room_id
            remote_room_hosts

        Returns: bool of whether the complexity is too great, or None
            if unable to be fetched
        """
        max_complexity = self.hs.config.server.limit_remote_rooms.complexity
        complexity = await self.federation_handler.get_room_complexity(
            remote_room_hosts, room_id
        )

        if complexity:
            return complexity["v1"] > max_complexity
        return None

    async def _is_local_room_too_complex(self, room_id: str) -> bool:
        """
        Check if the complexity of a local room is too great.

        Args:
            room_id: The room ID to check for complexity.
        """
        max_complexity = self.hs.config.server.limit_remote_rooms.complexity
        complexity = await self.store.get_room_complexity(room_id)

        return complexity["v1"] > max_complexity

    async def _remote_join(
        self,
        requester: Requester,
        remote_room_hosts: List[str],
        room_id: str,
        user: UserID,
        content: dict,
    ) -> Tuple[str, int]:
        """Implements RoomMemberHandler._remote_join"""
        # filter ourselves out of remote_room_hosts: do_invite_join ignores it
        # and if it is the only entry we'd like to return a 404 rather than a
        # 500.
        remote_room_hosts = [
            host for host in remote_room_hosts if host != self.hs.hostname
        ]

        if len(remote_room_hosts) == 0:
            raise NoKnownServersError(
                "Can't join remote room because no servers "
                "that are in the room have been provided.",
            )

        check_complexity = self.hs.config.server.limit_remote_rooms.enabled
        if (
            check_complexity
            and self.hs.config.server.limit_remote_rooms.admins_can_join
        ):
            check_complexity = not await self.store.is_server_admin(user)

        if check_complexity:
            # Fetch the room complexity
            too_complex = await self._is_remote_room_too_complex(
                room_id, remote_room_hosts
            )
            if too_complex is True:
                raise SynapseError(
                    code=400,
                    msg=self.hs.config.server.limit_remote_rooms.complexity_error,
                    errcode=Codes.RESOURCE_LIMIT_EXCEEDED,
                )

        # We don't do an auth check if we are doing an invite
        # join dance for now, since we're kinda implicitly checking
        # that we are allowed to join when we decide whether or not we
        # need to do the invite/join dance.
        event_id, stream_id = await self.federation_handler.do_invite_join(
            remote_room_hosts, room_id, user.to_string(), content
        )

        # Check the room we just joined wasn't too large, if we didn't fetch the
        # complexity of it before.
        if check_complexity:
            if too_complex is False:
                # We checked, and we're under the limit.
                return event_id, stream_id

            # Check again, but with the local state events
            too_complex = await self._is_local_room_too_complex(room_id)

            if too_complex is False:
                # We're under the limit.
                return event_id, stream_id

            # The room is too large. Leave.
            requester = types.create_requester(
                user, authenticated_entity=self._server_name
            )
            await self.update_membership(
                requester=requester, target=user, room_id=room_id, action="leave"
            )
            raise SynapseError(
                code=400,
                msg=self.hs.config.server.limit_remote_rooms.complexity_error,
                errcode=Codes.RESOURCE_LIMIT_EXCEEDED,
            )

        return event_id, stream_id

    async def remote_reject_invite(
        self,
        invite_event_id: str,
        txn_id: Optional[str],
        requester: Requester,
        content: JsonDict,
    ) -> Tuple[str, int]:
        """
        Rejects an out-of-band invite received from a remote user

        Implements RoomMemberHandler.remote_reject_invite
        """
        invite_event = await self.store.get_event(invite_event_id)
        room_id = invite_event.room_id
        target_user = invite_event.state_key

        # first of all, try doing a rejection via the inviting server
        fed_handler = self.federation_handler
        try:
            inviter_id = UserID.from_string(invite_event.sender)
            event, stream_id = await fed_handler.do_remotely_reject_invite(
                [inviter_id.domain], room_id, target_user, content=content
            )
            return event.event_id, stream_id
        except Exception as e:
            # if we were unable to reject the invite, we will generate our own
            # leave event.
            #
            # The 'except' clause is very broad, but we need to
            # capture everything from DNS failures upwards
            #
            logger.warning("Failed to reject invite: %s", e)

            return await self._generate_local_out_of_band_leave(
                invite_event, txn_id, requester, content
            )

    async def remote_rescind_knock(
        self,
        knock_event_id: str,
        txn_id: Optional[str],
        requester: Requester,
        content: JsonDict,
    ) -> Tuple[str, int]:
        """
        Rescinds a local knock made on a remote room

        Args:
            knock_event_id: The ID of the knock event to rescind.
            txn_id: The transaction ID to use.
            requester: The originator of the request.
            content: The content of the leave event.

        Implements RoomMemberHandler.remote_rescind_knock
        """
        # TODO: We don't yet support rescinding knocks over federation
        # as we don't know which homeserver to send it to. An obvious
        # candidate is the remote homeserver we originally knocked through,
        # however we don't currently store that information.

        # Just rescind the knock locally
        knock_event = await self.store.get_event(knock_event_id)
        return await self._generate_local_out_of_band_leave(
            knock_event, txn_id, requester, content
        )

    async def _generate_local_out_of_band_leave(
        self,
        previous_membership_event: EventBase,
        txn_id: Optional[str],
        requester: Requester,
        content: JsonDict,
    ) -> Tuple[str, int]:
        """Generate a local leave event for a room

        This can be called after we e.g fail to reject an invite via a remote server.
        It generates an out-of-band membership event locally.

        Args:
            previous_membership_event: the previous membership event for this user
            txn_id: optional transaction ID supplied by the client
            requester: user making the request, according to the access token
            content: additional content to include in the leave event.
               Normally an empty dict.

        Returns:
            A tuple containing (event_id, stream_id of the leave event)
        """
        room_id = previous_membership_event.room_id
        target_user = previous_membership_event.state_key

        content["membership"] = Membership.LEAVE

        event_dict = {
            "type": EventTypes.Member,
            "room_id": room_id,
            "sender": target_user,
            "content": content,
            "state_key": target_user,
        }

        # the auth events for the new event are the same as that of the previous event, plus
        # the event itself.
        #
        # the prev_events consist solely of the previous membership event.
        prev_event_ids = [previous_membership_event.event_id]
        auth_event_ids = (
            list(previous_membership_event.auth_event_ids()) + prev_event_ids
        )

        # Try several times, it could fail with PartialStateConflictError
        # in handle_new_client_event, cf comment in except block.
        max_retries = 5
        for i in range(max_retries):
            try:
                (
                    event,
<<<<<<< HEAD
                    context,
                    third_party_event_dict,
=======
                    unpersisted_context,
>>>>>>> 41f127e0
                ) = await self.event_creation_handler.create_event(
                    requester,
                    event_dict,
                    txn_id=txn_id,
                    prev_event_ids=prev_event_ids,
                    auth_event_ids=auth_event_ids,
                    outlier=True,
                )
                context = await unpersisted_context.persist(event)
                event.internal_metadata.out_of_band_membership = True

                events_and_context = [(event, context)]
                if third_party_event_dict:
                    (
                        third_party_event,
                        third_party_unpersisted_context,
                        _,
                    ) = await self.event_creation_handler.create_event(
                        requester, third_party_event_dict
                    )
                    third_party_context = await third_party_unpersisted_context.persist(
                        event
                    )
                    events_and_context.append((third_party_event, third_party_context))

                result_event = (
                    await self.event_creation_handler.handle_new_client_event(
                        requester,
                        events_and_context=events_and_context,
                        extra_users=[UserID.from_string(target_user)],
                    )
                )

                break
            except PartialStateConflictError as e:
                # Persisting couldn't happen because the room got un-partial stated
                # in the meantime and context needs to be recomputed, so let's do so.
                if i == max_retries - 1:
                    raise e
                pass

        # we know it was persisted, so must have a stream ordering
        assert result_event.internal_metadata.stream_ordering

        return result_event.event_id, result_event.internal_metadata.stream_ordering

    async def remote_knock(
        self,
        requester: Requester,
        remote_room_hosts: List[str],
        room_id: str,
        user: UserID,
        content: dict,
    ) -> Tuple[str, int]:
        """Sends a knock to a room. Attempts to do so via one remote out of a given list.

        Args:
            remote_room_hosts: A list of homeservers to try knocking through.
            room_id: The ID of the room to knock on.
            user: The user to knock on behalf of.
            content: The content of the knock event.

        Returns:
            A tuple of (event ID, stream ID).
        """
        # filter ourselves out of remote_room_hosts
        remote_room_hosts = [
            host for host in remote_room_hosts if host != self.hs.hostname
        ]

        if len(remote_room_hosts) == 0:
            raise NoKnownServersError()

        return await self.federation_handler.do_knock(
            remote_room_hosts, room_id, user.to_string(), content=content
        )

    async def _user_left_room(self, target: UserID, room_id: str) -> None:
        """Implements RoomMemberHandler._user_left_room"""
        user_left_room(self.distributor, target, room_id)

    async def forget(self, user: UserID, room_id: str) -> None:
        user_id = user.to_string()

        member = await self._storage_controllers.state.get_current_state_event(
            room_id=room_id, event_type=EventTypes.Member, state_key=user_id
        )
        membership = member.membership if member else None

        if membership is not None and membership not in [
            Membership.LEAVE,
            Membership.BAN,
        ]:
            raise SynapseError(400, "User %s in room %s" % (user_id, room_id))

        # In normal case this call is only required if `membership` is not `None`.
        # But: After the last member had left the room, the background update
        # `_background_remove_left_rooms` is deleting rows related to this room from
        # the table `current_state_events` and `get_current_state_events` is `None`.
        await self.store.forget(user_id, room_id)


def get_users_which_can_issue_invite(auth_events: StateMap[EventBase]) -> List[str]:
    """
    Return the list of users which can issue invites.

    This is done by exploring the joined users and comparing their power levels
    to the necessyar power level to issue an invite.

    Args:
        auth_events: state in force at this point in the room

    Returns:
        The users which can issue invites.
    """
    invite_level = get_named_level(auth_events, "invite", 0)
    users_default_level = get_named_level(auth_events, "users_default", 0)
    power_level_event = get_power_level_event(auth_events)

    # Custom power-levels for users.
    if power_level_event:
        users = power_level_event.content.get("users", {})
    else:
        users = {}

    result = []

    # Check which members are able to invite by ensuring they're joined and have
    # the necessary power level.
    for (event_type, state_key), event in auth_events.items():
        if event_type != EventTypes.Member:
            continue

        if event.membership != Membership.JOIN:
            continue

        # Check if the user has a custom power level.
        if users.get(state_key, users_default_level) >= invite_level:
            result.append(state_key)

    return result


def get_servers_from_users(users: List[str]) -> Set[str]:
    """
    Resolve a list of users into their servers.

    Args:
        users: A list of users.

    Returns:
        A set of servers.
    """
    servers = set()
    for user in users:
        try:
            servers.add(get_domain_from_id(user))
        except SynapseError:
            pass
    return servers<|MERGE_RESOLUTION|>--- conflicted
+++ resolved
@@ -417,12 +417,8 @@
             try:
                 (
                     event,
-<<<<<<< HEAD
-                    context,
+                    unpersisted_context,
                     third_party_event,
-=======
-                    unpersisted_context,
->>>>>>> 41f127e0
                 ) = await self.event_creation_handler.create_event(
                     requester,
                     {
@@ -1969,12 +1965,8 @@
             try:
                 (
                     event,
-<<<<<<< HEAD
-                    context,
+                    unpersisted_context,
                     third_party_event_dict,
-=======
-                    unpersisted_context,
->>>>>>> 41f127e0
                 ) = await self.event_creation_handler.create_event(
                     requester,
                     event_dict,
