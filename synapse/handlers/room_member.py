--- conflicted
+++ resolved
@@ -573,33 +573,12 @@
                 raise SynapseError(504, "took to long to process")
 
             async with self.member_linearizer.queue(key):
-<<<<<<< HEAD
                 diff = self.clock.time_msec() - then
 
                 if diff > 80 * 1000:
                     # haproxy would have timed the request out anyway...
                     raise SynapseError(504, "took to long to process")
 
-                result = await self.update_membership_locked(
-                    requester,
-                    target,
-                    room_id,
-                    action,
-                    txn_id=txn_id,
-                    remote_room_hosts=remote_room_hosts,
-                    third_party_signed=third_party_signed,
-                    ratelimit=ratelimit,
-                    content=content,
-                    new_room=new_room,
-                    require_consent=require_consent,
-                    outlier=outlier,
-                    historical=historical,
-                    allow_no_prev_events=allow_no_prev_events,
-                    prev_event_ids=prev_event_ids,
-                    state_event_ids=state_event_ids,
-                    depth=depth,
-                )
-=======
                 with opentracing.start_active_span("update_membership_locked"):
                     result = await self.update_membership_locked(
                         requester,
@@ -620,7 +599,6 @@
                         state_event_ids=state_event_ids,
                         depth=depth,
                     )
->>>>>>> 827f0669
 
         return result
 
