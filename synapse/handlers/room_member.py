# -*- coding: utf-8 -*-
# Copyright 2016 OpenMarket Ltd
# Copyright 2018 New Vector Ltd
# Copyright 2019 The Matrix.org Foundation C.I.C.
#
# Licensed under the Apache License, Version 2.0 (the "License");
# you may not use this file except in compliance with the License.
# You may obtain a copy of the License at
#
#     http://www.apache.org/licenses/LICENSE-2.0
#
# Unless required by applicable law or agreed to in writing, software
# distributed under the License is distributed on an "AS IS" BASIS,
# WITHOUT WARRANTIES OR CONDITIONS OF ANY KIND, either express or implied.
# See the License for the specific language governing permissions and
# limitations under the License.

import abc
import logging

from six.moves import http_client

from twisted.internet import defer

from synapse import types
from synapse.api.constants import EventTypes, Membership
<<<<<<< HEAD
from synapse.api.ratelimiting import Ratelimiter
from synapse.api.errors import (
    AuthError,
    Codes,
    HttpResponseException,
    SynapseError,
)
from synapse.handlers.identity import LookupAlgorithm, create_id_access_token_header
from synapse.http.client import SimpleHttpClient
=======
from synapse.api.errors import AuthError, Codes, SynapseError
>>>>>>> 8c27bc8b
from synapse.types import RoomID, UserID
from synapse.util.async_helpers import Linearizer
from synapse.util.distributor import user_joined_room, user_left_room

logger = logging.getLogger(__name__)


class RoomMemberHandler(object):
    # TODO(paul): This handler currently contains a messy conflation of
    #   low-level API that works on UserID objects and so on, and REST-level
    #   API that takes ID strings and returns pagination chunks. These concerns
    #   ought to be separated out a lot better.

    __metaclass__ = abc.ABCMeta

    def __init__(self, hs):
        """

        Args:
            hs (synapse.server.HomeServer):
        """
        self.hs = hs
        self.store = hs.get_datastore()
        self.auth = hs.get_auth()
        self.state_handler = hs.get_state_handler()
        self.config = hs.config

        self.federation_handler = hs.get_handlers().federation_handler
        self.directory_handler = hs.get_handlers().directory_handler
        self.identity_handler = hs.get_handlers().identity_handler
        self.registration_handler = hs.get_registration_handler()
        self.profile_handler = hs.get_profile_handler()
        self.event_creation_handler = hs.get_event_creation_handler()
        self.identity_handler = hs.get_handlers().identity_handler

        self.member_linearizer = Linearizer(name="member")

        self.clock = hs.get_clock()
        self.spam_checker = hs.get_spam_checker()
        self.third_party_event_rules = hs.get_third_party_event_rules()
        self._server_notices_mxid = self.config.server_notices_mxid
        self.rewrite_identity_server_urls = self.config.rewrite_identity_server_urls
        self._enable_lookup = hs.config.enable_3pid_lookup
        self.allow_per_room_profiles = self.config.allow_per_room_profiles
        self.ratelimiter = Ratelimiter()

    @abc.abstractmethod
    def _remote_join(self, requester, remote_room_hosts, room_id, user, content):
        """Try and join a room that this server is not in

        Args:
            requester (Requester)
            remote_room_hosts (list[str]): List of servers that can be used
                to join via.
            room_id (str): Room that we are trying to join
            user (UserID): User who is trying to join
            content (dict): A dict that should be used as the content of the
                join event.

        Returns:
            Deferred
        """
        raise NotImplementedError()

    @abc.abstractmethod
    def _remote_reject_invite(self, requester, remote_room_hosts, room_id, target):
        """Attempt to reject an invite for a room this server is not in. If we
        fail to do so we locally mark the invite as rejected.

        Args:
            requester (Requester)
            remote_room_hosts (list[str]): List of servers to use to try and
                reject invite
            room_id (str)
            target (UserID): The user rejecting the invite

        Returns:
            Deferred[dict]: A dictionary to be returned to the client, may
            include event_id etc, or nothing if we locally rejected
        """
        raise NotImplementedError()

    @abc.abstractmethod
    def _user_joined_room(self, target, room_id):
        """Notifies distributor on master process that the user has joined the
        room.

        Args:
            target (UserID)
            room_id (str)

        Returns:
            Deferred|None
        """
        raise NotImplementedError()

    @abc.abstractmethod
    def _user_left_room(self, target, room_id):
        """Notifies distributor on master process that the user has left the
        room.

        Args:
            target (UserID)
            room_id (str)

        Returns:
            Deferred|None
        """
        raise NotImplementedError()

    @defer.inlineCallbacks
    def _local_membership_update(
        self,
        requester,
        target,
        room_id,
        membership,
        prev_events_and_hashes,
        txn_id=None,
        ratelimit=True,
        content=None,
        require_consent=True,
    ):
        user_id = target.to_string()

        if content is None:
            content = {}

        content["membership"] = membership
        if requester.is_guest:
            content["kind"] = "guest"

        event, context = yield self.event_creation_handler.create_event(
            requester,
            {
                "type": EventTypes.Member,
                "content": content,
                "room_id": room_id,
                "sender": requester.user.to_string(),
                "state_key": user_id,
                # For backwards compatibility:
                "membership": membership,
            },
            token_id=requester.access_token_id,
            txn_id=txn_id,
            prev_events_and_hashes=prev_events_and_hashes,
            require_consent=require_consent,
        )

        # Check if this event matches the previous membership event for the user.
        duplicate = yield self.event_creation_handler.deduplicate_state_event(
            event, context
        )
        if duplicate is not None:
            # Discard the new event since this membership change is a no-op.
            return duplicate

        yield self.event_creation_handler.handle_new_client_event(
            requester, event, context, extra_users=[target], ratelimit=ratelimit
        )

        prev_state_ids = yield context.get_prev_state_ids(self.store)

        prev_member_event_id = prev_state_ids.get((EventTypes.Member, user_id), None)

        if event.membership == Membership.JOIN:
            # Only fire user_joined_room if the user has actually joined the
            # room. Don't bother if the user is just changing their profile
            # info.
            newly_joined = True
            if prev_member_event_id:
                prev_member_event = yield self.store.get_event(prev_member_event_id)
                newly_joined = prev_member_event.membership != Membership.JOIN
            if newly_joined:
                yield self._user_joined_room(target, room_id)

            # Copy over direct message status and room tags if this is a join
            # on an upgraded room

            # Check if this is an upgraded room
            predecessor = yield self.store.get_room_predecessor(room_id)

            if predecessor:
                # It is an upgraded room. Copy over old tags
                self.copy_room_tags_and_direct_to_room(
                    predecessor["room_id"], room_id, user_id
                )
                # Move over old push rules
                self.store.move_push_rules_from_room_to_room_for_user(
                    predecessor["room_id"], room_id, user_id
                )
        elif event.membership == Membership.LEAVE:
            if prev_member_event_id:
                prev_member_event = yield self.store.get_event(prev_member_event_id)
                if prev_member_event.membership == Membership.JOIN:
                    yield self._user_left_room(target, room_id)

        return event

    @defer.inlineCallbacks
    def copy_room_tags_and_direct_to_room(self, old_room_id, new_room_id, user_id):
        """Copies the tags and direct room state from one room to another.

        Args:
            old_room_id (str)
            new_room_id (str)
            user_id (str)

        Returns:
            Deferred[None]
        """
        # Retrieve user account data for predecessor room
        user_account_data, _ = yield self.store.get_account_data_for_user(user_id)

        # Copy direct message state if applicable
        direct_rooms = user_account_data.get("m.direct", {})

        # Check which key this room is under
        if isinstance(direct_rooms, dict):
            for key, room_id_list in direct_rooms.items():
                if old_room_id in room_id_list and new_room_id not in room_id_list:
                    # Add new room_id to this key
                    direct_rooms[key].append(new_room_id)

                    # Save back to user's m.direct account data
                    yield self.store.add_account_data_for_user(
                        user_id, "m.direct", direct_rooms
                    )
                    break

        # Copy room tags if applicable
        room_tags = yield self.store.get_tags_for_room(user_id, old_room_id)

        # Copy each room tag to the new room
        for tag, tag_content in room_tags.items():
            yield self.store.add_tag_to_room(user_id, new_room_id, tag, tag_content)

    @defer.inlineCallbacks
    def update_membership(
        self,
        requester,
        target,
        room_id,
        action,
        txn_id=None,
        remote_room_hosts=None,
        third_party_signed=None,
        ratelimit=True,
        content=None,
        new_room=False,
        require_consent=True,
    ):
        """Update a users membership in a room

        Args:
            requester (Requester)
            target (UserID)
            room_id (str)
            action (str): The "action" the requester is performing against the
                target. One of join/leave/kick/ban/invite/unban.
            txn_id (str|None): The transaction ID associated with the request,
                or None not provided.
            remote_room_hosts (list[str]|None): List of remote servers to try
                and join via if server isn't already in the room.
            third_party_signed (dict|None): The signed object for third party
                invites.
            ratelimit (bool): Whether to apply ratelimiting to this request.
            content (dict|None): Fields to include in the new events content.
            new_room (bool): Whether these membership changes are happening
                as part of a room creation (e.g. initial joins and invites)

        Returns:
            Deferred[FrozenEvent]
        """
        key = (room_id,)

        with (yield self.member_linearizer.queue(key)):
            result = yield self._update_membership(
                requester,
                target,
                room_id,
                action,
                txn_id=txn_id,
                remote_room_hosts=remote_room_hosts,
                third_party_signed=third_party_signed,
                ratelimit=ratelimit,
                content=content,
                new_room=new_room,
                require_consent=require_consent,
            )

        return result

    @defer.inlineCallbacks
    def _update_membership(
        self,
        requester,
        target,
        room_id,
        action,
        txn_id=None,
        remote_room_hosts=None,
        third_party_signed=None,
        ratelimit=True,
        content=None,
        new_room=False,
        require_consent=True,
    ):
        content_specified = bool(content)
        if content is None:
            content = {}
        else:
            # We do a copy here as we potentially change some keys
            # later on.
            content = dict(content)

        if not self.allow_per_room_profiles:
            # Strip profile data, knowing that new profile data will be added to the
            # event's content in event_creation_handler.create_event() using the target's
            # global profile.
            content.pop("displayname", None)
            content.pop("avatar_url", None)

        effective_membership_state = action
        if action in ["kick", "unban"]:
            effective_membership_state = "leave"

        # if this is a join with a 3pid signature, we may need to turn a 3pid
        # invite into a normal invite before we can handle the join.
        if third_party_signed is not None:
            yield self.federation_handler.exchange_third_party_invite(
                third_party_signed["sender"],
                target.to_string(),
                room_id,
                third_party_signed,
            )

        if not remote_room_hosts:
            remote_room_hosts = []

        if effective_membership_state not in ("leave", "ban"):
            is_blocked = yield self.store.is_room_blocked(room_id)
            if is_blocked:
                raise SynapseError(403, "This room has been blocked on this server")

        if effective_membership_state == Membership.INVITE:
            # block any attempts to invite the server notices mxid
            if target.to_string() == self._server_notices_mxid:
                raise SynapseError(http_client.FORBIDDEN, "Cannot invite this user")

            block_invite = False

            if (
                self._server_notices_mxid is not None
                and requester.user.to_string() == self._server_notices_mxid
            ):
                # allow the server notices mxid to send invites
                is_requester_admin = True

            else:
                is_requester_admin = yield self.auth.is_server_admin(requester.user)

            if not is_requester_admin:
                if self.config.block_non_admin_invites:
                    logger.info(
                        "Blocking invite: user is not admin and non-admin "
                        "invites disabled"
                    )
                    block_invite = True

                is_published = yield self.store.is_room_published(room_id)

                if not self.spam_checker.user_may_invite(
                    requester.user.to_string(),
                    target.to_string(),
                    third_party_invite=None,
                    room_id=room_id,
                    new_room=new_room,
                    published_room=is_published,
                ):
                    logger.info("Blocking invite due to spam checker")
                    block_invite = True

            if block_invite:
                raise SynapseError(403, "Invites have been disabled on this server")

        prev_events_and_hashes = yield self.store.get_prev_events_for_room(room_id)
        latest_event_ids = (event_id for (event_id, _, _) in prev_events_and_hashes)

        current_state_ids = yield self.state_handler.get_current_state_ids(
            room_id, latest_event_ids=latest_event_ids
        )

        # TODO: Refactor into dictionary of explicitly allowed transitions
        # between old and new state, with specific error messages for some
        # transitions and generic otherwise
        old_state_id = current_state_ids.get((EventTypes.Member, target.to_string()))
        if old_state_id:
            old_state = yield self.store.get_event(old_state_id, allow_none=True)
            old_membership = old_state.content.get("membership") if old_state else None
            if action == "unban" and old_membership != "ban":
                raise SynapseError(
                    403,
                    "Cannot unban user who was not banned"
                    " (membership=%s)" % old_membership,
                    errcode=Codes.BAD_STATE,
                )
            if old_membership == "ban" and action != "unban":
                raise SynapseError(
                    403,
                    "Cannot %s user who was banned" % (action,),
                    errcode=Codes.BAD_STATE,
                )

            if old_state:
                same_content = content == old_state.content
                same_membership = old_membership == effective_membership_state
                same_sender = requester.user.to_string() == old_state.sender
                if same_sender and same_membership and same_content:
                    return old_state

            if old_membership in ["ban", "leave"] and action == "kick":
                raise AuthError(403, "The target user is not in the room")

            # we don't allow people to reject invites to the server notice
            # room, but they can leave it once they are joined.
            if (
                old_membership == Membership.INVITE
                and effective_membership_state == Membership.LEAVE
            ):
                is_blocked = yield self._is_server_notice_room(room_id)
                if is_blocked:
                    raise SynapseError(
                        http_client.FORBIDDEN,
                        "You cannot reject this invite",
                        errcode=Codes.CANNOT_LEAVE_SERVER_NOTICE_ROOM,
                    )
        else:
            if action == "kick":
                raise AuthError(403, "The target user is not in the room")

        is_host_in_room = yield self._is_host_in_room(current_state_ids)

        if effective_membership_state == Membership.JOIN:
            if requester.is_guest:
                guest_can_join = yield self._can_guest_join(current_state_ids)
                if not guest_can_join:
                    # This should be an auth check, but guests are a local concept,
                    # so don't really fit into the general auth process.
                    raise AuthError(403, "Guest access not allowed")

            if (
                self._server_notices_mxid is not None
                and requester.user.to_string() == self._server_notices_mxid
            ):
                # allow the server notices mxid to join rooms
                is_requester_admin = True

            else:
                is_requester_admin = yield self.auth.is_server_admin(requester.user)

            inviter = yield self._get_inviter(target.to_string(), room_id)
            if not is_requester_admin:
                # We assume that if the spam checker allowed the user to create
                # a room then they're allowed to join it.
                if not new_room and not self.spam_checker.user_may_join_room(
                    target.to_string(), room_id, is_invited=inviter is not None
                ):
                    raise SynapseError(403, "Not allowed to join this room")

            if not is_host_in_room:
                if inviter and not self.hs.is_mine(inviter):
                    remote_room_hosts.append(inviter.domain)

                content["membership"] = Membership.JOIN

                profile = self.profile_handler
                if not content_specified:
                    content["displayname"] = yield profile.get_displayname(target)
                    content["avatar_url"] = yield profile.get_avatar_url(target)

                if requester.is_guest:
                    content["kind"] = "guest"

                ret = yield self._remote_join(
                    requester, remote_room_hosts, room_id, target, content
                )
                return ret

        elif effective_membership_state == Membership.LEAVE:
            if not is_host_in_room:
                # perhaps we've been invited
                inviter = yield self._get_inviter(target.to_string(), room_id)
                if not inviter:
                    raise SynapseError(404, "Not a known room")

                if self.hs.is_mine(inviter):
                    # the inviter was on our server, but has now left. Carry on
                    # with the normal rejection codepath.
                    #
                    # This is a bit of a hack, because the room might still be
                    # active on other servers.
                    pass
                else:
                    # send the rejection to the inviter's HS.
                    remote_room_hosts = remote_room_hosts + [inviter.domain]
                    res = yield self._remote_reject_invite(
                        requester, remote_room_hosts, room_id, target
                    )
                    return res

        res = yield self._local_membership_update(
            requester=requester,
            target=target,
            room_id=room_id,
            membership=effective_membership_state,
            txn_id=txn_id,
            ratelimit=ratelimit,
            prev_events_and_hashes=prev_events_and_hashes,
            content=content,
            require_consent=require_consent,
        )
        return res

    @defer.inlineCallbacks
    def send_membership_event(self, requester, event, context, ratelimit=True):
        """
        Change the membership status of a user in a room.

        Args:
            requester (Requester): The local user who requested the membership
                event. If None, certain checks, like whether this homeserver can
                act as the sender, will be skipped.
            event (SynapseEvent): The membership event.
            context: The context of the event.
            ratelimit (bool): Whether to rate limit this request.
        Raises:
            SynapseError if there was a problem changing the membership.
        """
        target_user = UserID.from_string(event.state_key)
        room_id = event.room_id

        if requester is not None:
            sender = UserID.from_string(event.sender)
            assert (
                sender == requester.user
            ), "Sender (%s) must be same as requester (%s)" % (sender, requester.user)
            assert self.hs.is_mine(sender), "Sender must be our own: %s" % (sender,)
        else:
            requester = types.create_requester(target_user)

        prev_event = yield self.event_creation_handler.deduplicate_state_event(
            event, context
        )
        if prev_event is not None:
            return

        prev_state_ids = yield context.get_prev_state_ids(self.store)
        if event.membership == Membership.JOIN:
            if requester.is_guest:
                guest_can_join = yield self._can_guest_join(prev_state_ids)
                if not guest_can_join:
                    # This should be an auth check, but guests are a local concept,
                    # so don't really fit into the general auth process.
                    raise AuthError(403, "Guest access not allowed")

        if event.membership not in (Membership.LEAVE, Membership.BAN):
            is_blocked = yield self.store.is_room_blocked(room_id)
            if is_blocked:
                raise SynapseError(403, "This room has been blocked on this server")

        yield self.event_creation_handler.handle_new_client_event(
            requester, event, context, extra_users=[target_user], ratelimit=ratelimit
        )

        prev_member_event_id = prev_state_ids.get(
            (EventTypes.Member, event.state_key), None
        )

        if event.membership == Membership.JOIN:
            # Only fire user_joined_room if the user has actually joined the
            # room. Don't bother if the user is just changing their profile
            # info.
            newly_joined = True
            if prev_member_event_id:
                prev_member_event = yield self.store.get_event(prev_member_event_id)
                newly_joined = prev_member_event.membership != Membership.JOIN
            if newly_joined:
                yield self._user_joined_room(target_user, room_id)
        elif event.membership == Membership.LEAVE:
            if prev_member_event_id:
                prev_member_event = yield self.store.get_event(prev_member_event_id)
                if prev_member_event.membership == Membership.JOIN:
                    yield self._user_left_room(target_user, room_id)

    @defer.inlineCallbacks
    def _can_guest_join(self, current_state_ids):
        """
        Returns whether a guest can join a room based on its current state.
        """
        guest_access_id = current_state_ids.get((EventTypes.GuestAccess, ""), None)
        if not guest_access_id:
            return False

        guest_access = yield self.store.get_event(guest_access_id)

        return (
            guest_access
            and guest_access.content
            and "guest_access" in guest_access.content
            and guest_access.content["guest_access"] == "can_join"
        )

    @defer.inlineCallbacks
    def lookup_room_alias(self, room_alias):
        """
        Get the room ID associated with a room alias.

        Args:
            room_alias (RoomAlias): The alias to look up.
        Returns:
            A tuple of:
                The room ID as a RoomID object.
                Hosts likely to be participating in the room ([str]).
        Raises:
            SynapseError if room alias could not be found.
        """
        directory_handler = self.directory_handler
        mapping = yield directory_handler.get_association(room_alias)

        if not mapping:
            raise SynapseError(404, "No such room alias")

        room_id = mapping["room_id"]
        servers = mapping["servers"]

        # put the server which owns the alias at the front of the server list.
        if room_alias.domain in servers:
            servers.remove(room_alias.domain)
        servers.insert(0, room_alias.domain)

        return RoomID.from_string(room_id), servers

    @defer.inlineCallbacks
    def _get_inviter(self, user_id, room_id):
        invite = yield self.store.get_invite_for_user_in_room(
            user_id=user_id, room_id=room_id
        )
        if invite:
            return UserID.from_string(invite.sender)

    @defer.inlineCallbacks
    def do_3pid_invite(
        self,
        room_id,
        inviter,
        medium,
        address,
        id_server,
        requester,
        txn_id,
        new_room=False,
        id_access_token=None,
    ):
        if self.config.block_non_admin_invites:
            is_requester_admin = yield self.auth.is_server_admin(requester.user)
            if not is_requester_admin:
                raise SynapseError(
                    403, "Invites have been disabled on this server", Codes.FORBIDDEN
                )

        # We need to rate limit *before* we send out any 3PID invites, so we
        # can't just rely on the standard ratelimiting of events.
        self.ratelimiter.ratelimit(
            requester.user.to_string(),
            time_now_s=self.hs.clock.time(),
            rate_hz=self.hs.config.rc_third_party_invite.per_second,
            burst_count=self.hs.config.rc_third_party_invite.burst_count,
            update=True,
        )

        can_invite = yield self.third_party_event_rules.check_threepid_can_be_invited(
            medium, address, room_id
        )
        if not can_invite:
            raise SynapseError(
                403,
                "This third-party identifier can not be invited in this room",
                Codes.FORBIDDEN,
            )

        can_invite = yield self.third_party_event_rules.check_threepid_can_be_invited(
            medium, address, room_id
        )
        if not can_invite:
            raise SynapseError(
                403,
                "This third-party identifier can not be invited in this room",
                Codes.FORBIDDEN,
            )

        if not self._enable_lookup:
            raise SynapseError(
                403, "Looking up third-party identifiers is denied from this server"
            )

        invitee = yield self.identity_handler.lookup_3pid(
            id_server, medium, address, id_access_token
        )

        is_published = yield self.store.is_room_published(room_id)

        if not self.spam_checker.user_may_invite(
            requester.user.to_string(),
            invitee,
            third_party_invite={"medium": medium, "address": address},
            room_id=room_id,
            new_room=new_room,
            published_room=is_published,
        ):
            logger.info("Blocking invite due to spam checker")
            raise SynapseError(403, "Invites have been disabled on this server")

        if invitee:
            yield self.update_membership(
                requester, UserID.from_string(invitee), room_id, "invite", txn_id=txn_id
            )
        else:
            yield self._make_and_store_3pid_invite(
                requester,
                id_server,
                medium,
                address,
                room_id,
                inviter,
                txn_id=txn_id,
                id_access_token=id_access_token,
            )

    def _get_id_server_target(self, id_server):
        """Looks up an id_server's actual http endpoint

        Args:
            id_server (str): the server name to lookup.

        Returns:
            the http endpoint to connect to.
        """
        if id_server in self.rewrite_identity_server_urls:
            return self.rewrite_identity_server_urls[id_server]

        return id_server

    @defer.inlineCallbacks
<<<<<<< HEAD
    def _lookup_3pid(self, id_server, medium, address, id_access_token=None):
        """Looks up a 3pid in the passed identity server.

        Args:
            id_server (str): The server name (including port, if required)
                of the identity server to use.
            medium (str): The type of the third party identifier (e.g. "email").
            address (str): The third party identifier (e.g. "foo@example.com").
            id_access_token (str|None): The access token to authenticate to the identity
                server with

        Returns:
            str|None: the matrix ID of the 3pid, or None if it is not recognized.
        """
        # Rewrite id_server URL if necessary
        id_server = self._get_id_server_target(id_server)

        if id_access_token is not None:
            try:
                results = yield self._lookup_3pid_v2(
                    id_server, id_access_token, medium, address
                )
                return results

            except Exception as e:
                # Catch HttpResponseExcept for a non-200 response code
                # Check if this identity server does not know about v2 lookups
                if isinstance(e, HttpResponseException) and e.code == 404:
                    # This is an old identity server that does not yet support v2 lookups
                    logger.warning(
                        "Attempted v2 lookup on v1 identity server %s. Falling "
                        "back to v1",
                        id_server,
                    )
                else:
                    logger.warning("Error when looking up hashing details: %s", e)
                    return None

        return (yield self._lookup_3pid_v1(id_server, medium, address))

    @defer.inlineCallbacks
    def _lookup_3pid_v1(self, id_server, medium, address):
        """Looks up a 3pid in the passed identity server using v1 lookup.

        Args:
            id_server (str): The server name (including port, if required)
                of the identity server to use.
            medium (str): The type of the third party identifier (e.g. "email").
            address (str): The third party identifier (e.g. "foo@example.com").

        Returns:
            str: the matrix ID of the 3pid, or None if it is not recognized.
        """
        try:
            data = yield self.simple_http_client.get_json(
                "%s%s/_matrix/identity/api/v1/lookup" % (id_server_scheme, id_server),
                {"medium": medium, "address": address},
            )

            if "mxid" in data:
                if "signatures" not in data:
                    raise AuthError(401, "No signatures on 3pid binding")
                yield self._verify_any_signature(data, id_server)
                return data["mxid"]
        except TimeoutError:
            raise SynapseError(500, "Timed out contacting identity server")
        except IOError as e:
            logger.warning("Error from v1 identity server lookup: %s" % (e,))

        return None

    @defer.inlineCallbacks
    def _lookup_3pid_v2(self, id_server, id_access_token, medium, address):
        """Looks up a 3pid in the passed identity server using v2 lookup.

        Args:
            id_server (str): The server name (including port, if required)
                of the identity server to use.
            id_access_token (str): The access token to authenticate to the identity server with
            medium (str): The type of the third party identifier (e.g. "email").
            address (str): The third party identifier (e.g. "foo@example.com").

        Returns:
            Deferred[str|None]: the matrix ID of the 3pid, or None if it is not recognised.
        """
        # Check what hashing details are supported by this identity server
        try:
            hash_details = yield self.simple_http_client.get_json(
                "%s%s/_matrix/identity/v2/hash_details" % (id_server_scheme, id_server),
                {"access_token": id_access_token},
            )
        except TimeoutError:
            raise SynapseError(500, "Timed out contacting identity server")

        if not isinstance(hash_details, dict):
            logger.warning(
                "Got non-dict object when checking hash details of %s%s: %s",
                id_server_scheme,
                id_server,
                hash_details,
            )
            raise SynapseError(
                400,
                "Non-dict object from %s%s during v2 hash_details request: %s"
                % (id_server_scheme, id_server, hash_details),
            )

        # Extract information from hash_details
        supported_lookup_algorithms = hash_details.get("algorithms")
        lookup_pepper = hash_details.get("lookup_pepper")
        if (
            not supported_lookup_algorithms
            or not isinstance(supported_lookup_algorithms, list)
            or not lookup_pepper
            or not isinstance(lookup_pepper, str)
        ):
            raise SynapseError(
                400,
                "Invalid hash details received from identity server %s%s: %s"
                % (id_server_scheme, id_server, hash_details),
            )

        # Check if any of the supported lookup algorithms are present
        if LookupAlgorithm.SHA256 in supported_lookup_algorithms:
            # Perform a hashed lookup
            lookup_algorithm = LookupAlgorithm.SHA256

            # Hash address, medium and the pepper with sha256
            to_hash = "%s %s %s" % (address, medium, lookup_pepper)
            lookup_value = sha256_and_url_safe_base64(to_hash)

        elif LookupAlgorithm.NONE in supported_lookup_algorithms:
            # Perform a non-hashed lookup
            lookup_algorithm = LookupAlgorithm.NONE

            # Combine together plaintext address and medium
            lookup_value = "%s %s" % (address, medium)

        else:
            logger.warning(
                "None of the provided lookup algorithms of %s are supported: %s",
                id_server,
                supported_lookup_algorithms,
            )
            raise SynapseError(
                400,
                "Provided identity server does not support any v2 lookup "
                "algorithms that this homeserver supports.",
            )

        # Authenticate with identity server given the access token from the client
        headers = {"Authorization": create_id_access_token_header(id_access_token)}

        try:
            lookup_results = yield self.simple_http_client.post_json_get_json(
                "%s%s/_matrix/identity/v2/lookup" % (id_server_scheme, id_server),
                {
                    "addresses": [lookup_value],
                    "algorithm": lookup_algorithm,
                    "pepper": lookup_pepper,
                },
                headers=headers,
            )
        except TimeoutError:
            raise SynapseError(500, "Timed out contacting identity server")
        except Exception as e:
            logger.warning("Error when performing a v2 3pid lookup: %s", e)
            raise SynapseError(
                500, "Unknown error occurred during identity server lookup"
            )

        # Check for a mapping from what we looked up to an MXID
        if "mappings" not in lookup_results or not isinstance(
            lookup_results["mappings"], dict
        ):
            logger.warning("No results from 3pid lookup")
            return None

        # Return the MXID if it's available, or None otherwise
        mxid = lookup_results["mappings"].get(lookup_value)
        return mxid

    @defer.inlineCallbacks
    def _verify_any_signature(self, data, server_hostname):
        if server_hostname not in data["signatures"]:
            raise AuthError(401, "No signature from server %s" % (server_hostname,))
        for key_name, signature in data["signatures"][server_hostname].items():
            try:
                key_data = yield self.simple_http_client.get_json(
                    "%s%s/_matrix/identity/api/v1/pubkey/%s"
                    % (id_server_scheme, server_hostname, key_name)
                )
            except TimeoutError:
                raise SynapseError(500, "Timed out contacting identity server")
            if "public_key" not in key_data:
                raise AuthError(
                    401, "No public key named %s from %s" % (key_name, server_hostname)
                )
            verify_signed_json(
                data,
                server_hostname,
                decode_verify_key_bytes(
                    key_name, decode_base64(key_data["public_key"])
                ),
            )
            return

    @defer.inlineCallbacks
=======
>>>>>>> 8c27bc8b
    def _make_and_store_3pid_invite(
        self,
        requester,
        id_server,
        medium,
        address,
        room_id,
        user,
        txn_id,
        id_access_token=None,
    ):
        room_state = yield self.state_handler.get_current_state(room_id)

        inviter_display_name = ""
        inviter_avatar_url = ""
        member_event = room_state.get((EventTypes.Member, user.to_string()))
        if member_event:
            inviter_display_name = member_event.content.get("displayname", "")
            inviter_avatar_url = member_event.content.get("avatar_url", "")

        # if user has no display name, default to their MXID
        if not inviter_display_name:
            inviter_display_name = user.to_string()

        canonical_room_alias = ""
        canonical_alias_event = room_state.get((EventTypes.CanonicalAlias, ""))
        if canonical_alias_event:
            canonical_room_alias = canonical_alias_event.content.get("alias", "")

        room_name = ""
        room_name_event = room_state.get((EventTypes.Name, ""))
        if room_name_event:
            room_name = room_name_event.content.get("name", "")

        room_join_rules = ""
        join_rules_event = room_state.get((EventTypes.JoinRules, ""))
        if join_rules_event:
            room_join_rules = join_rules_event.content.get("join_rule", "")

        room_avatar_url = ""
        room_avatar_event = room_state.get((EventTypes.RoomAvatar, ""))
        if room_avatar_event:
            room_avatar_url = room_avatar_event.content.get("url", "")

        token, public_keys, fallback_public_key, display_name = (
            yield self.identity_handler.ask_id_server_for_third_party_invite(
                requester=requester,
                id_server=id_server,
                medium=medium,
                address=address,
                room_id=room_id,
                inviter_user_id=user.to_string(),
                room_alias=canonical_room_alias,
                room_avatar_url=room_avatar_url,
                room_join_rules=room_join_rules,
                room_name=room_name,
                inviter_display_name=inviter_display_name,
                inviter_avatar_url=inviter_avatar_url,
                id_access_token=id_access_token,
            )
        )

        yield self.event_creation_handler.create_and_send_nonmember_event(
            requester,
            {
                "type": EventTypes.ThirdPartyInvite,
                "content": {
                    "display_name": display_name,
                    "public_keys": public_keys,
                    # For backwards compatibility:
                    "key_validity_url": fallback_public_key["key_validity_url"],
                    "public_key": fallback_public_key["public_key"],
                },
                "room_id": room_id,
                "sender": user.to_string(),
                "state_key": token,
            },
            ratelimit=False,
            txn_id=txn_id,
        )

    @defer.inlineCallbacks
<<<<<<< HEAD
    def _ask_id_server_for_third_party_invite(
        self,
        requester,
        id_server,
        medium,
        address,
        room_id,
        inviter_user_id,
        room_alias,
        room_avatar_url,
        room_join_rules,
        room_name,
        inviter_display_name,
        inviter_avatar_url,
        id_access_token=None,
    ):
        """
        Asks an identity server for a third party invite.

        Args:
            requester (Requester)
            id_server (str): hostname + optional port for the identity server.
            medium (str): The literal string "email".
            address (str): The third party address being invited.
            room_id (str): The ID of the room to which the user is invited.
            inviter_user_id (str): The user ID of the inviter.
            room_alias (str): An alias for the room, for cosmetic notifications.
            room_avatar_url (str): The URL of the room's avatar, for cosmetic
                notifications.
            room_join_rules (str): The join rules of the email (e.g. "public").
            room_name (str): The m.room.name of the room.
            inviter_display_name (str): The current display name of the
                inviter.
            inviter_avatar_url (str): The URL of the inviter's avatar.
            id_access_token (str|None): The access token to authenticate to the identity
                server with

        Returns:
            A deferred tuple containing:
                token (str): The token which must be signed to prove authenticity.
                public_keys ([{"public_key": str, "key_validity_url": str}]):
                    public_key is a base64-encoded ed25519 public key.
                fallback_public_key: One element from public_keys.
                display_name (str): A user-friendly name to represent the invited
                    user.
        """
        invite_config = {
            "medium": medium,
            "address": address,
            "room_id": room_id,
            "room_alias": room_alias,
            "room_avatar_url": room_avatar_url,
            "room_join_rules": room_join_rules,
            "room_name": room_name,
            "sender": inviter_user_id,
            "sender_display_name": inviter_display_name,
            "sender_avatar_url": inviter_avatar_url,
        }

        # Rewrite the identity service URL if necessary
        id_server = self._get_id_server_target(id_server)

        # Add the identity service access token to the JSON body and use the v2
        # Identity Service endpoints if id_access_token is present
        data = None
        base_url = "%s%s/_matrix/identity" % (id_server_scheme, id_server)

        if id_access_token:
            key_validity_url = "%s%s/_matrix/identity/v2/pubkey/isvalid" % (
                id_server_scheme,
                id_server,
            )

            # Attempt a v2 lookup
            url = base_url + "/v2/store-invite"
            try:
                data = yield self.simple_http_client.post_json_get_json(
                    url,
                    invite_config,
                    {"Authorization": create_id_access_token_header(id_access_token)},
                )
            except TimeoutError:
                raise SynapseError(500, "Timed out contacting identity server")
            except HttpResponseException as e:
                if e.code != 404:
                    logger.info("Failed to POST %s with JSON: %s", url, e)
                    raise e

        if data is None:
            key_validity_url = "%s%s/_matrix/identity/api/v1/pubkey/isvalid" % (
                id_server_scheme,
                id_server,
            )
            url = base_url + "/api/v1/store-invite"

            try:
                data = yield self.simple_http_client.post_json_get_json(
                    url, invite_config
                )
            except TimeoutError:
                raise SynapseError(500, "Timed out contacting identity server")
            except HttpResponseException as e:
                logger.warning(
                    "Error trying to call /store-invite on %s%s: %s",
                    id_server_scheme,
                    id_server,
                    e,
                )

            if data is None:
                # Some identity servers may only support application/x-www-form-urlencoded
                # types. This is especially true with old instances of Sydent, see
                # https://github.com/matrix-org/sydent/pull/170
                try:
                    data = yield self.simple_http_client.post_urlencoded_get_json(
                        url, invite_config
                    )
                except HttpResponseException as e:
                    logger.warning(
                        "Error calling /store-invite on %s%s with fallback "
                        "encoding: %s",
                        id_server_scheme,
                        id_server,
                        e,
                    )
                    raise e

        # TODO: Check for success
        token = data["token"]
        public_keys = data.get("public_keys", [])
        if "public_key" in data:
            fallback_public_key = {
                "public_key": data["public_key"],
                "key_validity_url": key_validity_url,
            }
        else:
            fallback_public_key = public_keys[0]

        if not public_keys:
            public_keys.append(fallback_public_key)
        display_name = data["display_name"]
        return token, public_keys, fallback_public_key, display_name

    @defer.inlineCallbacks
=======
>>>>>>> 8c27bc8b
    def _is_host_in_room(self, current_state_ids):
        # Have we just created the room, and is this about to be the very
        # first member event?
        create_event_id = current_state_ids.get(("m.room.create", ""))
        if len(current_state_ids) == 1 and create_event_id:
            # We can only get here if we're in the process of creating the room
            return True

        for etype, state_key in current_state_ids:
            if etype != EventTypes.Member or not self.hs.is_mine_id(state_key):
                continue

            event_id = current_state_ids[(etype, state_key)]
            event = yield self.store.get_event(event_id, allow_none=True)
            if not event:
                continue

            if event.membership == Membership.JOIN:
                return True

        return False

    @defer.inlineCallbacks
    def _is_server_notice_room(self, room_id):
        if self._server_notices_mxid is None:
            return False
        user_ids = yield self.store.get_users_in_room(room_id)
        return self._server_notices_mxid in user_ids


class RoomMemberMasterHandler(RoomMemberHandler):
    def __init__(self, hs):
        super(RoomMemberMasterHandler, self).__init__(hs)

        self.distributor = hs.get_distributor()
        self.distributor.declare("user_joined_room")
        self.distributor.declare("user_left_room")

    @defer.inlineCallbacks
    def _is_remote_room_too_complex(self, room_id, remote_room_hosts):
        """
        Check if complexity of a remote room is too great.

        Args:
            room_id (str)
            remote_room_hosts (list[str])

        Returns: bool of whether the complexity is too great, or None
            if unable to be fetched
        """
        max_complexity = self.hs.config.limit_remote_rooms.complexity
        complexity = yield self.federation_handler.get_room_complexity(
            remote_room_hosts, room_id
        )

        if complexity:
            return complexity["v1"] > max_complexity
        return None

    @defer.inlineCallbacks
    def _is_local_room_too_complex(self, room_id):
        """
        Check if the complexity of a local room is too great.

        Args:
            room_id (str)

        Returns: bool
        """
        max_complexity = self.hs.config.limit_remote_rooms.complexity
        complexity = yield self.store.get_room_complexity(room_id)

        return complexity["v1"] > max_complexity

    @defer.inlineCallbacks
    def _remote_join(self, requester, remote_room_hosts, room_id, user, content):
        """Implements RoomMemberHandler._remote_join
        """
        # filter ourselves out of remote_room_hosts: do_invite_join ignores it
        # and if it is the only entry we'd like to return a 404 rather than a
        # 500.
        remote_room_hosts = [
            host for host in remote_room_hosts if host != self.hs.hostname
        ]

        if len(remote_room_hosts) == 0:
            raise SynapseError(404, "No known servers")

        if self.hs.config.limit_remote_rooms.enabled:
            # Fetch the room complexity
            too_complex = yield self._is_remote_room_too_complex(
                room_id, remote_room_hosts
            )
            if too_complex is True:
                raise SynapseError(
                    code=400,
                    msg=self.hs.config.limit_remote_rooms.complexity_error,
                    errcode=Codes.RESOURCE_LIMIT_EXCEEDED,
                )

        # We don't do an auth check if we are doing an invite
        # join dance for now, since we're kinda implicitly checking
        # that we are allowed to join when we decide whether or not we
        # need to do the invite/join dance.
        yield self.federation_handler.do_invite_join(
            remote_room_hosts, room_id, user.to_string(), content
        )
        yield self._user_joined_room(user, room_id)

        # Check the room we just joined wasn't too large, if we didn't fetch the
        # complexity of it before.
        if self.hs.config.limit_remote_rooms.enabled:
            if too_complex is False:
                # We checked, and we're under the limit.
                return

            # Check again, but with the local state events
            too_complex = yield self._is_local_room_too_complex(room_id)

            if too_complex is False:
                # We're under the limit.
                return

            # The room is too large. Leave.
            requester = types.create_requester(user, None, False, None)
            yield self.update_membership(
                requester=requester, target=user, room_id=room_id, action="leave"
            )
            raise SynapseError(
                code=400,
                msg=self.hs.config.limit_remote_rooms.complexity_error,
                errcode=Codes.RESOURCE_LIMIT_EXCEEDED,
            )

    @defer.inlineCallbacks
    def _remote_reject_invite(self, requester, remote_room_hosts, room_id, target):
        """Implements RoomMemberHandler._remote_reject_invite
        """
        fed_handler = self.federation_handler
        try:
            ret = yield fed_handler.do_remotely_reject_invite(
                remote_room_hosts, room_id, target.to_string()
            )
            return ret
        except Exception as e:
            # if we were unable to reject the exception, just mark
            # it as rejected on our end and plough ahead.
            #
            # The 'except' clause is very broad, but we need to
            # capture everything from DNS failures upwards
            #
            logger.warning("Failed to reject invite: %s", e)

            yield self.store.locally_reject_invite(target.to_string(), room_id)
            return {}

    def _user_joined_room(self, target, room_id):
        """Implements RoomMemberHandler._user_joined_room
        """
        return user_joined_room(self.distributor, target, room_id)

    def _user_left_room(self, target, room_id):
        """Implements RoomMemberHandler._user_left_room
        """
        return user_left_room(self.distributor, target, room_id)

    @defer.inlineCallbacks
    def forget(self, user, room_id):
        user_id = user.to_string()

        member = yield self.state_handler.get_current_state(
            room_id=room_id, event_type=EventTypes.Member, state_key=user_id
        )
        membership = member.membership if member else None

        if membership is not None and membership not in [
            Membership.LEAVE,
            Membership.BAN,
        ]:
            raise SynapseError(400, "User %s in room %s" % (user_id, room_id))

        if membership:
            yield self.store.forget(user_id, room_id)<|MERGE_RESOLUTION|>--- conflicted
+++ resolved
@@ -24,7 +24,6 @@
 
 from synapse import types
 from synapse.api.constants import EventTypes, Membership
-<<<<<<< HEAD
 from synapse.api.ratelimiting import Ratelimiter
 from synapse.api.errors import (
     AuthError,
@@ -34,9 +33,7 @@
 )
 from synapse.handlers.identity import LookupAlgorithm, create_id_access_token_header
 from synapse.http.client import SimpleHttpClient
-=======
 from synapse.api.errors import AuthError, Codes, SynapseError
->>>>>>> 8c27bc8b
 from synapse.types import RoomID, UserID
 from synapse.util.async_helpers import Linearizer
 from synapse.util.distributor import user_joined_room, user_left_room
@@ -776,232 +773,7 @@
                 id_access_token=id_access_token,
             )
 
-    def _get_id_server_target(self, id_server):
-        """Looks up an id_server's actual http endpoint
-
-        Args:
-            id_server (str): the server name to lookup.
-
-        Returns:
-            the http endpoint to connect to.
-        """
-        if id_server in self.rewrite_identity_server_urls:
-            return self.rewrite_identity_server_urls[id_server]
-
-        return id_server
-
-    @defer.inlineCallbacks
-<<<<<<< HEAD
-    def _lookup_3pid(self, id_server, medium, address, id_access_token=None):
-        """Looks up a 3pid in the passed identity server.
-
-        Args:
-            id_server (str): The server name (including port, if required)
-                of the identity server to use.
-            medium (str): The type of the third party identifier (e.g. "email").
-            address (str): The third party identifier (e.g. "foo@example.com").
-            id_access_token (str|None): The access token to authenticate to the identity
-                server with
-
-        Returns:
-            str|None: the matrix ID of the 3pid, or None if it is not recognized.
-        """
-        # Rewrite id_server URL if necessary
-        id_server = self._get_id_server_target(id_server)
-
-        if id_access_token is not None:
-            try:
-                results = yield self._lookup_3pid_v2(
-                    id_server, id_access_token, medium, address
-                )
-                return results
-
-            except Exception as e:
-                # Catch HttpResponseExcept for a non-200 response code
-                # Check if this identity server does not know about v2 lookups
-                if isinstance(e, HttpResponseException) and e.code == 404:
-                    # This is an old identity server that does not yet support v2 lookups
-                    logger.warning(
-                        "Attempted v2 lookup on v1 identity server %s. Falling "
-                        "back to v1",
-                        id_server,
-                    )
-                else:
-                    logger.warning("Error when looking up hashing details: %s", e)
-                    return None
-
-        return (yield self._lookup_3pid_v1(id_server, medium, address))
-
-    @defer.inlineCallbacks
-    def _lookup_3pid_v1(self, id_server, medium, address):
-        """Looks up a 3pid in the passed identity server using v1 lookup.
-
-        Args:
-            id_server (str): The server name (including port, if required)
-                of the identity server to use.
-            medium (str): The type of the third party identifier (e.g. "email").
-            address (str): The third party identifier (e.g. "foo@example.com").
-
-        Returns:
-            str: the matrix ID of the 3pid, or None if it is not recognized.
-        """
-        try:
-            data = yield self.simple_http_client.get_json(
-                "%s%s/_matrix/identity/api/v1/lookup" % (id_server_scheme, id_server),
-                {"medium": medium, "address": address},
-            )
-
-            if "mxid" in data:
-                if "signatures" not in data:
-                    raise AuthError(401, "No signatures on 3pid binding")
-                yield self._verify_any_signature(data, id_server)
-                return data["mxid"]
-        except TimeoutError:
-            raise SynapseError(500, "Timed out contacting identity server")
-        except IOError as e:
-            logger.warning("Error from v1 identity server lookup: %s" % (e,))
-
-        return None
-
-    @defer.inlineCallbacks
-    def _lookup_3pid_v2(self, id_server, id_access_token, medium, address):
-        """Looks up a 3pid in the passed identity server using v2 lookup.
-
-        Args:
-            id_server (str): The server name (including port, if required)
-                of the identity server to use.
-            id_access_token (str): The access token to authenticate to the identity server with
-            medium (str): The type of the third party identifier (e.g. "email").
-            address (str): The third party identifier (e.g. "foo@example.com").
-
-        Returns:
-            Deferred[str|None]: the matrix ID of the 3pid, or None if it is not recognised.
-        """
-        # Check what hashing details are supported by this identity server
-        try:
-            hash_details = yield self.simple_http_client.get_json(
-                "%s%s/_matrix/identity/v2/hash_details" % (id_server_scheme, id_server),
-                {"access_token": id_access_token},
-            )
-        except TimeoutError:
-            raise SynapseError(500, "Timed out contacting identity server")
-
-        if not isinstance(hash_details, dict):
-            logger.warning(
-                "Got non-dict object when checking hash details of %s%s: %s",
-                id_server_scheme,
-                id_server,
-                hash_details,
-            )
-            raise SynapseError(
-                400,
-                "Non-dict object from %s%s during v2 hash_details request: %s"
-                % (id_server_scheme, id_server, hash_details),
-            )
-
-        # Extract information from hash_details
-        supported_lookup_algorithms = hash_details.get("algorithms")
-        lookup_pepper = hash_details.get("lookup_pepper")
-        if (
-            not supported_lookup_algorithms
-            or not isinstance(supported_lookup_algorithms, list)
-            or not lookup_pepper
-            or not isinstance(lookup_pepper, str)
-        ):
-            raise SynapseError(
-                400,
-                "Invalid hash details received from identity server %s%s: %s"
-                % (id_server_scheme, id_server, hash_details),
-            )
-
-        # Check if any of the supported lookup algorithms are present
-        if LookupAlgorithm.SHA256 in supported_lookup_algorithms:
-            # Perform a hashed lookup
-            lookup_algorithm = LookupAlgorithm.SHA256
-
-            # Hash address, medium and the pepper with sha256
-            to_hash = "%s %s %s" % (address, medium, lookup_pepper)
-            lookup_value = sha256_and_url_safe_base64(to_hash)
-
-        elif LookupAlgorithm.NONE in supported_lookup_algorithms:
-            # Perform a non-hashed lookup
-            lookup_algorithm = LookupAlgorithm.NONE
-
-            # Combine together plaintext address and medium
-            lookup_value = "%s %s" % (address, medium)
-
-        else:
-            logger.warning(
-                "None of the provided lookup algorithms of %s are supported: %s",
-                id_server,
-                supported_lookup_algorithms,
-            )
-            raise SynapseError(
-                400,
-                "Provided identity server does not support any v2 lookup "
-                "algorithms that this homeserver supports.",
-            )
-
-        # Authenticate with identity server given the access token from the client
-        headers = {"Authorization": create_id_access_token_header(id_access_token)}
-
-        try:
-            lookup_results = yield self.simple_http_client.post_json_get_json(
-                "%s%s/_matrix/identity/v2/lookup" % (id_server_scheme, id_server),
-                {
-                    "addresses": [lookup_value],
-                    "algorithm": lookup_algorithm,
-                    "pepper": lookup_pepper,
-                },
-                headers=headers,
-            )
-        except TimeoutError:
-            raise SynapseError(500, "Timed out contacting identity server")
-        except Exception as e:
-            logger.warning("Error when performing a v2 3pid lookup: %s", e)
-            raise SynapseError(
-                500, "Unknown error occurred during identity server lookup"
-            )
-
-        # Check for a mapping from what we looked up to an MXID
-        if "mappings" not in lookup_results or not isinstance(
-            lookup_results["mappings"], dict
-        ):
-            logger.warning("No results from 3pid lookup")
-            return None
-
-        # Return the MXID if it's available, or None otherwise
-        mxid = lookup_results["mappings"].get(lookup_value)
-        return mxid
-
-    @defer.inlineCallbacks
-    def _verify_any_signature(self, data, server_hostname):
-        if server_hostname not in data["signatures"]:
-            raise AuthError(401, "No signature from server %s" % (server_hostname,))
-        for key_name, signature in data["signatures"][server_hostname].items():
-            try:
-                key_data = yield self.simple_http_client.get_json(
-                    "%s%s/_matrix/identity/api/v1/pubkey/%s"
-                    % (id_server_scheme, server_hostname, key_name)
-                )
-            except TimeoutError:
-                raise SynapseError(500, "Timed out contacting identity server")
-            if "public_key" not in key_data:
-                raise AuthError(
-                    401, "No public key named %s from %s" % (key_name, server_hostname)
-                )
-            verify_signed_json(
-                data,
-                server_hostname,
-                decode_verify_key_bytes(
-                    key_name, decode_base64(key_data["public_key"])
-                ),
-            )
-            return
-
-    @defer.inlineCallbacks
-=======
->>>>>>> 8c27bc8b
+    @defer.inlineCallbacks
     def _make_and_store_3pid_invite(
         self,
         requester,
@@ -1084,153 +856,6 @@
         )
 
     @defer.inlineCallbacks
-<<<<<<< HEAD
-    def _ask_id_server_for_third_party_invite(
-        self,
-        requester,
-        id_server,
-        medium,
-        address,
-        room_id,
-        inviter_user_id,
-        room_alias,
-        room_avatar_url,
-        room_join_rules,
-        room_name,
-        inviter_display_name,
-        inviter_avatar_url,
-        id_access_token=None,
-    ):
-        """
-        Asks an identity server for a third party invite.
-
-        Args:
-            requester (Requester)
-            id_server (str): hostname + optional port for the identity server.
-            medium (str): The literal string "email".
-            address (str): The third party address being invited.
-            room_id (str): The ID of the room to which the user is invited.
-            inviter_user_id (str): The user ID of the inviter.
-            room_alias (str): An alias for the room, for cosmetic notifications.
-            room_avatar_url (str): The URL of the room's avatar, for cosmetic
-                notifications.
-            room_join_rules (str): The join rules of the email (e.g. "public").
-            room_name (str): The m.room.name of the room.
-            inviter_display_name (str): The current display name of the
-                inviter.
-            inviter_avatar_url (str): The URL of the inviter's avatar.
-            id_access_token (str|None): The access token to authenticate to the identity
-                server with
-
-        Returns:
-            A deferred tuple containing:
-                token (str): The token which must be signed to prove authenticity.
-                public_keys ([{"public_key": str, "key_validity_url": str}]):
-                    public_key is a base64-encoded ed25519 public key.
-                fallback_public_key: One element from public_keys.
-                display_name (str): A user-friendly name to represent the invited
-                    user.
-        """
-        invite_config = {
-            "medium": medium,
-            "address": address,
-            "room_id": room_id,
-            "room_alias": room_alias,
-            "room_avatar_url": room_avatar_url,
-            "room_join_rules": room_join_rules,
-            "room_name": room_name,
-            "sender": inviter_user_id,
-            "sender_display_name": inviter_display_name,
-            "sender_avatar_url": inviter_avatar_url,
-        }
-
-        # Rewrite the identity service URL if necessary
-        id_server = self._get_id_server_target(id_server)
-
-        # Add the identity service access token to the JSON body and use the v2
-        # Identity Service endpoints if id_access_token is present
-        data = None
-        base_url = "%s%s/_matrix/identity" % (id_server_scheme, id_server)
-
-        if id_access_token:
-            key_validity_url = "%s%s/_matrix/identity/v2/pubkey/isvalid" % (
-                id_server_scheme,
-                id_server,
-            )
-
-            # Attempt a v2 lookup
-            url = base_url + "/v2/store-invite"
-            try:
-                data = yield self.simple_http_client.post_json_get_json(
-                    url,
-                    invite_config,
-                    {"Authorization": create_id_access_token_header(id_access_token)},
-                )
-            except TimeoutError:
-                raise SynapseError(500, "Timed out contacting identity server")
-            except HttpResponseException as e:
-                if e.code != 404:
-                    logger.info("Failed to POST %s with JSON: %s", url, e)
-                    raise e
-
-        if data is None:
-            key_validity_url = "%s%s/_matrix/identity/api/v1/pubkey/isvalid" % (
-                id_server_scheme,
-                id_server,
-            )
-            url = base_url + "/api/v1/store-invite"
-
-            try:
-                data = yield self.simple_http_client.post_json_get_json(
-                    url, invite_config
-                )
-            except TimeoutError:
-                raise SynapseError(500, "Timed out contacting identity server")
-            except HttpResponseException as e:
-                logger.warning(
-                    "Error trying to call /store-invite on %s%s: %s",
-                    id_server_scheme,
-                    id_server,
-                    e,
-                )
-
-            if data is None:
-                # Some identity servers may only support application/x-www-form-urlencoded
-                # types. This is especially true with old instances of Sydent, see
-                # https://github.com/matrix-org/sydent/pull/170
-                try:
-                    data = yield self.simple_http_client.post_urlencoded_get_json(
-                        url, invite_config
-                    )
-                except HttpResponseException as e:
-                    logger.warning(
-                        "Error calling /store-invite on %s%s with fallback "
-                        "encoding: %s",
-                        id_server_scheme,
-                        id_server,
-                        e,
-                    )
-                    raise e
-
-        # TODO: Check for success
-        token = data["token"]
-        public_keys = data.get("public_keys", [])
-        if "public_key" in data:
-            fallback_public_key = {
-                "public_key": data["public_key"],
-                "key_validity_url": key_validity_url,
-            }
-        else:
-            fallback_public_key = public_keys[0]
-
-        if not public_keys:
-            public_keys.append(fallback_public_key)
-        display_name = data["display_name"]
-        return token, public_keys, fallback_public_key, display_name
-
-    @defer.inlineCallbacks
-=======
->>>>>>> 8c27bc8b
     def _is_host_in_room(self, current_state_ids):
         # Have we just created the room, and is this about to be the very
         # first member event?
