# -*- coding: utf-8 -*-
<<<<<<< HEAD
# Copyright 2016 OpenMarket Ltd
# Copyright 2018 New Vector Ltd
# Copyright 2019 The Matrix.org Foundation C.I.C.
# Copyright 2020 Sorunome
=======
# Copyright 2016-2020 The Matrix.org Foundation C.I.C.
>>>>>>> 44dec6cb
#
# Licensed under the Apache License, Version 2.0 (the "License");
# you may not use this file except in compliance with the License.
# You may obtain a copy of the License at
#
#     http://www.apache.org/licenses/LICENSE-2.0
#
# Unless required by applicable law or agreed to in writing, software
# distributed under the License is distributed on an "AS IS" BASIS,
# WITHOUT WARRANTIES OR CONDITIONS OF ANY KIND, either express or implied.
# See the License for the specific language governing permissions and
# limitations under the License.

import abc
import logging
import random
from http import HTTPStatus
from typing import TYPE_CHECKING, Iterable, List, Optional, Tuple, Union

from unpaddedbase64 import encode_base64

from synapse import types
from synapse.api.constants import MAX_DEPTH, EventTypes, Membership
from synapse.api.errors import (
    AuthError,
    Codes,
    LimitExceededError,
    ShadowBanError,
    SynapseError,
)
from synapse.api.ratelimiting import Ratelimiter
from synapse.api.room_versions import EventFormatVersions
from synapse.crypto.event_signing import compute_event_reference_hash
from synapse.events import EventBase
from synapse.events.builder import create_local_event_from_event_dict
from synapse.events.snapshot import EventContext
from synapse.events.validator import EventValidator
from synapse.storage.roommember import RoomsForUser
from synapse.types import JsonDict, Requester, RoomAlias, RoomID, StateMap, UserID
from synapse.util.async_helpers import Linearizer
from synapse.util.distributor import user_left_room

from ._base import BaseHandler

if TYPE_CHECKING:
    from synapse.server import HomeServer


logger = logging.getLogger(__name__)


class RoomMemberHandler:
    # TODO(paul): This handler currently contains a messy conflation of
    #   low-level API that works on UserID objects and so on, and REST-level
    #   API that takes ID strings and returns pagination chunks. These concerns
    #   ought to be separated out a lot better.

    __metaclass__ = abc.ABCMeta

    def __init__(self, hs: "HomeServer"):
        self.hs = hs
        self.store = hs.get_datastore()
        self.auth = hs.get_auth()
        self.state_handler = hs.get_state_handler()
        self.config = hs.config

        self.federation_handler = hs.get_handlers().federation_handler
        self.directory_handler = hs.get_handlers().directory_handler
        self.identity_handler = hs.get_handlers().identity_handler
        self.registration_handler = hs.get_registration_handler()
        self.profile_handler = hs.get_profile_handler()
        self.event_creation_handler = hs.get_event_creation_handler()

        self.member_linearizer = Linearizer(name="member")

        self.clock = hs.get_clock()
        self.spam_checker = hs.get_spam_checker()
        self.third_party_event_rules = hs.get_third_party_event_rules()
        self._server_notices_mxid = self.config.server_notices_mxid
        self._enable_lookup = hs.config.enable_3pid_lookup
        self.allow_per_room_profiles = self.config.allow_per_room_profiles

        self._join_rate_limiter_local = Ratelimiter(
            clock=self.clock,
            rate_hz=hs.config.ratelimiting.rc_joins_local.per_second,
            burst_count=hs.config.ratelimiting.rc_joins_local.burst_count,
        )
        self._join_rate_limiter_remote = Ratelimiter(
            clock=self.clock,
            rate_hz=hs.config.ratelimiting.rc_joins_remote.per_second,
            burst_count=hs.config.ratelimiting.rc_joins_remote.burst_count,
        )

        # This is only used to get at ratelimit function, and
        # maybe_kick_guest_users. It's fine there are multiple of these as
        # it doesn't store state.
        self.base_handler = BaseHandler(hs)

    @abc.abstractmethod
    async def _remote_join(
        self,
        requester: Requester,
        remote_room_hosts: List[str],
        room_id: str,
        user: UserID,
        content: dict,
    ) -> Tuple[str, int]:
        """Try and join a room that this server is not in

        Args:
            requester
            remote_room_hosts: List of servers that can be used to join via.
            room_id: Room that we are trying to join
            user: User who is trying to join
            content: A dict that should be used as the content of the join event.
        """
        raise NotImplementedError()

    @abc.abstractmethod
    async def remote_reject_invite(
        self,
        invite_event_id: str,
        txn_id: Optional[str],
        requester: Requester,
        content: JsonDict,
    ) -> Tuple[str, int]:
        """
        Rejects an out-of-band invite we have received from a remote server

        Args:
            invite_event_id: ID of the invite to be rejected
            txn_id: optional transaction ID supplied by the client
            requester: user making the rejection request, according to the access token
            content: additional content to include in the rejection event.
               Normally an empty dict.

        Returns:
            event id, stream_id of the leave event
        """
        raise NotImplementedError()

    @abc.abstractmethod
    async def _user_left_room(self, target: UserID, room_id: str) -> None:
        """Notifies distributor on master process that the user has left the
        room.

        Args:
            target
            room_id
        """
        raise NotImplementedError()

    async def _local_membership_update(
        self,
        requester: Requester,
        target: UserID,
        room_id: str,
        membership: str,
        prev_event_ids: List[str],
        txn_id: Optional[str] = None,
        ratelimit: bool = True,
        content: Optional[dict] = None,
        require_consent: bool = True,
    ) -> Tuple[str, int]:
        user_id = target.to_string()

        if content is None:
            content = {}

        content["membership"] = membership
        if requester.is_guest:
            content["kind"] = "guest"

        event, context = await self.event_creation_handler.create_event(
            requester,
            {
                "type": EventTypes.Member,
                "content": content,
                "room_id": room_id,
                "sender": requester.user.to_string(),
                "state_key": user_id,
                # For backwards compatibility:
                "membership": membership,
            },
            token_id=requester.access_token_id,
            txn_id=txn_id,
            prev_event_ids=prev_event_ids,
            require_consent=require_consent,
        )

        # Check if this event matches the previous membership event for the user.
        duplicate = await self.event_creation_handler.deduplicate_state_event(
            event, context
        )
        if duplicate is not None:
            # Discard the new event since this membership change is a no-op.
            _, stream_id = await self.store.get_event_ordering(duplicate.event_id)
            return duplicate.event_id, stream_id

        prev_state_ids = await context.get_prev_state_ids()

        prev_member_event_id = prev_state_ids.get((EventTypes.Member, user_id), None)

        if event.membership == Membership.JOIN:
            newly_joined = True
            if prev_member_event_id:
                prev_member_event = await self.store.get_event(prev_member_event_id)
                newly_joined = prev_member_event.membership != Membership.JOIN

            # Only rate-limit if the user actually joined the room, otherwise we'll end
            # up blocking profile updates.
            if newly_joined:
                time_now_s = self.clock.time()
                (
                    allowed,
                    time_allowed,
                ) = self._join_rate_limiter_local.can_requester_do_action(requester)

                if not allowed:
                    raise LimitExceededError(
                        retry_after_ms=int(1000 * (time_allowed - time_now_s))
                    )

        stream_id = await self.event_creation_handler.handle_new_client_event(
            requester, event, context, extra_users=[target], ratelimit=ratelimit,
        )

        if event.membership == Membership.LEAVE:
            if prev_member_event_id:
                prev_member_event = await self.store.get_event(prev_member_event_id)
                if prev_member_event.membership == Membership.JOIN:
                    await self._user_left_room(target, room_id)

        return event.event_id, stream_id

    async def copy_room_tags_and_direct_to_room(
        self, old_room_id, new_room_id, user_id
    ) -> None:
        """Copies the tags and direct room state from one room to another.

        Args:
            old_room_id: The room ID of the old room.
            new_room_id: The room ID of the new room.
            user_id: The user's ID.
        """
        # Retrieve user account data for predecessor room
        user_account_data, _ = await self.store.get_account_data_for_user(user_id)

        # Copy direct message state if applicable
        direct_rooms = user_account_data.get("m.direct", {})

        # Check which key this room is under
        if isinstance(direct_rooms, dict):
            for key, room_id_list in direct_rooms.items():
                if old_room_id in room_id_list and new_room_id not in room_id_list:
                    # Add new room_id to this key
                    direct_rooms[key].append(new_room_id)

                    # Save back to user's m.direct account data
                    await self.store.add_account_data_for_user(
                        user_id, "m.direct", direct_rooms
                    )
                    break

        # Copy room tags if applicable
        room_tags = await self.store.get_tags_for_room(user_id, old_room_id)

        # Copy each room tag to the new room
        for tag, tag_content in room_tags.items():
            await self.store.add_tag_to_room(user_id, new_room_id, tag, tag_content)

    async def update_membership(
        self,
        requester: Requester,
        target: UserID,
        room_id: str,
        action: str,
        txn_id: Optional[str] = None,
        remote_room_hosts: Optional[List[str]] = None,
        third_party_signed: Optional[dict] = None,
        ratelimit: bool = True,
        content: Optional[dict] = None,
        require_consent: bool = True,
    ) -> Tuple[str, int]:
        """Update a user's membership in a room.

        Params:
            requester: The user who is performing the update.
            target: The user whose membership is being updated.
            room_id: The room ID whose membership is being updated.
            action: The membership change, see synapse.api.constants.Membership.
            txn_id: The transaction ID, if given.
            remote_room_hosts: Remote servers to send the update to.
            third_party_signed: Information from a 3PID invite.
            ratelimit: Whether to rate limit the request.
            content: The content of the created event.
            require_consent: Whether consent is required.

        Returns:
            A tuple of the new event ID and stream ID.

        Raises:
            ShadowBanError if a shadow-banned requester attempts to send an invite.
        """
        if action == Membership.INVITE and requester.shadow_banned:
            # We randomly sleep a bit just to annoy the requester.
            await self.clock.sleep(random.randint(1, 10))
            raise ShadowBanError()

        key = (room_id,)

        with (await self.member_linearizer.queue(key)):
            result = await self._update_membership(
                requester,
                target,
                room_id,
                action,
                txn_id=txn_id,
                remote_room_hosts=remote_room_hosts,
                third_party_signed=third_party_signed,
                ratelimit=ratelimit,
                content=content,
                require_consent=require_consent,
            )

        return result

    async def _update_membership(
        self,
        requester: Requester,
        target: UserID,
        room_id: str,
        action: str,
        txn_id: Optional[str] = None,
        remote_room_hosts: Optional[List[str]] = None,
        third_party_signed: Optional[dict] = None,
        ratelimit: bool = True,
        content: Optional[dict] = None,
        require_consent: bool = True,
    ) -> Tuple[str, int]:
        content_specified = bool(content)
        if content is None:
            content = {}
        else:
            # We do a copy here as we potentially change some keys
            # later on.
            content = dict(content)

        if not self.allow_per_room_profiles or requester.shadow_banned:
            # Strip profile data, knowing that new profile data will be added to the
            # event's content in event_creation_handler.create_event() using the target's
            # global profile.
            content.pop("displayname", None)
            content.pop("avatar_url", None)

        effective_membership_state = action
        if action in ["kick", "unban"]:
            effective_membership_state = "leave"

        # if this is a join with a 3pid signature, we may need to turn a 3pid
        # invite into a normal invite before we can handle the join.
        if third_party_signed is not None:
            await self.federation_handler.exchange_third_party_invite(
                third_party_signed["sender"],
                target.to_string(),
                room_id,
                third_party_signed,
            )

        if not remote_room_hosts:
            remote_room_hosts = []

        if effective_membership_state not in ("leave", "ban"):
            is_blocked = await self.store.is_room_blocked(room_id)
            if is_blocked:
                raise SynapseError(403, "This room has been blocked on this server")

        if effective_membership_state == Membership.INVITE:
            # block any attempts to invite the server notices mxid
            if target.to_string() == self._server_notices_mxid:
                raise SynapseError(HTTPStatus.FORBIDDEN, "Cannot invite this user")

            block_invite = False

            if (
                self._server_notices_mxid is not None
                and requester.user.to_string() == self._server_notices_mxid
            ):
                # allow the server notices mxid to send invites
                is_requester_admin = True

            else:
                is_requester_admin = await self.auth.is_server_admin(requester.user)

            if not is_requester_admin:
                if self.config.block_non_admin_invites:
                    logger.info(
                        "Blocking invite: user is not admin and non-admin "
                        "invites disabled"
                    )
                    block_invite = True

                if not self.spam_checker.user_may_invite(
                    requester.user.to_string(), target.to_string(), room_id
                ):
                    logger.info("Blocking invite due to spam checker")
                    block_invite = True

            if block_invite:
                raise SynapseError(403, "Invites have been disabled on this server")

        latest_event_ids = await self.store.get_prev_events_for_room(room_id)

        current_state_ids = await self.state_handler.get_current_state_ids(
            room_id, latest_event_ids=latest_event_ids
        )

        # TODO: Refactor into dictionary of explicitly allowed transitions
        # between old and new state, with specific error messages for some
        # transitions and generic otherwise
        old_state_id = current_state_ids.get((EventTypes.Member, target.to_string()))
        if old_state_id:
            old_state = await self.store.get_event(old_state_id, allow_none=True)
            old_membership = old_state.content.get("membership") if old_state else None
            if action == "unban" and old_membership != "ban":
                raise SynapseError(
                    403,
                    "Cannot unban user who was not banned"
                    " (membership=%s)" % old_membership,
                    errcode=Codes.BAD_STATE,
                )
            if old_membership == "ban" and action != "unban":
                raise SynapseError(
                    403,
                    "Cannot %s user who was banned" % (action,),
                    errcode=Codes.BAD_STATE,
                )

            if old_state:
                same_content = content == old_state.content
                same_membership = old_membership == effective_membership_state
                same_sender = requester.user.to_string() == old_state.sender
                if same_sender and same_membership and same_content:
                    _, stream_id = await self.store.get_event_ordering(
                        old_state.event_id
                    )
                    return (
                        old_state.event_id,
                        stream_id,
                    )

            if old_membership in ["ban", "leave"] and action == "kick":
                raise AuthError(403, "The target user is not in the room")

            # we don't allow people to reject invites to the server notice
            # room, but they can leave it once they are joined.
            if (
                old_membership == Membership.INVITE
                and effective_membership_state == Membership.LEAVE
            ):
                is_blocked = await self._is_server_notice_room(room_id)
                if is_blocked:
                    raise SynapseError(
                        HTTPStatus.FORBIDDEN,
                        "You cannot reject this invite",
                        errcode=Codes.CANNOT_LEAVE_SERVER_NOTICE_ROOM,
                    )
        else:
            if action == "kick":
                raise AuthError(403, "The target user is not in the room")

        is_host_in_room = await self._is_host_in_room(current_state_ids)

        if effective_membership_state == Membership.JOIN:
            if requester.is_guest:
                guest_can_join = await self._can_guest_join(current_state_ids)
                if not guest_can_join:
                    # This should be an auth check, but guests are a local concept,
                    # so don't really fit into the general auth process.
                    raise AuthError(403, "Guest access not allowed")

            if not is_host_in_room:
                time_now_s = self.clock.time()
                (
                    allowed,
                    time_allowed,
                ) = self._join_rate_limiter_remote.can_requester_do_action(requester,)

                if not allowed:
                    raise LimitExceededError(
                        retry_after_ms=int(1000 * (time_allowed - time_now_s))
                    )

                inviter = await self._get_inviter(target.to_string(), room_id)
                if inviter and not self.hs.is_mine(inviter):
                    remote_room_hosts.append(inviter.domain)

                content["membership"] = Membership.JOIN

                profile = self.profile_handler
                if not content_specified:
                    content["displayname"] = await profile.get_displayname(target)
                    content["avatar_url"] = await profile.get_avatar_url(target)

                if requester.is_guest:
                    content["kind"] = "guest"

                remote_join_response = await self._remote_join(
                    requester, remote_room_hosts, room_id, target, content
                )

                return remote_join_response

        elif effective_membership_state == Membership.LEAVE:
            if not is_host_in_room:
                # perhaps we've been invited
                invite = await self.store.get_invite_for_local_user_in_room(
                    user_id=target.to_string(), room_id=room_id
                )  # type: Optional[RoomsForUser]
                if not invite:
                    logger.info(
                        "%s sent a leave request to %s, but that is not an active room "
                        "on this server, and there is no pending invite",
                        target,
                        room_id,
                    )

                    raise SynapseError(404, "Not a known room")

                logger.info(
                    "%s rejects invite to %s from %s", target, room_id, invite.sender
                )

                if not self.hs.is_mine_id(invite.sender):
                    # send the rejection to the inviter's HS (with fallback to
                    # local event)
                    return await self.remote_reject_invite(
                        invite.event_id, txn_id, requester, content,
                    )
<<<<<<< HEAD
                    return res
        elif effective_membership_state == Membership.KNOCK:
            if not is_host_in_room:
                # The knock needs to be send over federation
                remote_room_hosts.append(room_id.split(":", 1)[1])

                content["membership"] = Membership.KNOCK

                profile = self.profile_handler
                if "displayname" not in content:
                    content["displayname"] = yield profile.get_displayname(target)
                if "avatar_url" not in content:
                    content["avatar_url"] = yield profile.get_avatar_url(target)

                remote_knock_response = yield self._remote_knock(
                    requester, remote_room_hosts, room_id, target, content
                )

                return remote_knock_response
=======
>>>>>>> 44dec6cb

                # the inviter was on our server, but has now left. Carry on
                # with the normal rejection codepath, which will also send the
                # rejection out to any other servers we believe are still in the room.

                # thanks to overzealous cleaning up of event_forward_extremities in
                # `delete_old_current_state_events`, it's possible to end up with no
                # forward extremities here. If that happens, let's just hang the
                # rejection off the invite event.
                #
                # see: https://github.com/matrix-org/synapse/issues/7139
                if len(latest_event_ids) == 0:
                    latest_event_ids = [invite.event_id]

        return await self._local_membership_update(
            requester=requester,
            target=target,
            room_id=room_id,
            membership=effective_membership_state,
            txn_id=txn_id,
            ratelimit=ratelimit,
            prev_event_ids=latest_event_ids,
            content=content,
            require_consent=require_consent,
        )

    async def transfer_room_state_on_room_upgrade(
        self, old_room_id: str, room_id: str
    ) -> None:
        """Upon our server becoming aware of an upgraded room, either by upgrading a room
        ourselves or joining one, we can transfer over information from the previous room.

        Copies user state (tags/push rules) for every local user that was in the old room, as
        well as migrating the room directory state.

        Args:
            old_room_id: The ID of the old room
            room_id: The ID of the new room
        """
        logger.info("Transferring room state from %s to %s", old_room_id, room_id)

        # Find all local users that were in the old room and copy over each user's state
        users = await self.store.get_users_in_room(old_room_id)
        await self.copy_user_state_on_room_upgrade(old_room_id, room_id, users)

        # Add new room to the room directory if the old room was there
        # Remove old room from the room directory
        old_room = await self.store.get_room(old_room_id)
        if old_room and old_room["is_public"]:
            await self.store.set_room_is_public(old_room_id, False)
            await self.store.set_room_is_public(room_id, True)

        # Transfer alias mappings in the room directory
        await self.store.update_aliases_for_room(old_room_id, room_id)

        # Check if any groups we own contain the predecessor room
        local_group_ids = await self.store.get_local_groups_for_room(old_room_id)
        for group_id in local_group_ids:
            # Add new the new room to those groups
            await self.store.add_room_to_group(group_id, room_id, old_room["is_public"])

            # Remove the old room from those groups
            await self.store.remove_room_from_group(group_id, old_room_id)

    async def copy_user_state_on_room_upgrade(
        self, old_room_id: str, new_room_id: str, user_ids: Iterable[str]
    ) -> None:
        """Copy user-specific information when they join a new room when that new room is the
        result of a room upgrade

        Args:
            old_room_id: The ID of upgraded room
            new_room_id: The ID of the new room
            user_ids: User IDs to copy state for
        """

        logger.debug(
            "Copying over room tags and push rules from %s to %s for users %s",
            old_room_id,
            new_room_id,
            user_ids,
        )

        for user_id in user_ids:
            try:
                # It is an upgraded room. Copy over old tags
                await self.copy_room_tags_and_direct_to_room(
                    old_room_id, new_room_id, user_id
                )
                # Copy over push rules
                await self.store.copy_push_rules_from_room_to_room_for_user(
                    old_room_id, new_room_id, user_id
                )
            except Exception:
                logger.exception(
                    "Error copying tags and/or push rules from rooms %s to %s for user %s. "
                    "Skipping...",
                    old_room_id,
                    new_room_id,
                    user_id,
                )
                continue

    async def send_membership_event(
        self,
        requester: Requester,
        event: EventBase,
        context: EventContext,
        ratelimit: bool = True,
    ):
        """
        Change the membership status of a user in a room.

        Args:
            requester: The local user who requested the membership
                event. If None, certain checks, like whether this homeserver can
                act as the sender, will be skipped.
            event: The membership event.
            context: The context of the event.
            ratelimit: Whether to rate limit this request.
        Raises:
            SynapseError if there was a problem changing the membership.
        """
        target_user = UserID.from_string(event.state_key)
        room_id = event.room_id

        if requester is not None:
            sender = UserID.from_string(event.sender)
            assert (
                sender == requester.user
            ), "Sender (%s) must be same as requester (%s)" % (sender, requester.user)
            assert self.hs.is_mine(sender), "Sender must be our own: %s" % (sender,)
        else:
            requester = types.create_requester(target_user)

        prev_event = await self.event_creation_handler.deduplicate_state_event(
            event, context
        )
        if prev_event is not None:
            return

        prev_state_ids = await context.get_prev_state_ids()
        if event.membership == Membership.JOIN:
            if requester.is_guest:
                guest_can_join = await self._can_guest_join(prev_state_ids)
                if not guest_can_join:
                    # This should be an auth check, but guests are a local concept,
                    # so don't really fit into the general auth process.
                    raise AuthError(403, "Guest access not allowed")

        if event.membership not in (Membership.LEAVE, Membership.BAN):
            is_blocked = await self.store.is_room_blocked(room_id)
            if is_blocked:
                raise SynapseError(403, "This room has been blocked on this server")

        await self.event_creation_handler.handle_new_client_event(
            requester, event, context, extra_users=[target_user], ratelimit=ratelimit
        )

        prev_member_event_id = prev_state_ids.get(
            (EventTypes.Member, event.state_key), None
        )

        if event.membership == Membership.LEAVE:
            if prev_member_event_id:
                prev_member_event = await self.store.get_event(prev_member_event_id)
                if prev_member_event.membership == Membership.JOIN:
                    await self._user_left_room(target_user, room_id)

    async def _can_guest_join(self, current_state_ids: StateMap[str]) -> bool:
        """
        Returns whether a guest can join a room based on its current state.
        """
        guest_access_id = current_state_ids.get((EventTypes.GuestAccess, ""), None)
        if not guest_access_id:
            return False

        guest_access = await self.store.get_event(guest_access_id)

        return bool(
            guest_access
            and guest_access.content
            and "guest_access" in guest_access.content
            and guest_access.content["guest_access"] == "can_join"
        )

    async def lookup_room_alias(
        self, room_alias: RoomAlias
    ) -> Tuple[RoomID, List[str]]:
        """
        Get the room ID associated with a room alias.

        Args:
            room_alias: The alias to look up.
        Returns:
            A tuple of:
                The room ID as a RoomID object.
                Hosts likely to be participating in the room ([str]).
        Raises:
            SynapseError if room alias could not be found.
        """
        directory_handler = self.directory_handler
        mapping = await directory_handler.get_association(room_alias)

        if not mapping:
            raise SynapseError(404, "No such room alias")

        room_id = mapping["room_id"]
        servers = mapping["servers"]

        # put the server which owns the alias at the front of the server list.
        if room_alias.domain in servers:
            servers.remove(room_alias.domain)
        servers.insert(0, room_alias.domain)

        return RoomID.from_string(room_id), servers

    async def _get_inviter(self, user_id: str, room_id: str) -> Optional[UserID]:
        invite = await self.store.get_invite_for_local_user_in_room(
            user_id=user_id, room_id=room_id
        )
        if invite:
            return UserID.from_string(invite.sender)
        return None

    async def do_3pid_invite(
        self,
        room_id: str,
        inviter: UserID,
        medium: str,
        address: str,
        id_server: str,
        requester: Requester,
        txn_id: Optional[str],
        id_access_token: Optional[str] = None,
    ) -> int:
        """Invite a 3PID to a room.

        Args:
            room_id: The room to invite the 3PID to.
            inviter: The user sending the invite.
            medium: The 3PID's medium.
            address: The 3PID's address.
            id_server: The identity server to use.
            requester: The user making the request.
            txn_id: The transaction ID this is part of, or None if this is not
                part of a transaction.
            id_access_token: The optional identity server access token.

        Returns:
             The new stream ID.

        Raises:
            ShadowBanError if the requester has been shadow-banned.
        """
        if self.config.block_non_admin_invites:
            is_requester_admin = await self.auth.is_server_admin(requester.user)
            if not is_requester_admin:
                raise SynapseError(
                    403, "Invites have been disabled on this server", Codes.FORBIDDEN
                )

        if requester.shadow_banned:
            # We randomly sleep a bit just to annoy the requester.
            await self.clock.sleep(random.randint(1, 10))
            raise ShadowBanError()

        # We need to rate limit *before* we send out any 3PID invites, so we
        # can't just rely on the standard ratelimiting of events.
        await self.base_handler.ratelimit(requester)

        can_invite = await self.third_party_event_rules.check_threepid_can_be_invited(
            medium, address, room_id
        )
        if not can_invite:
            raise SynapseError(
                403,
                "This third-party identifier can not be invited in this room",
                Codes.FORBIDDEN,
            )

        if not self._enable_lookup:
            raise SynapseError(
                403, "Looking up third-party identifiers is denied from this server"
            )

        invitee = await self.identity_handler.lookup_3pid(
            id_server, medium, address, id_access_token
        )

        if invitee:
            # Note that update_membership with an action of "invite" can raise
            # a ShadowBanError, but this was done above already.
            _, stream_id = await self.update_membership(
                requester, UserID.from_string(invitee), room_id, "invite", txn_id=txn_id
            )
        else:
            stream_id = await self._make_and_store_3pid_invite(
                requester,
                id_server,
                medium,
                address,
                room_id,
                inviter,
                txn_id=txn_id,
                id_access_token=id_access_token,
            )

        return stream_id

    async def _make_and_store_3pid_invite(
        self,
        requester: Requester,
        id_server: str,
        medium: str,
        address: str,
        room_id: str,
        user: UserID,
        txn_id: Optional[str],
        id_access_token: Optional[str] = None,
    ) -> int:
        room_state = await self.state_handler.get_current_state(room_id)

        inviter_display_name = ""
        inviter_avatar_url = ""
        member_event = room_state.get((EventTypes.Member, user.to_string()))
        if member_event:
            inviter_display_name = member_event.content.get("displayname", "")
            inviter_avatar_url = member_event.content.get("avatar_url", "")

        # if user has no display name, default to their MXID
        if not inviter_display_name:
            inviter_display_name = user.to_string()

        canonical_room_alias = ""
        canonical_alias_event = room_state.get((EventTypes.CanonicalAlias, ""))
        if canonical_alias_event:
            canonical_room_alias = canonical_alias_event.content.get("alias", "")

        room_name = ""
        room_name_event = room_state.get((EventTypes.Name, ""))
        if room_name_event:
            room_name = room_name_event.content.get("name", "")

        room_join_rules = ""
        join_rules_event = room_state.get((EventTypes.JoinRules, ""))
        if join_rules_event:
            room_join_rules = join_rules_event.content.get("join_rule", "")

        room_avatar_url = ""
        room_avatar_event = room_state.get((EventTypes.RoomAvatar, ""))
        if room_avatar_event:
            room_avatar_url = room_avatar_event.content.get("url", "")

        (
            token,
            public_keys,
            fallback_public_key,
            display_name,
        ) = await self.identity_handler.ask_id_server_for_third_party_invite(
            requester=requester,
            id_server=id_server,
            medium=medium,
            address=address,
            room_id=room_id,
            inviter_user_id=user.to_string(),
            room_alias=canonical_room_alias,
            room_avatar_url=room_avatar_url,
            room_join_rules=room_join_rules,
            room_name=room_name,
            inviter_display_name=inviter_display_name,
            inviter_avatar_url=inviter_avatar_url,
            id_access_token=id_access_token,
        )

        (
            event,
            stream_id,
        ) = await self.event_creation_handler.create_and_send_nonmember_event(
            requester,
            {
                "type": EventTypes.ThirdPartyInvite,
                "content": {
                    "display_name": display_name,
                    "public_keys": public_keys,
                    # For backwards compatibility:
                    "key_validity_url": fallback_public_key["key_validity_url"],
                    "public_key": fallback_public_key["public_key"],
                },
                "room_id": room_id,
                "sender": user.to_string(),
                "state_key": token,
            },
            ratelimit=False,
            txn_id=txn_id,
        )
        return stream_id

    async def _is_host_in_room(self, current_state_ids: StateMap[str]) -> bool:
        # Have we just created the room, and is this about to be the very
        # first member event?
        create_event_id = current_state_ids.get(("m.room.create", ""))
        if len(current_state_ids) == 1 and create_event_id:
            # We can only get here if we're in the process of creating the room
            return True

        for etype, state_key in current_state_ids:
            if etype != EventTypes.Member or not self.hs.is_mine_id(state_key):
                continue

            event_id = current_state_ids[(etype, state_key)]
            event = await self.store.get_event(event_id, allow_none=True)
            if not event:
                continue

            if event.membership == Membership.JOIN:
                return True

        return False

    async def _is_server_notice_room(self, room_id: str) -> bool:
        if self._server_notices_mxid is None:
            return False
        user_ids = await self.store.get_users_in_room(room_id)
        return self._server_notices_mxid in user_ids


class RoomMemberMasterHandler(RoomMemberHandler):
    def __init__(self, hs):
        super().__init__(hs)

        self.distributor = hs.get_distributor()
        self.distributor.declare("user_left_room")

    async def _is_remote_room_too_complex(
        self, room_id: str, remote_room_hosts: List[str]
    ) -> Optional[bool]:
        """
        Check if complexity of a remote room is too great.

        Args:
            room_id
            remote_room_hosts

        Returns: bool of whether the complexity is too great, or None
            if unable to be fetched
        """
        max_complexity = self.hs.config.limit_remote_rooms.complexity
        complexity = await self.federation_handler.get_room_complexity(
            remote_room_hosts, room_id
        )

        if complexity:
            return complexity["v1"] > max_complexity
        return None

    async def _is_local_room_too_complex(self, room_id: str) -> bool:
        """
        Check if the complexity of a local room is too great.

        Args:
            room_id: The room ID to check for complexity.
        """
        max_complexity = self.hs.config.limit_remote_rooms.complexity
        complexity = await self.store.get_room_complexity(room_id)

        return complexity["v1"] > max_complexity

    async def _remote_join(
        self,
        requester: Requester,
        remote_room_hosts: List[str],
        room_id: str,
        user: UserID,
        content: dict,
    ) -> Tuple[str, int]:
        """Implements RoomMemberHandler._remote_join
        """
        # filter ourselves out of remote_room_hosts: do_invite_join ignores it
        # and if it is the only entry we'd like to return a 404 rather than a
        # 500.
        remote_room_hosts = [
            host for host in remote_room_hosts if host != self.hs.hostname
        ]

        if len(remote_room_hosts) == 0:
            raise SynapseError(404, "No known servers")

        check_complexity = self.hs.config.limit_remote_rooms.enabled
        if check_complexity and self.hs.config.limit_remote_rooms.admins_can_join:
            check_complexity = not await self.auth.is_server_admin(user)

        if check_complexity:
            # Fetch the room complexity
            too_complex = await self._is_remote_room_too_complex(
                room_id, remote_room_hosts
            )
            if too_complex is True:
                raise SynapseError(
                    code=400,
                    msg=self.hs.config.limit_remote_rooms.complexity_error,
                    errcode=Codes.RESOURCE_LIMIT_EXCEEDED,
                )

        # We don't do an auth check if we are doing an invite
        # join dance for now, since we're kinda implicitly checking
        # that we are allowed to join when we decide whether or not we
        # need to do the invite/join dance.
        event_id, stream_id = await self.federation_handler.do_invite_join(
            remote_room_hosts, room_id, user.to_string(), content
        )

        # Check the room we just joined wasn't too large, if we didn't fetch the
        # complexity of it before.
        if check_complexity:
            if too_complex is False:
                # We checked, and we're under the limit.
                return event_id, stream_id

            # Check again, but with the local state events
            too_complex = await self._is_local_room_too_complex(room_id)

            if too_complex is False:
                # We're under the limit.
                return event_id, stream_id

            # The room is too large. Leave.
            requester = types.create_requester(user, None, False, False, None)
            await self.update_membership(
                requester=requester, target=user, room_id=room_id, action="leave"
            )
            raise SynapseError(
                code=400,
                msg=self.hs.config.limit_remote_rooms.complexity_error,
                errcode=Codes.RESOURCE_LIMIT_EXCEEDED,
            )

        return event_id, stream_id

    async def remote_reject_invite(
        self,
        invite_event_id: str,
        txn_id: Optional[str],
        requester: Requester,
        content: JsonDict,
    ) -> Tuple[str, int]:
        """
        Rejects an out-of-band invite received from a remote user

        Implements RoomMemberHandler.remote_reject_invite
        """
        invite_event = await self.store.get_event(invite_event_id)
        room_id = invite_event.room_id
        target_user = invite_event.state_key

        # first of all, try doing a rejection via the inviting server
        fed_handler = self.federation_handler
        try:
            inviter_id = UserID.from_string(invite_event.sender)
            event, stream_id = await fed_handler.do_remotely_reject_invite(
                [inviter_id.domain], room_id, target_user, content=content
            )
            return event.event_id, stream_id
        except Exception as e:
            # if we were unable to reject the invite, we will generate our own
            # leave event.
            #
            # The 'except' clause is very broad, but we need to
            # capture everything from DNS failures upwards
            #
            logger.warning("Failed to reject invite: %s", e)

            return await self._locally_reject_invite(
                invite_event, txn_id, requester, content
            )

    async def _locally_reject_invite(
        self,
        invite_event: EventBase,
        txn_id: Optional[str],
        requester: Requester,
        content: JsonDict,
    ) -> Tuple[str, int]:
        """Generate a local invite rejection

        This is called after we fail to reject an invite via a remote server. It
        generates an out-of-band membership event locally.

<<<<<<< HEAD
    @defer.inlineCallbacks
    def _remote_knock(self, requester, remote_room_hosts, room_id, user, content):
        # filter ourselves out of remote_room_hosts
        remote_room_hosts = [
            host for host in remote_room_hosts if host != self.hs.hostname
        ]

        if len(remote_room_hosts) == 0:
            raise SynapseError(404, "No known servers")

        fed_handler = self.federation_handler
        ret = yield fed_handler.do_knock(
            remote_room_hosts, room_id, user.to_string(), content=content,
        )
        return ret

        yield self.federation_handler.send_knock(
            remote_room_hosts, room_id, user.to_string(), content
        )

    def _user_joined_room(self, target, room_id):
        """Implements RoomMemberHandler._user_joined_room
=======
        Args:
            invite_event: the invite to be rejected
            txn_id: optional transaction ID supplied by the client
            requester:  user making the rejection request, according to the access token
            content: additional content to include in the rejection event.
               Normally an empty dict.
>>>>>>> 44dec6cb
        """

        room_id = invite_event.room_id
        target_user = invite_event.state_key
        room_version = await self.store.get_room_version(room_id)

        content["membership"] = Membership.LEAVE

        # the auth events for the new event are the same as that of the invite, plus
        # the invite itself.
        #
        # the prev_events are just the invite.
        invite_hash = invite_event.event_id  # type: Union[str, Tuple]
        if room_version.event_format == EventFormatVersions.V1:
            alg, h = compute_event_reference_hash(invite_event)
            invite_hash = (invite_event.event_id, {alg: encode_base64(h)})

        auth_events = tuple(invite_event.auth_events) + (invite_hash,)
        prev_events = (invite_hash,)

        # we cap depth of generated events, to ensure that they are not
        # rejected by other servers (and so that they can be persisted in
        # the db)
        depth = min(invite_event.depth + 1, MAX_DEPTH)

        event_dict = {
            "depth": depth,
            "auth_events": auth_events,
            "prev_events": prev_events,
            "type": EventTypes.Member,
            "room_id": room_id,
            "sender": target_user,
            "content": content,
            "state_key": target_user,
        }

        event = create_local_event_from_event_dict(
            clock=self.clock,
            hostname=self.hs.hostname,
            signing_key=self.hs.signing_key,
            room_version=room_version,
            event_dict=event_dict,
        )
        event.internal_metadata.outlier = True
        event.internal_metadata.out_of_band_membership = True
        if txn_id is not None:
            event.internal_metadata.txn_id = txn_id
        if requester.access_token_id is not None:
            event.internal_metadata.token_id = requester.access_token_id

        EventValidator().validate_new(event, self.config)

        context = await self.state_handler.compute_event_context(event)
        context.app_service = requester.app_service
        stream_id = await self.event_creation_handler.handle_new_client_event(
            requester, event, context, extra_users=[UserID.from_string(target_user)],
        )
        return event.event_id, stream_id

    async def _user_left_room(self, target: UserID, room_id: str) -> None:
        """Implements RoomMemberHandler._user_left_room
        """
        user_left_room(self.distributor, target, room_id)

    async def forget(self, user: UserID, room_id: str) -> None:
        user_id = user.to_string()

        member = await self.state_handler.get_current_state(
            room_id=room_id, event_type=EventTypes.Member, state_key=user_id
        )
        membership = member.membership if member else None

        if membership is not None and membership not in [
            Membership.LEAVE,
            Membership.BAN,
        ]:
            raise SynapseError(400, "User %s in room %s" % (user_id, room_id))

        if membership:
            await self.store.forget(user_id, room_id)<|MERGE_RESOLUTION|>--- conflicted
+++ resolved
@@ -1,12 +1,6 @@
 # -*- coding: utf-8 -*-
-<<<<<<< HEAD
-# Copyright 2016 OpenMarket Ltd
-# Copyright 2018 New Vector Ltd
-# Copyright 2019 The Matrix.org Foundation C.I.C.
+# Copyright 2016-2020 The Matrix.org Foundation C.I.C.
 # Copyright 2020 Sorunome
-=======
-# Copyright 2016-2020 The Matrix.org Foundation C.I.C.
->>>>>>> 44dec6cb
 #
 # Licensed under the Apache License, Version 2.0 (the "License");
 # you may not use this file except in compliance with the License.
@@ -546,28 +540,6 @@
                     return await self.remote_reject_invite(
                         invite.event_id, txn_id, requester, content,
                     )
-<<<<<<< HEAD
-                    return res
-        elif effective_membership_state == Membership.KNOCK:
-            if not is_host_in_room:
-                # The knock needs to be send over federation
-                remote_room_hosts.append(room_id.split(":", 1)[1])
-
-                content["membership"] = Membership.KNOCK
-
-                profile = self.profile_handler
-                if "displayname" not in content:
-                    content["displayname"] = yield profile.get_displayname(target)
-                if "avatar_url" not in content:
-                    content["avatar_url"] = yield profile.get_avatar_url(target)
-
-                remote_knock_response = yield self._remote_knock(
-                    requester, remote_room_hosts, room_id, target, content
-                )
-
-                return remote_knock_response
-=======
->>>>>>> 44dec6cb
 
                 # the inviter was on our server, but has now left. Carry on
                 # with the normal rejection codepath, which will also send the
@@ -581,6 +553,25 @@
                 # see: https://github.com/matrix-org/synapse/issues/7139
                 if len(latest_event_ids) == 0:
                     latest_event_ids = [invite.event_id]
+
+        elif effective_membership_state == Membership.KNOCK:
+            if not is_host_in_room:
+                # The knock needs to be send over federation
+                remote_room_hosts.append(room_id.split(":", 1)[1])
+
+                content["membership"] = Membership.KNOCK
+
+                profile = self.profile_handler
+                if "displayname" not in content:
+                    content["displayname"] = yield profile.get_displayname(target)
+                if "avatar_url" not in content:
+                    content["avatar_url"] = yield profile.get_avatar_url(target)
+
+                remote_knock_response = yield self._remote_knock(
+                    requester, remote_room_hosts, room_id, target, content
+                )
+
+                return remote_knock_response
 
         return await self._local_membership_update(
             requester=requester,
@@ -1156,37 +1147,12 @@
         This is called after we fail to reject an invite via a remote server. It
         generates an out-of-band membership event locally.
 
-<<<<<<< HEAD
-    @defer.inlineCallbacks
-    def _remote_knock(self, requester, remote_room_hosts, room_id, user, content):
-        # filter ourselves out of remote_room_hosts
-        remote_room_hosts = [
-            host for host in remote_room_hosts if host != self.hs.hostname
-        ]
-
-        if len(remote_room_hosts) == 0:
-            raise SynapseError(404, "No known servers")
-
-        fed_handler = self.federation_handler
-        ret = yield fed_handler.do_knock(
-            remote_room_hosts, room_id, user.to_string(), content=content,
-        )
-        return ret
-
-        yield self.federation_handler.send_knock(
-            remote_room_hosts, room_id, user.to_string(), content
-        )
-
-    def _user_joined_room(self, target, room_id):
-        """Implements RoomMemberHandler._user_joined_room
-=======
         Args:
             invite_event: the invite to be rejected
             txn_id: optional transaction ID supplied by the client
             requester:  user making the rejection request, according to the access token
             content: additional content to include in the rejection event.
                Normally an empty dict.
->>>>>>> 44dec6cb
         """
 
         room_id = invite_event.room_id
@@ -1246,6 +1212,25 @@
         )
         return event.event_id, stream_id
 
+    async def _remote_knock(self, requester, remote_room_hosts, room_id, user, content):
+        # filter ourselves out of remote_room_hosts
+        remote_room_hosts = [
+            host for host in remote_room_hosts if host != self.hs.hostname
+        ]
+
+        if len(remote_room_hosts) == 0:
+            raise SynapseError(404, "No known servers")
+
+        fed_handler = self.federation_handler
+        ret = await fed_handler.do_knock(
+            remote_room_hosts, room_id, user.to_string(), content=content,
+        )
+        return ret
+
+        await self.federation_handler.send_knock(
+            remote_room_hosts, room_id, user.to_string(), content
+        )
+
     async def _user_left_room(self, target: UserID, room_id: str) -> None:
         """Implements RoomMemberHandler._user_left_room
         """
