--- conflicted
+++ resolved
@@ -103,13 +103,9 @@
 
         self.spam_checker = hs.get_spam_checker()
 
-<<<<<<< HEAD
         self._show_in_user_directory = self.hs.config.show_users_in_user_directory
 
-        if hs.config.worker_app:
-=======
         if hs.config.worker.worker_app:
->>>>>>> 9ffa787e
             self._register_client = ReplicationRegisterServlet.make_client(hs)
             self._register_device_client = RegisterDeviceReplicationServlet.make_client(
                 hs
