# -*- coding: utf-8 -*-
# Copyright 2014-2016 OpenMarket Ltd
# Copyright 2017-2018 New Vector Ltd
# Copyright 2019-2020 The Matrix.org Foundation C.I.C.
# Copyright 2020 Sorunome
#
# Licensed under the Apache License, Version 2.0 (the "License");
# you may not use this file except in compliance with the License.
# You may obtain a copy of the License at
#
#     http://www.apache.org/licenses/LICENSE-2.0
#
# Unless required by applicable law or agreed to in writing, software
# distributed under the License is distributed on an "AS IS" BASIS,
# WITHOUT WARRANTIES OR CONDITIONS OF ANY KIND, either express or implied.
# See the License for the specific language governing permissions and
# limitations under the License.

"""Contains handlers for federation events."""

import itertools
import logging
from collections.abc import Container
from http import HTTPStatus
from typing import TYPE_CHECKING, Dict, Iterable, List, Optional, Sequence, Tuple, Union

import attr
from signedjson.key import decode_verify_key_bytes
from signedjson.sign import verify_signed_json
from unpaddedbase64 import decode_base64

from twisted.internet import defer

from synapse import event_auth
from synapse.api.constants import (
    EventTypes,
    Membership,
    RejectedReason,
    RoomEncryptionAlgorithms,
)
from synapse.api.errors import (
    AuthError,
    CodeMessageException,
    Codes,
    FederationDeniedError,
    FederationError,
    HttpResponseException,
    NotFoundError,
    RequestSendFailed,
    SynapseError,
)
from synapse.api.room_versions import KNOWN_ROOM_VERSIONS, RoomVersion, RoomVersions
from synapse.crypto.event_signing import compute_event_signature
from synapse.event_auth import auth_types_for_event
from synapse.events import EventBase
from synapse.events.snapshot import EventContext
from synapse.events.validator import EventValidator
from synapse.handlers._base import BaseHandler
from synapse.http.servlet import assert_params_in_dict
from synapse.logging.context import (
    make_deferred_yieldable,
    nested_logging_context,
    preserve_fn,
    run_in_background,
)
from synapse.logging.utils import log_function
from synapse.metrics.background_process_metrics import run_as_background_process
from synapse.replication.http.devices import ReplicationUserDevicesResyncRestServlet
from synapse.replication.http.federation import (
    ReplicationCleanRoomRestServlet,
    ReplicationFederationSendEventsRestServlet,
    ReplicationStoreRoomOnOutlierMembershipRestServlet,
)
from synapse.state import StateResolutionStore
from synapse.storage.databases.main.events_worker import EventRedactBehaviour
from synapse.types import (
    JsonDict,
    MutableStateMap,
    PersistedEventPosition,
    RoomStreamToken,
    StateMap,
    UserID,
    get_domain_from_id,
)
from synapse.util.async_helpers import Linearizer, concurrently_execute
from synapse.util.retryutils import NotRetryingDestination
from synapse.util.stringutils import shortstr
from synapse.visibility import filter_events_for_server

if TYPE_CHECKING:
    from synapse.server import HomeServer

logger = logging.getLogger(__name__)


@attr.s(slots=True)
class _NewEventInfo:
    """Holds information about a received event, ready for passing to _handle_new_events

    Attributes:
        event: the received event

        state: the state at that event

        auth_events: the auth_event map for that event
    """

    event = attr.ib(type=EventBase)
    state = attr.ib(type=Optional[Sequence[EventBase]], default=None)
    auth_events = attr.ib(type=Optional[MutableStateMap[EventBase]], default=None)


class FederationHandler(BaseHandler):
    """Handles events that originated from federation.
    Responsible for:
    a) handling received Pdus before handing them on as Events to the rest
    of the homeserver (including auth and state conflict resolutions)
    b) converting events that were produced by local clients that may need
    to be sent to remote homeservers.
    c) doing the necessary dances to invite remote users and join remote
    rooms.
    """

    def __init__(self, hs: "HomeServer"):
        super().__init__(hs)

        self.hs = hs

        self.store = hs.get_datastore()
        self.storage = hs.get_storage()
        self.state_store = self.storage.state
        self.federation_client = hs.get_federation_client()
        self.state_handler = hs.get_state_handler()
        self._state_resolution_handler = hs.get_state_resolution_handler()
        self.server_name = hs.hostname
        self.keyring = hs.get_keyring()
        self.action_generator = hs.get_action_generator()
        self.is_mine_id = hs.is_mine_id
        self.spam_checker = hs.get_spam_checker()
        self.event_creation_handler = hs.get_event_creation_handler()
        self._message_handler = hs.get_message_handler()
        self._server_notices_mxid = hs.config.server_notices_mxid
        self.config = hs.config
        self.http_client = hs.get_proxied_blacklisted_http_client()
        self._instance_name = hs.get_instance_name()
        self._replication = hs.get_replication_data_handler()

        self._send_events = ReplicationFederationSendEventsRestServlet.make_client(hs)
        self._clean_room_for_join_client = ReplicationCleanRoomRestServlet.make_client(
            hs
        )

        if hs.config.worker_app:
            self._user_device_resync = (
                ReplicationUserDevicesResyncRestServlet.make_client(hs)
            )
            self._maybe_store_room_on_outlier_membership = (
                ReplicationStoreRoomOnOutlierMembershipRestServlet.make_client(hs)
            )
        else:
            self._device_list_updater = hs.get_device_handler().device_list_updater
            self._maybe_store_room_on_outlier_membership = (
                self.store.maybe_store_room_on_outlier_membership
            )

        # When joining a room we need to queue any events for that room up.
        # For each room, a list of (pdu, origin) tuples.
        self.room_queues = {}  # type: Dict[str, List[Tuple[EventBase, str]]]
        self._room_pdu_linearizer = Linearizer("fed_room_pdu")

        self.third_party_event_rules = hs.get_third_party_event_rules()

        self._ephemeral_messages_enabled = hs.config.enable_ephemeral_messages

    async def on_receive_pdu(self, origin, pdu, sent_to_us_directly=False) -> None:
        """Process a PDU received via a federation /send/ transaction, or
        via backfill of missing prev_events

        Args:
            origin (str): server which initiated the /send/ transaction. Will
                be used to fetch missing events or state.
            pdu (FrozenEvent): received PDU
            sent_to_us_directly (bool): True if this event was pushed to us; False if
                we pulled it as the result of a missing prev_event.
        """

        room_id = pdu.room_id
        event_id = pdu.event_id

        logger.info("[%s %s] handling received PDU: %s", room_id, event_id, pdu)

        # We reprocess pdus when we have seen them only as outliers
        existing = await self.store.get_event(
            event_id, allow_none=True, allow_rejected=True
        )

        # FIXME: Currently we fetch an event again when we already have it
        # if it has been marked as an outlier.

        already_seen = existing and (
            not existing.internal_metadata.is_outlier()
            or pdu.internal_metadata.is_outlier()
        )
        if already_seen:
            logger.debug("[%s %s]: Already seen pdu", room_id, event_id)
            return

        # do some initial sanity-checking of the event. In particular, make
        # sure it doesn't have hundreds of prev_events or auth_events, which
        # could cause a huge state resolution or cascade of event fetches.
        try:
            self._sanity_check_event(pdu)
        except SynapseError as err:
            logger.warning(
                "[%s %s] Received event failed sanity checks", room_id, event_id
            )
            raise FederationError("ERROR", err.code, err.msg, affected=pdu.event_id)

        # If we are currently in the process of joining this room, then we
        # queue up events for later processing.
        if room_id in self.room_queues:
            logger.info(
                "[%s %s] Queuing PDU from %s for now: join in progress",
                room_id,
                event_id,
                origin,
            )
            self.room_queues[room_id].append((pdu, origin))
            return

        # If we're not in the room just ditch the event entirely. This is
        # probably an old server that has come back and thinks we're still in
        # the room (or we've been rejoined to the room by a state reset).
        #
        # Note that if we were never in the room then we would have already
        # dropped the event, since we wouldn't know the room version.
        is_in_room = await self.auth.check_host_in_room(room_id, self.server_name)
        if not is_in_room:
            logger.info(
                "[%s %s] Ignoring PDU from %s as we're not in the room",
                room_id,
                event_id,
                origin,
            )
            return None

        state = None

        # Get missing pdus if necessary.
        if not pdu.internal_metadata.is_outlier():
            # We only backfill backwards to the min depth.
            min_depth = await self.get_min_depth_for_context(pdu.room_id)

            logger.debug("[%s %s] min_depth: %d", room_id, event_id, min_depth)

            prevs = set(pdu.prev_event_ids())
            seen = await self.store.have_events_in_timeline(prevs)

            if min_depth is not None and pdu.depth < min_depth:
                # This is so that we don't notify the user about this
                # message, to work around the fact that some events will
                # reference really really old events we really don't want to
                # send to the clients.
                pdu.internal_metadata.outlier = True
            elif min_depth is not None and pdu.depth > min_depth:
                missing_prevs = prevs - seen
                if sent_to_us_directly and missing_prevs:
                    # If we're missing stuff, ensure we only fetch stuff one
                    # at a time.
                    logger.info(
                        "[%s %s] Acquiring room lock to fetch %d missing prev_events: %s",
                        room_id,
                        event_id,
                        len(missing_prevs),
                        shortstr(missing_prevs),
                    )
                    with (await self._room_pdu_linearizer.queue(pdu.room_id)):
                        logger.info(
                            "[%s %s] Acquired room lock to fetch %d missing prev_events",
                            room_id,
                            event_id,
                            len(missing_prevs),
                        )

                        try:
                            await self._get_missing_events_for_pdu(
                                origin, pdu, prevs, min_depth
                            )
                        except Exception as e:
                            raise Exception(
                                "Error fetching missing prev_events for %s: %s"
                                % (event_id, e)
                            ) from e

                        # Update the set of things we've seen after trying to
                        # fetch the missing stuff
                        seen = await self.store.have_events_in_timeline(prevs)

                        if not prevs - seen:
                            logger.info(
                                "[%s %s] Found all missing prev_events",
                                room_id,
                                event_id,
                            )
                elif missing_prevs:
                    logger.info(
                        "[%s %s] Not recursively fetching %d missing prev_events: %s",
                        room_id,
                        event_id,
                        len(missing_prevs),
                        shortstr(missing_prevs),
                    )

            if prevs - seen:
                # We've still not been able to get all of the prev_events for this event.
                #
                # In this case, we need to fall back to asking another server in the
                # federation for the state at this event. That's ok provided we then
                # resolve the state against other bits of the DAG before using it (which
                # will ensure that you can't just take over a room by sending an event,
                # withholding its prev_events, and declaring yourself to be an admin in
                # the subsequent state request).
                #
                # Now, if we're pulling this event as a missing prev_event, then clearly
                # this event is not going to become the only forward-extremity and we are
                # guaranteed to resolve its state against our existing forward
                # extremities, so that should be fine.
                #
                # On the other hand, if this event was pushed to us, it is possible for
                # it to become the only forward-extremity in the room, and we would then
                # trust its state to be the state for the whole room. This is very bad.
                # Further, if the event was pushed to us, there is no excuse for us not to
                # have all the prev_events. We therefore reject any such events.
                #
                # XXX this really feels like it could/should be merged with the above,
                # but there is an interaction with min_depth that I'm not really
                # following.

                if sent_to_us_directly:
                    logger.warning(
                        "[%s %s] Rejecting: failed to fetch %d prev events: %s",
                        room_id,
                        event_id,
                        len(prevs - seen),
                        shortstr(prevs - seen),
                    )
                    raise FederationError(
                        "ERROR",
                        403,
                        (
                            "Your server isn't divulging details about prev_events "
                            "referenced in this event."
                        ),
                        affected=pdu.event_id,
                    )

                # Calculate the state after each of the previous events, and
                # resolve them to find the correct state at the current event.
                event_map = {event_id: pdu}
                try:
                    # Get the state of the events we know about
                    ours = await self.state_store.get_state_groups_ids(room_id, seen)

                    # state_maps is a list of mappings from (type, state_key) to event_id
                    state_maps = list(ours.values())  # type: List[StateMap[str]]

                    # we don't need this any more, let's delete it.
                    del ours

                    # Ask the remote server for the states we don't
                    # know about
                    for p in prevs - seen:
                        logger.info(
<<<<<<< HEAD
                            "[%s %s] Requesting state at missing prev_event %s",
                            room_id,
                            event_id,
                            p,
=======
                            "Requesting state at missing prev_event %s",
                            event_id,
>>>>>>> d2f0ec12
                        )

                        with nested_logging_context(p):
                            # note that if any of the missing prevs share missing state or
                            # auth events, the requests to fetch those events are deduped
                            # by the get_pdu_cache in federation_client.
                            (remote_state, _,) = await self._get_state_for_room(
                                origin, room_id, p, include_event_in_state=True
                            )

                            remote_state_map = {
                                (x.type, x.state_key): x.event_id for x in remote_state
                            }
                            state_maps.append(remote_state_map)

                            for x in remote_state:
                                event_map[x.event_id] = x

                    room_version = await self.store.get_room_version_id(room_id)
                    state_map = (
                        await self._state_resolution_handler.resolve_events_with_store(
                            room_id,
                            room_version,
                            state_maps,
                            event_map,
                            state_res_store=StateResolutionStore(self.store),
                        )
                    )

                    # We need to give _process_received_pdu the actual state events
                    # rather than event ids, so generate that now.

                    # First though we need to fetch all the events that are in
                    # state_map, so we can build up the state below.
                    evs = await self.store.get_events(
                        list(state_map.values()), get_prev_content=False,
                    )
                    event_map.update(evs)

                    state = [event_map[e] for e in state_map.values()]
                except Exception:
                    logger.warning(
                        "[%s %s] Error attempting to resolve state at missing "
                        "prev_events",
                        room_id,
                        event_id,
                        exc_info=True,
                    )
                    raise FederationError(
                        "ERROR",
                        403,
                        "We can't get valid state history.",
                        affected=event_id,
                    )

        await self._process_received_pdu(origin, pdu, state=state)

    async def _get_missing_events_for_pdu(self, origin, pdu, prevs, min_depth):
        """
        Args:
            origin (str): Origin of the pdu. Will be called to get the missing events
            pdu: received pdu
            prevs (set(str)): List of event ids which we are missing
            min_depth (int): Minimum depth of events to return.
        """

        room_id = pdu.room_id
        event_id = pdu.event_id

        seen = await self.store.have_events_in_timeline(prevs)

        if not prevs - seen:
            return

        latest_list = await self.store.get_latest_event_ids_in_room(room_id)

        # We add the prev events that we have seen to the latest
        # list to ensure the remote server doesn't give them to us
        latest = set(latest_list)
        latest |= seen

        logger.info(
            "[%s %s]: Requesting missing events between %s and %s",
            room_id,
            event_id,
            shortstr(latest),
            event_id,
        )

        # XXX: we set timeout to 10s to help workaround
        # https://github.com/matrix-org/synapse/issues/1733.
        # The reason is to avoid holding the linearizer lock
        # whilst processing inbound /send transactions, causing
        # FDs to stack up and block other inbound transactions
        # which empirically can currently take up to 30 minutes.
        #
        # N.B. this explicitly disables retry attempts.
        #
        # N.B. this also increases our chances of falling back to
        # fetching fresh state for the room if the missing event
        # can't be found, which slightly reduces our security.
        # it may also increase our DAG extremity count for the room,
        # causing additional state resolution?  See #1760.
        # However, fetching state doesn't hold the linearizer lock
        # apparently.
        #
        # see https://github.com/matrix-org/synapse/pull/1744
        #
        # ----
        #
        # Update richvdh 2018/09/18: There are a number of problems with timing this
        # request out aggressively on the client side:
        #
        # - it plays badly with the server-side rate-limiter, which starts tarpitting you
        #   if you send too many requests at once, so you end up with the server carefully
        #   working through the backlog of your requests, which you have already timed
        #   out.
        #
        # - for this request in particular, we now (as of
        #   https://github.com/matrix-org/synapse/pull/3456) reject any PDUs where the
        #   server can't produce a plausible-looking set of prev_events - so we becone
        #   much more likely to reject the event.
        #
        # - contrary to what it says above, we do *not* fall back to fetching fresh state
        #   for the room if get_missing_events times out. Rather, we give up processing
        #   the PDU whose prevs we are missing, which then makes it much more likely that
        #   we'll end up back here for the *next* PDU in the list, which exacerbates the
        #   problem.
        #
        # - the aggressive 10s timeout was introduced to deal with incoming federation
        #   requests taking 8 hours to process. It's not entirely clear why that was going
        #   on; certainly there were other issues causing traffic storms which are now
        #   resolved, and I think in any case we may be more sensible about our locking
        #   now. We're *certainly* more sensible about our logging.
        #
        # All that said: Let's try increasing the timeout to 60s and see what happens.

        try:
            missing_events = await self.federation_client.get_missing_events(
                origin,
                room_id,
                earliest_events_ids=list(latest),
                latest_events=[pdu],
                limit=10,
                min_depth=min_depth,
                timeout=60000,
            )
        except (RequestSendFailed, HttpResponseException, NotRetryingDestination) as e:
            # We failed to get the missing events, but since we need to handle
            # the case of `get_missing_events` not returning the necessary
            # events anyway, it is safe to simply log the error and continue.
            logger.warning(
                "[%s %s]: Failed to get prev_events: %s", room_id, event_id, e
            )
            return

        logger.info(
            "[%s %s]: Got %d prev_events: %s",
            room_id,
            event_id,
            len(missing_events),
            shortstr(missing_events),
        )

        # We want to sort these by depth so we process them and
        # tell clients about them in order.
        missing_events.sort(key=lambda x: x.depth)

        for ev in missing_events:
            logger.info(
                "[%s %s] Handling received prev_event %s",
                room_id,
                event_id,
                ev.event_id,
            )
            with nested_logging_context(ev.event_id):
                try:
                    await self.on_receive_pdu(origin, ev, sent_to_us_directly=False)
                except FederationError as e:
                    if e.code == 403:
                        logger.warning(
                            "[%s %s] Received prev_event %s failed history check.",
                            room_id,
                            event_id,
                            ev.event_id,
                        )
                    else:
                        raise

    async def _get_state_for_room(
        self,
        destination: str,
        room_id: str,
        event_id: str,
        include_event_in_state: bool = False,
    ) -> Tuple[List[EventBase], List[EventBase]]:
        """Requests all of the room state at a given event from a remote homeserver.

        Args:
            destination: The remote homeserver to query for the state.
            room_id: The id of the room we're interested in.
            event_id: The id of the event we want the state at.
            include_event_in_state: if true, the event itself will be included in the
                returned state event list.

        Returns:
            A list of events in the state, possibly including the event itself, and
            a list of events in the auth chain for the given event.
        """
        (
            state_event_ids,
            auth_event_ids,
        ) = await self.federation_client.get_room_state_ids(
            destination, room_id, event_id=event_id
        )

        desired_events = set(state_event_ids + auth_event_ids)

        if include_event_in_state:
            desired_events.add(event_id)

        event_map = await self._get_events_from_store_or_dest(
            destination, room_id, desired_events
        )

        failed_to_fetch = desired_events - event_map.keys()
        if failed_to_fetch:
            logger.warning(
                "Failed to fetch missing state/auth events for %s %s",
                event_id,
                failed_to_fetch,
            )

        remote_state = [
            event_map[e_id] for e_id in state_event_ids if e_id in event_map
        ]

        if include_event_in_state:
            remote_event = event_map.get(event_id)
            if not remote_event:
                raise Exception("Unable to get missing prev_event %s" % (event_id,))
            if remote_event.is_state() and remote_event.rejected_reason is None:
                remote_state.append(remote_event)

        auth_chain = [event_map[e_id] for e_id in auth_event_ids if e_id in event_map]
        auth_chain.sort(key=lambda e: e.depth)

        return remote_state, auth_chain

    async def _get_events_from_store_or_dest(
        self, destination: str, room_id: str, event_ids: Iterable[str]
    ) -> Dict[str, EventBase]:
        """Fetch events from a remote destination, checking if we already have them.

        Persists any events we don't already have as outliers.

        If we fail to fetch any of the events, a warning will be logged, and the event
        will be omitted from the result. Likewise, any events which turn out not to
        be in the given room.

        This function *does not* automatically get missing auth events of the
        newly fetched events. Callers must include the full auth chain of
        of the missing events in the `event_ids` argument, to ensure that any
        missing auth events are correctly fetched.

        Returns:
            map from event_id to event
        """
        fetched_events = await self.store.get_events(event_ids, allow_rejected=True)

        missing_events = set(event_ids) - fetched_events.keys()

        if missing_events:
            logger.debug(
                "Fetching unknown state/auth events %s for room %s",
                missing_events,
                room_id,
            )

            await self._get_events_and_persist(
                destination=destination, room_id=room_id, events=missing_events
            )

            # we need to make sure we re-load from the database to get the rejected
            # state correct.
            fetched_events.update(
                (await self.store.get_events(missing_events, allow_rejected=True))
            )

        # check for events which were in the wrong room.
        #
        # this can happen if a remote server claims that the state or
        # auth_events at an event in room A are actually events in room B

        bad_events = [
            (event_id, event.room_id)
            for event_id, event in fetched_events.items()
            if event.room_id != room_id
        ]

        for bad_event_id, bad_room_id in bad_events:
            # This is a bogus situation, but since we may only discover it a long time
            # after it happened, we try our best to carry on, by just omitting the
            # bad events from the returned auth/state set.
            logger.warning(
                "Remote server %s claims event %s in room %s is an auth/state "
                "event in room %s",
                destination,
                bad_event_id,
                bad_room_id,
                room_id,
            )

            del fetched_events[bad_event_id]

        return fetched_events

    async def _process_received_pdu(
        self,
        origin: str,
        event: EventBase,
        state: Optional[Iterable[EventBase]],
    ):
        """Called when we have a new pdu. We need to do auth checks and put it
        through the StateHandler.

        Args:
            origin: server sending the event

            event: event to be persisted

            state: Normally None, but if we are handling a gap in the graph
                (ie, we are missing one or more prev_events), the resolved state at the
                event
        """
        room_id = event.room_id
        event_id = event.event_id

        logger.debug("[%s %s] Processing event: %s", room_id, event_id, event)

        try:
            await self._handle_new_event(origin, event, state=state)
        except AuthError as e:
            raise FederationError("ERROR", e.code, e.msg, affected=event.event_id)

        # For encrypted messages we check that we know about the sending device,
        # if we don't then we mark the device cache for that user as stale.
        if event.type == EventTypes.Encrypted:
            device_id = event.content.get("device_id")
            sender_key = event.content.get("sender_key")

            cached_devices = await self.store.get_cached_devices_for_user(event.sender)

            resync = False  # Whether we should resync device lists.

            device = None
            if device_id is not None:
                device = cached_devices.get(device_id)
                if device is None:
                    logger.info(
                        "Received event from remote device not in our cache: %s %s",
                        event.sender,
                        device_id,
                    )
                    resync = True

            # We also check if the `sender_key` matches what we expect.
            if sender_key is not None:
                # Figure out what sender key we're expecting. If we know the
                # device and recognize the algorithm then we can work out the
                # exact key to expect. Otherwise check it matches any key we
                # have for that device.

                current_keys = []  # type: Container[str]

                if device:
                    keys = device.get("keys", {}).get("keys", {})

                    if (
                        event.content.get("algorithm")
                        == RoomEncryptionAlgorithms.MEGOLM_V1_AES_SHA2
                    ):
                        # For this algorithm we expect a curve25519 key.
                        key_name = "curve25519:%s" % (device_id,)
                        current_keys = [keys.get(key_name)]
                    else:
                        # We don't know understand the algorithm, so we just
                        # check it matches a key for the device.
                        current_keys = keys.values()
                elif device_id:
                    # We don't have any keys for the device ID.
                    pass
                else:
                    # The event didn't include a device ID, so we just look for
                    # keys across all devices.
                    current_keys = [
                        key
                        for device in cached_devices.values()
                        for key in device.get("keys", {}).get("keys", {}).values()
                    ]

                # We now check that the sender key matches (one of) the expected
                # keys.
                if sender_key not in current_keys:
                    logger.info(
                        "Received event from remote device with unexpected sender key: %s %s: %s",
                        event.sender,
                        device_id or "<no device_id>",
                        sender_key,
                    )
                    resync = True

            if resync:
                run_as_background_process(
                    "resync_device_due_to_pdu", self._resync_device, event.sender
                )

    async def _resync_device(self, sender: str) -> None:
        """We have detected that the device list for the given user may be out
        of sync, so we try and resync them.
        """

        try:
            await self.store.mark_remote_user_device_cache_as_stale(sender)

            # Immediately attempt a resync in the background
            if self.config.worker_app:
                await self._user_device_resync(user_id=sender)
            else:
                await self._device_list_updater.user_device_resync(sender)
        except Exception:
            logger.exception("Failed to resync device for %s", sender)

    @log_function
    async def backfill(self, dest, room_id, limit, extremities):
        """Trigger a backfill request to `dest` for the given `room_id`

        This will attempt to get more events from the remote. If the other side
        has no new events to offer, this will return an empty list.

        As the events are received, we check their signatures, and also do some
        sanity-checking on them. If any of the backfilled events are invalid,
        this method throws a SynapseError.

        TODO: make this more useful to distinguish failures of the remote
        server from invalid events (there is probably no point in trying to
        re-fetch invalid events from every other HS in the room.)
        """
        if dest == self.server_name:
            raise SynapseError(400, "Can't backfill from self.")

        events = await self.federation_client.backfill(
            dest, room_id, limit=limit, extremities=extremities
        )

        if not events:
            return []

        # ideally we'd sanity check the events here for excess prev_events etc,
        # but it's hard to reject events at this point without completely
        # breaking backfill in the same way that it is currently broken by
        # events whose signature we cannot verify (#3121).
        #
        # So for now we accept the events anyway. #3124 tracks this.
        #
        # for ev in events:
        #     self._sanity_check_event(ev)

        # Don't bother processing events we already have.
        seen_events = await self.store.have_events_in_timeline(
            {e.event_id for e in events}
        )

        events = [e for e in events if e.event_id not in seen_events]

        if not events:
            return []

        event_map = {e.event_id: e for e in events}

        event_ids = {e.event_id for e in events}

        # build a list of events whose prev_events weren't in the batch.
        # (XXX: this will include events whose prev_events we already have; that doesn't
        # sound right?)
        edges = [ev.event_id for ev in events if set(ev.prev_event_ids()) - event_ids]

        logger.info("backfill: Got %d events with %d edges", len(events), len(edges))

        # For each edge get the current state.

        auth_events = {}
        state_events = {}
        events_to_state = {}
        for e_id in edges:
            state, auth = await self._get_state_for_room(
                destination=dest,
                room_id=room_id,
                event_id=e_id,
                include_event_in_state=False,
            )
            auth_events.update({a.event_id: a for a in auth})
            auth_events.update({s.event_id: s for s in state})
            state_events.update({s.event_id: s for s in state})
            events_to_state[e_id] = state

        required_auth = {
            a_id
            for event in events
            + list(state_events.values())
            + list(auth_events.values())
            for a_id in event.auth_event_ids()
        }
        auth_events.update(
            {e_id: event_map[e_id] for e_id in required_auth if e_id in event_map}
        )

        ev_infos = []

        # Step 1: persist the events in the chunk we fetched state for (i.e.
        # the backwards extremities), with custom auth events and state
        for e_id in events_to_state:
            # For paranoia we ensure that these events are marked as
            # non-outliers
            ev = event_map[e_id]
            assert not ev.internal_metadata.is_outlier()

            ev_infos.append(
                _NewEventInfo(
                    event=ev,
                    state=events_to_state[e_id],
                    auth_events={
                        (
                            auth_events[a_id].type,
                            auth_events[a_id].state_key,
                        ): auth_events[a_id]
                        for a_id in ev.auth_event_ids()
                        if a_id in auth_events
                    },
                )
            )

        if ev_infos:
            await self._handle_new_events(dest, room_id, ev_infos, backfilled=True)

        # Step 2: Persist the rest of the events in the chunk one by one
        events.sort(key=lambda e: e.depth)

        for event in events:
            if event in events_to_state:
                continue

            # For paranoia we ensure that these events are marked as
            # non-outliers
            assert not event.internal_metadata.is_outlier()

            # We store these one at a time since each event depends on the
            # previous to work out the state.
            # TODO: We can probably do something more clever here.
            await self._handle_new_event(dest, event, backfilled=True)

        return events

    async def maybe_backfill(
        self, room_id: str, current_depth: int, limit: int
    ) -> bool:
        """Checks the database to see if we should backfill before paginating,
        and if so do.

        Args:
            room_id
            current_depth: The depth from which we're paginating from. This is
                used to decide if we should backfill and what extremities to
                use.
            limit: The number of events that the pagination request will
                return. This is used as part of the heuristic to decide if we
                should back paginate.
        """
        extremities = await self.store.get_oldest_events_with_depth_in_room(room_id)

        if not extremities:
            logger.debug("Not backfilling as no extremeties found.")
            return False

        # We only want to paginate if we can actually see the events we'll get,
        # as otherwise we'll just spend a lot of resources to get redacted
        # events.
        #
        # We do this by filtering all the backwards extremities and seeing if
        # any remain. Given we don't have the extremity events themselves, we
        # need to actually check the events that reference them.
        #
        # *Note*: the spec wants us to keep backfilling until we reach the start
        # of the room in case we are allowed to see some of the history. However
        # in practice that causes more issues than its worth, as a) its
        # relatively rare for there to be any visible history and b) even when
        # there is its often sufficiently long ago that clients would stop
        # attempting to paginate before backfill reached the visible history.
        #
        # TODO: If we do do a backfill then we should filter the backwards
        #   extremities to only include those that point to visible portions of
        #   history.
        #
        # TODO: Correctly handle the case where we are allowed to see the
        #   forward event but not the backward extremity, e.g. in the case of
        #   initial join of the server where we are allowed to see the join
        #   event but not anything before it. This would require looking at the
        #   state *before* the event, ignoring the special casing certain event
        #   types have.

        forward_events = await self.store.get_successor_events(list(extremities))

        extremities_events = await self.store.get_events(
            forward_events,
            redact_behaviour=EventRedactBehaviour.AS_IS,
            get_prev_content=False,
        )

        # We set `check_history_visibility_only` as we might otherwise get false
        # positives from users having been erased.
        filtered_extremities = await filter_events_for_server(
            self.storage,
            self.server_name,
            list(extremities_events.values()),
            redact=False,
            check_history_visibility_only=True,
        )

        if not filtered_extremities:
            return False

        # Check if we reached a point where we should start backfilling.
        sorted_extremeties_tuple = sorted(extremities.items(), key=lambda e: -int(e[1]))
        max_depth = sorted_extremeties_tuple[0][1]

        # If we're approaching an extremity we trigger a backfill, otherwise we
        # no-op.
        #
        # We chose twice the limit here as then clients paginating backwards
        # will send pagination requests that trigger backfill at least twice
        # using the most recent extremity before it gets removed (see below). We
        # chose more than one times the limit in case of failure, but choosing a
        # much larger factor will result in triggering a backfill request much
        # earlier than necessary.
        if current_depth - 2 * limit > max_depth:
            logger.debug(
                "Not backfilling as we don't need to. %d < %d - 2 * %d",
                max_depth,
                current_depth,
                limit,
            )
            return False

        logger.debug(
            "room_id: %s, backfill: current_depth: %s, max_depth: %s, extrems: %s",
            room_id,
            current_depth,
            max_depth,
            sorted_extremeties_tuple,
        )

        # We ignore extremities that have a greater depth than our current depth
        # as:
        #    1. we don't really care about getting events that have happened
        #       before our current position; and
        #    2. we have likely previously tried and failed to backfill from that
        #       extremity, so to avoid getting "stuck" requesting the same
        #       backfill repeatedly we drop those extremities.
        filtered_sorted_extremeties_tuple = [
            t for t in sorted_extremeties_tuple if int(t[1]) <= current_depth
        ]

        # However, we need to check that the filtered extremities are non-empty.
        # If they are empty then either we can a) bail or b) still attempt to
        # backill. We opt to try backfilling anyway just in case we do get
        # relevant events.
        if filtered_sorted_extremeties_tuple:
            sorted_extremeties_tuple = filtered_sorted_extremeties_tuple

        # We don't want to specify too many extremities as it causes the backfill
        # request URI to be too long.
        extremities = dict(sorted_extremeties_tuple[:5])

        # Now we need to decide which hosts to hit first.

        # First we try hosts that are already in the room
        # TODO: HEURISTIC ALERT.

        curr_state = await self.state_handler.get_current_state(room_id)

        def get_domains_from_state(state):
            """Get joined domains from state

            Args:
                state (dict[tuple, FrozenEvent]): State map from type/state
                    key to event.

            Returns:
                list[tuple[str, int]]: Returns a list of servers with the
                lowest depth of their joins. Sorted by lowest depth first.
            """
            joined_users = [
                (state_key, int(event.depth))
                for (e_type, state_key), event in state.items()
                if e_type == EventTypes.Member and event.membership == Membership.JOIN
            ]

            joined_domains = {}  # type: Dict[str, int]
            for u, d in joined_users:
                try:
                    dom = get_domain_from_id(u)
                    old_d = joined_domains.get(dom)
                    if old_d:
                        joined_domains[dom] = min(d, old_d)
                    else:
                        joined_domains[dom] = d
                except Exception:
                    pass

            return sorted(joined_domains.items(), key=lambda d: d[1])

        curr_domains = get_domains_from_state(curr_state)

        likely_domains = [
            domain for domain, depth in curr_domains if domain != self.server_name
        ]

        async def try_backfill(domains):
            # TODO: Should we try multiple of these at a time?
            for dom in domains:
                try:
                    await self.backfill(
                        dom, room_id, limit=100, extremities=extremities
                    )
                    # If this succeeded then we probably already have the
                    # appropriate stuff.
                    # TODO: We can probably do something more intelligent here.
                    return True
                except SynapseError as e:
                    logger.info("Failed to backfill from %s because %s", dom, e)
                    continue
                except HttpResponseException as e:
                    if 400 <= e.code < 500:
                        raise e.to_synapse_error()

                    logger.info("Failed to backfill from %s because %s", dom, e)
                    continue
                except CodeMessageException as e:
                    if 400 <= e.code < 500:
                        raise

                    logger.info("Failed to backfill from %s because %s", dom, e)
                    continue
                except NotRetryingDestination as e:
                    logger.info(str(e))
                    continue
                except RequestSendFailed as e:
                    logger.info("Failed to get backfill from %s because %s", dom, e)
                    continue
                except FederationDeniedError as e:
                    logger.info(e)
                    continue
                except Exception as e:
                    logger.exception("Failed to backfill from %s because %s", dom, e)
                    continue

            return False

        success = await try_backfill(likely_domains)
        if success:
            return True

        # Huh, well *those* domains didn't work out. Lets try some domains
        # from the time.

        tried_domains = set(likely_domains)
        tried_domains.add(self.server_name)

        event_ids = list(extremities.keys())

        logger.debug("calling resolve_state_groups in _maybe_backfill")
        resolve = preserve_fn(self.state_handler.resolve_state_groups_for_events)
        states = await make_deferred_yieldable(
            defer.gatherResults(
                [resolve(room_id, [e]) for e in event_ids], consumeErrors=True
            )
        )

        # dict[str, dict[tuple, str]], a map from event_id to state map of
        # event_ids.
        states = dict(zip(event_ids, [s.state for s in states]))

        state_map = await self.store.get_events(
            [e_id for ids in states.values() for e_id in ids.values()],
            get_prev_content=False,
        )
        states = {
            key: {
                k: state_map[e_id]
                for k, e_id in state_dict.items()
                if e_id in state_map
            }
            for key, state_dict in states.items()
        }

        for e_id, _ in sorted_extremeties_tuple:
            likely_domains = get_domains_from_state(states[e_id])

            success = await try_backfill(
                [dom for dom, _ in likely_domains if dom not in tried_domains]
            )
            if success:
                return True

            tried_domains.update(dom for dom, _ in likely_domains)

        return False

    async def _get_events_and_persist(
        self, destination: str, room_id: str, events: Iterable[str]
    ):
        """Fetch the given events from a server, and persist them as outliers.

        This function *does not* recursively get missing auth events of the
        newly fetched events. Callers must include in the `events` argument
        any missing events from the auth chain.

        Logs a warning if we can't find the given event.
        """

        room_version = await self.store.get_room_version(room_id)

        event_map = {}  # type: Dict[str, EventBase]

        async def get_event(event_id: str):
            with nested_logging_context(event_id):
                try:
                    event = await self.federation_client.get_pdu(
                        [destination],
                        event_id,
                        room_version,
                        outlier=True,
                    )
                    if event is None:
                        logger.warning(
                            "Server %s didn't return event %s",
                            destination,
                            event_id,
                        )
                        return

                    event_map[event.event_id] = event

                except Exception as e:
                    logger.warning(
                        "Error fetching missing state/auth event %s: %s %s",
                        event_id,
                        type(e),
                        e,
                    )

        await concurrently_execute(get_event, events, 5)

        # Make a map of auth events for each event. We do this after fetching
        # all the events as some of the events' auth events will be in the list
        # of requested events.

        auth_events = [
            aid
            for event in event_map.values()
            for aid in event.auth_event_ids()
            if aid not in event_map
        ]
        persisted_events = await self.store.get_events(
            auth_events,
            allow_rejected=True,
        )

        event_infos = []
        for event in event_map.values():
            auth = {}
            for auth_event_id in event.auth_event_ids():
                ae = persisted_events.get(auth_event_id) or event_map.get(auth_event_id)
                if ae:
                    auth[(ae.type, ae.state_key)] = ae
                else:
                    logger.info("Missing auth event %s", auth_event_id)

            event_infos.append(_NewEventInfo(event, None, auth))

        await self._handle_new_events(
            destination,
            room_id,
            event_infos,
        )

    def _sanity_check_event(self, ev):
        """
        Do some early sanity checks of a received event

        In particular, checks it doesn't have an excessive number of
        prev_events or auth_events, which could cause a huge state resolution
        or cascade of event fetches.

        Args:
            ev (synapse.events.EventBase): event to be checked

        Returns: None

        Raises:
            SynapseError if the event does not pass muster
        """
        if len(ev.prev_event_ids()) > 20:
            logger.warning(
                "Rejecting event %s which has %i prev_events",
                ev.event_id,
                len(ev.prev_event_ids()),
            )
            raise SynapseError(HTTPStatus.BAD_REQUEST, "Too many prev_events")

        if len(ev.auth_event_ids()) > 10:
            logger.warning(
                "Rejecting event %s which has %i auth_events",
                ev.event_id,
                len(ev.auth_event_ids()),
            )
            raise SynapseError(HTTPStatus.BAD_REQUEST, "Too many auth_events")

    async def send_invite(self, target_host, event):
        """Sends the invite to the remote server for signing.

        Invites must be signed by the invitee's server before distribution.
        """
        pdu = await self.federation_client.send_invite(
            destination=target_host,
            room_id=event.room_id,
            event_id=event.event_id,
            pdu=event,
        )

        return pdu

    async def on_event_auth(self, event_id: str) -> List[EventBase]:
        event = await self.store.get_event(event_id)
        auth = await self.store.get_auth_chain(
            list(event.auth_event_ids()), include_given=True
        )
        return list(auth)

    async def do_invite_join(
        self, target_hosts: Iterable[str], room_id: str, joinee: str, content: JsonDict
    ) -> Tuple[str, int]:
        """Attempts to join the `joinee` to the room `room_id` via the
        servers contained in `target_hosts`.

        This first triggers a /make_join/ request that returns a partial
        event that we can fill out and sign. This is then sent to the
        remote server via /send_join/ which responds with the state at that
        event and the auth_chains.

        We suspend processing of any received events from this room until we
        have finished processing the join.

        Args:
            target_hosts: List of servers to attempt to join the room with.

            room_id: The ID of the room to join.

            joinee: The User ID of the joining user.

            content: The event content to use for the join event.
        """
        # TODO: We should be able to call this on workers, but the upgrading of
        # room stuff after join currently doesn't work on workers.
        assert self.config.worker.worker_app is None

        logger.debug("Joining %s to %s", joinee, room_id)

        origin, event, room_version_obj = await self._make_and_verify_event(
            target_hosts,
            room_id,
            joinee,
            "join",
            content,
            params={"ver": KNOWN_ROOM_VERSIONS},
        )

        # This shouldn't happen, because the RoomMemberHandler has a
        # linearizer lock which only allows one operation per user per room
        # at a time - so this is just paranoia.
        assert room_id not in self.room_queues

        self.room_queues[room_id] = []

        await self._clean_room_for_join(room_id)

        try:
            # Try the host we successfully got a response to /make_join/
            # request first.
            host_list = list(target_hosts)
            try:
                host_list.remove(origin)
                host_list.insert(0, origin)
            except ValueError:
                pass

            ret = await self.federation_client.send_join(
                host_list, event, room_version_obj
            )

            origin = ret["origin"]
            state = ret["state"]
            auth_chain = ret["auth_chain"]
            auth_chain.sort(key=lambda e: e.depth)

            logger.debug("do_invite_join auth_chain: %s", auth_chain)
            logger.debug("do_invite_join state: %s", state)

            logger.debug("do_invite_join event: %s", event)

            # if this is the first time we've joined this room, it's time to add
            # a row to `rooms` with the correct room version. If there's already a
            # row there, we should override it, since it may have been populated
            # based on an invite request which lied about the room version.
            #
            # federation_client.send_join has already checked that the room
            # version in the received create event is the same as room_version_obj,
            # so we can rely on it now.
            #
            await self.store.upsert_room_on_join(
                room_id=room_id,
                room_version=room_version_obj,
            )

            max_stream_id = await self._persist_auth_tree(
                origin, room_id, auth_chain, state, event, room_version_obj
            )

            # We wait here until this instance has seen the events come down
            # replication (if we're using replication) as the below uses caches.
            await self._replication.wait_for_stream_position(
                self.config.worker.events_shard_config.get_instance(room_id),
                "events",
                max_stream_id,
            )

            # Check whether this room is the result of an upgrade of a room we already know
            # about. If so, migrate over user information
            predecessor = await self.store.get_room_predecessor(room_id)
            if not predecessor or not isinstance(predecessor.get("room_id"), str):
                return event.event_id, max_stream_id
            old_room_id = predecessor["room_id"]
            logger.debug(
                "Found predecessor for %s during remote join: %s", room_id, old_room_id
            )

            # We retrieve the room member handler here as to not cause a cyclic dependency
            member_handler = self.hs.get_room_member_handler()
            await member_handler.transfer_room_state_on_room_upgrade(
                old_room_id, room_id
            )

            logger.debug("Finished joining %s to %s", joinee, room_id)
            return event.event_id, max_stream_id
        finally:
            room_queue = self.room_queues[room_id]
            del self.room_queues[room_id]

            # we don't need to wait for the queued events to be processed -
            # it's just a best-effort thing at this point. We do want to do
            # them roughly in order, though, otherwise we'll end up making
            # lots of requests for missing prev_events which we do actually
            # have. Hence we fire off the background task, but don't wait for it.

            run_in_background(self._handle_queued_pdus, room_queue)

    @log_function
    async def do_knock(
        self, target_hosts: List[str], room_id: str, knockee: str, content: JsonDict,
    ) -> Tuple[str, int]:
        """Sends the knock to the remote server.

        This first triggers a make_knock request that returns a partial
        event that we can fill out and sign. This is then sent to the
        remote server via send_knock.

        Knock events must be signed by the knockee's server before distributing.

        Args:
            target_hosts: A list of hosts that we want to try knocking through.
            room_id: The ID of the room to knock on.
            knockee: The ID of the user who is knocking.
            content: The content of the knock event.

        Returns:
            A tuple of (event ID, stream ID).

        Raises:
            SynapseError: If the chosen remote server returns a 3xx/4xx code.
            RuntimeError: If no servers were reachable.
        """
        logger.debug("Knocking on room %s on behalf of user %s", room_id, knockee)

        # Inform the remote server of the room versions we support
        supported_room_versions = list(KNOWN_ROOM_VERSIONS.keys())

        # Ask the remote server to create a valid knock event for us. Once received,
        # we sign the event
        params = {"ver": supported_room_versions}  # type: Dict[str, Iterable[str]]
        origin, event, event_format_version = await self._make_and_verify_event(
            target_hosts, room_id, knockee, Membership.KNOCK, content, params=params
        )

        # Record the room ID and its version so that we have a record of the room
        await self._maybe_store_room_on_outlier_membership(
            room_id=event.room_id, room_version=event_format_version
        )

        # Initially try the host that we successfully called /make_knock on
        try:
            target_hosts.remove(origin)
            target_hosts.insert(0, origin)
        except ValueError:
            pass

        # Send the signed event back to the room, and potentially receive some
        # further information about the room in the form of partial state events
        stripped_room_state = await self.federation_client.send_knock(
            target_hosts, event
        )

        # Store any stripped room state events in the "unsigned" key of the event.
        # This is a bit of a hack and is cribbing off of invites. Basically we
        # store the room state here and retrieve it again when this event appears
        # in the invitee's sync stream. It is stripped out for all other local users.
        event.unsigned["knock_room_state"] = stripped_room_state["knock_state_events"]

        context = await self.state_handler.compute_event_context(event)
        stream_id = await self.persist_events_and_notify(
            event.room_id, [(event, context)]
        )
        return event.event_id, stream_id

    async def _handle_queued_pdus(self, room_queue):
        """Process PDUs which got queued up while we were busy send_joining.

        Args:
            room_queue (list[FrozenEvent, str]): list of PDUs to be processed
                and the servers that sent them
        """
        for p, origin in room_queue:
            try:
                logger.info(
                    "Processing queued PDU %s which was received "
                    "while we were joining %s",
                    p.event_id,
                    p.room_id,
                )
                with nested_logging_context(p.event_id):
                    await self.on_receive_pdu(origin, p, sent_to_us_directly=True)
            except Exception as e:
                logger.warning(
                    "Error handling queued PDU %s from %s: %s", p.event_id, origin, e
                )

    async def on_make_join_request(
        self, origin: str, room_id: str, user_id: str
    ) -> EventBase:
        """We've received a /make_join/ request, so we create a partial
        join event for the room and return that. We do *not* persist or
        process it until the other server has signed it and sent it back.

        Args:
            origin: The (verified) server name of the requesting server.
            room_id: Room to create join event in
            user_id: The user to create the join for
        """
        if get_domain_from_id(user_id) != origin:
            logger.info(
                "Got /make_join request for user %r from different origin %s, ignoring",
                user_id,
                origin,
            )
            raise SynapseError(403, "User not from origin", Codes.FORBIDDEN)

        # checking the room version will check that we've actually heard of the room
        # (and return a 404 otherwise)
        room_version = await self.store.get_room_version_id(room_id)

        # now check that we are *still* in the room
        is_in_room = await self.auth.check_host_in_room(room_id, self.server_name)
        if not is_in_room:
            logger.info(
                "Got /make_join request for room %s we are no longer in",
                room_id,
            )
            raise NotFoundError("Not an active room on this server")

        event_content = {"membership": Membership.JOIN}

        builder = self.event_builder_factory.new(
            room_version,
            {
                "type": EventTypes.Member,
                "content": event_content,
                "room_id": room_id,
                "sender": user_id,
                "state_key": user_id,
            },
        )

        try:
            event, context = await self.event_creation_handler.create_new_client_event(
                builder=builder
            )
        except SynapseError as e:
            logger.warning("Failed to create join to %s because %s", room_id, e)
            raise

        # The remote hasn't signed it yet, obviously. We'll do the full checks
        # when we get the event back in `on_send_join_request`
        await self.auth.check_from_context(
            room_version, event, context, do_sig_check=False
        )

        return event

    async def on_send_join_request(self, origin, pdu):
        """We have received a join event for a room. Fully process it and
        respond with the current state and auth chains.
        """
        event = pdu

        logger.debug(
            "on_send_join_request from %s: Got event: %s, signatures: %s",
            origin,
            event.event_id,
            event.signatures,
        )

        if get_domain_from_id(event.sender) != origin:
            logger.info(
                "Got /send_join request for user %r from different origin %s",
                event.sender,
                origin,
            )
            raise SynapseError(403, "User not from origin", Codes.FORBIDDEN)

        event.internal_metadata.outlier = False
        # Send this event on behalf of the origin server.
        #
        # The reasons we have the destination server rather than the origin
        # server send it are slightly mysterious: the origin server should have
        # all the necessary state once it gets the response to the send_join,
        # so it could send the event itself if it wanted to. It may be that
        # doing it this way reduces failure modes, or avoids certain attacks
        # where a new server selectively tells a subset of the federation that
        # it has joined.
        #
        # The fact is that, as of the current writing, Synapse doesn't send out
        # the join event over federation after joining, and changing it now
        # would introduce the danger of backwards-compatibility problems.
        event.internal_metadata.send_on_behalf_of = origin

        context = await self._handle_new_event(origin, event)

        logger.debug(
            "on_send_join_request: After _handle_new_event: %s, sigs: %s",
            event.event_id,
            event.signatures,
        )

        prev_state_ids = await context.get_prev_state_ids()

        state_ids = list(prev_state_ids.values())
        auth_chain = await self.store.get_auth_chain(state_ids)

        state = await self.store.get_events(list(prev_state_ids.values()))

        return {"state": list(state.values()), "auth_chain": auth_chain}

    async def on_invite_request(
        self, origin: str, event: EventBase, room_version: RoomVersion
    ):
        """We've got an invite event. Process and persist it. Sign it.

        Respond with the now signed event.
        """
        if event.state_key is None:
            raise SynapseError(400, "The invite event did not have a state key")

        is_blocked = await self.store.is_room_blocked(event.room_id)
        if is_blocked:
            raise SynapseError(403, "This room has been blocked on this server")

        if self.hs.config.block_non_admin_invites:
            raise SynapseError(403, "This server does not accept room invites")

        is_published = await self.store.is_room_published(event.room_id)

        if not await self.spam_checker.user_may_invite(
            event.sender,
            event.state_key,
            None,
            room_id=event.room_id,
            new_room=False,
            published_room=is_published,
        ):
            raise SynapseError(
                403, "This user is not permitted to send invites to this server/user"
            )

        membership = event.content.get("membership")
        if event.type != EventTypes.Member or membership != Membership.INVITE:
            raise SynapseError(400, "The event was not an m.room.member invite event")

        sender_domain = get_domain_from_id(event.sender)
        if sender_domain != origin:
            raise SynapseError(
                400, "The invite event was not from the server sending it"
            )

        if not self.is_mine_id(event.state_key):
            raise SynapseError(400, "The invite event must be for this server")

        # block any attempts to invite the server notices mxid
        if event.state_key == self._server_notices_mxid:
            raise SynapseError(HTTPStatus.FORBIDDEN, "Cannot invite this user")

        # We retrieve the room member handler here as to not cause a cyclic dependency
        member_handler = self.hs.get_room_member_handler()
        # We don't rate limit based on room ID, as that should be done by
        # sending server.
        member_handler.ratelimit_invite(None, event.state_key)

        # keep a record of the room version, if we don't yet know it.
        # (this may get overwritten if we later get a different room version in a
        # join dance).
        await self._maybe_store_room_on_outlier_membership(
            room_id=event.room_id, room_version=room_version
        )

        event.internal_metadata.outlier = True
        event.internal_metadata.out_of_band_membership = True

        event.signatures.update(
            compute_event_signature(
                room_version,
                event.get_pdu_json(),
                self.hs.hostname,
                self.hs.signing_key,
            )
        )

        context = await self.state_handler.compute_event_context(event)
        await self.persist_events_and_notify(event.room_id, [(event, context)])

        return event

    async def do_remotely_reject_invite(
        self, target_hosts: Iterable[str], room_id: str, user_id: str, content: JsonDict
    ) -> Tuple[EventBase, int]:
        origin, event, room_version = await self._make_and_verify_event(
            target_hosts, room_id, user_id, "leave", content=content
        )
        # Mark as outlier as we don't have any state for this event; we're not
        # even in the room.
        event.internal_metadata.outlier = True
        event.internal_metadata.out_of_band_membership = True

        # Try the host that we successfully called /make_leave/ on first for
        # the /send_leave/ request.
        host_list = list(target_hosts)
        try:
            host_list.remove(origin)
            host_list.insert(0, origin)
        except ValueError:
            pass

        await self.federation_client.send_leave(host_list, event)

        context = await self.state_handler.compute_event_context(event)
        stream_id = await self.persist_events_and_notify(
            event.room_id, [(event, context)]
        )

        return event, stream_id

    async def _make_and_verify_event(
        self,
        target_hosts: Iterable[str],
        room_id: str,
        user_id: str,
        membership: str,
        content: JsonDict = {},
        params: Optional[Dict[str, Union[str, Iterable[str]]]] = None,
    ) -> Tuple[str, EventBase, RoomVersion]:
        (
            origin,
            event,
            room_version,
        ) = await self.federation_client.make_membership_event(
            target_hosts, room_id, user_id, membership, content, params=params
        )

        logger.debug("Got response to make_%s: %s", membership, event)

        # We should assert some things.
        # FIXME: Do this in a nicer way
        assert event.type == EventTypes.Member
        assert event.user_id == user_id
        assert event.state_key == user_id
        assert event.room_id == room_id
        return origin, event, room_version

    async def on_make_leave_request(
        self, origin: str, room_id: str, user_id: str
    ) -> EventBase:
        """We've received a /make_leave/ request, so we create a partial
        leave event for the room and return that. We do *not* persist or
        process it until the other server has signed it and sent it back.

        Args:
            origin: The (verified) server name of the requesting server.
            room_id: Room to create leave event in
            user_id: The user to create the leave for
        """
        if get_domain_from_id(user_id) != origin:
            logger.info(
                "Got /make_leave request for user %r from different origin %s, ignoring",
                user_id,
                origin,
            )
            raise SynapseError(403, "User not from origin", Codes.FORBIDDEN)

        room_version = await self.store.get_room_version_id(room_id)
        builder = self.event_builder_factory.new(
            room_version,
            {
                "type": EventTypes.Member,
                "content": {"membership": Membership.LEAVE},
                "room_id": room_id,
                "sender": user_id,
                "state_key": user_id,
            },
        )

        event, context = await self.event_creation_handler.create_new_client_event(
            builder=builder
        )

        try:
            # The remote hasn't signed it yet, obviously. We'll do the full checks
            # when we get the event back in `on_send_leave_request`
            await self.auth.check_from_context(
                room_version, event, context, do_sig_check=False
            )
        except AuthError as e:
            logger.warning("Failed to create new leave %r because %s", event, e)
            raise e

        return event

    async def on_send_leave_request(self, origin, pdu):
        """ We have received a leave event for a room. Fully process it."""
        event = pdu

        logger.debug(
            "on_send_leave_request: Got event: %s, signatures: %s",
            event.event_id,
            event.signatures,
        )

        if get_domain_from_id(event.sender) != origin:
            logger.info(
                "Got /send_leave request for user %r from different origin %s",
                event.sender,
                origin,
            )
            raise SynapseError(403, "User not from origin", Codes.FORBIDDEN)

        event.internal_metadata.outlier = False

        await self._handle_new_event(origin, event)

        logger.debug(
            "on_send_leave_request: After _handle_new_event: %s, sigs: %s",
            event.event_id,
            event.signatures,
        )

        return None

    @log_function
    async def on_make_knock_request(
        self, origin: str, room_id: str, user_id: str
    ) -> EventBase:
        """We've received a make_knock request, so we create a partial
        knock event for the room and return that. We do *not* persist or
        process it until the other server has signed it and sent it back.

        Args:
            origin: The (verified) server name of the requesting server.
            room_id: The room to create the knock event in.
            user_id: The user to create the knock for.

        Returns:
            The partial knock event.
        """
        if get_domain_from_id(user_id) != origin:
            logger.info(
                "Get /xyz.amorgan.knock/make_knock request for user %r"
                "from different origin %s, ignoring",
                user_id,
                origin,
            )
            raise SynapseError(403, "User not from origin", Codes.FORBIDDEN)

        room_version = await self.store.get_room_version_id(room_id)

        builder = self.event_builder_factory.new(
            room_version,
            {
                "type": EventTypes.Member,
                "content": {"membership": Membership.KNOCK},
                "room_id": room_id,
                "sender": user_id,
                "state_key": user_id,
            },
        )

        event, context = await self.event_creation_handler.create_new_client_event(
            builder=builder
        )

        event_allowed = await self.third_party_event_rules.check_event_allowed(
            event, context
        )
        if not event_allowed:
            logger.warning("Creation of knock %s forbidden by third-party rules", event)
            raise SynapseError(
                403, "This event is not allowed in this context", Codes.FORBIDDEN
            )

        try:
            # The remote hasn't signed it yet, obviously. We'll do the full checks
            # when we get the event back in `on_send_knock_request`
            await self.auth.check_from_context(
                room_version, event, context, do_sig_check=False
            )
        except AuthError as e:
            logger.warning("Failed to create new knock %r because %s", event, e)
            raise e

        return event

    @log_function
    async def on_send_knock_request(
        self, origin: str, event: EventBase
    ) -> EventContext:
        """
        We have received a knock event for a room. Verify that event and send it into the room
        on the knocking homeserver's behalf.

        Args:
            origin: The remote homeserver of the knocking user.
            event: The knocking member event that has been signed by the remote homeserver.

        Returns:
            The context of the event after inserting it into the room graph.
        """
        logger.debug(
            "on_send_knock_request: Got event: %s, signatures: %s",
            event.event_id,
            event.signatures,
        )

        if get_domain_from_id(event.sender) != origin:
            logger.info(
                "Got /xyz.amorgan.knock/send_knock request for user %r "
                "from different origin %s",
                event.sender,
                origin,
            )
            raise SynapseError(403, "User not from origin", Codes.FORBIDDEN)

        event.internal_metadata.outlier = False

        context = await self._handle_new_event(origin, event)

        event_allowed = await self.third_party_event_rules.check_event_allowed(
            event, context
        )
        if not event_allowed:
            logger.info("Sending of knock %s forbidden by third-party rules", event)
            raise SynapseError(
                403, "This event is not allowed in this context", Codes.FORBIDDEN
            )

        logger.debug(
            "on_send_knock_request: After _handle_new_event: %s, sigs: %s",
            event.event_id,
            event.signatures,
        )

        return context

    async def get_state_for_pdu(self, room_id: str, event_id: str) -> List[EventBase]:
        """Returns the state at the event. i.e. not including said event."""

        event = await self.store.get_event(event_id, check_room_id=room_id)

        state_groups = await self.state_store.get_state_groups(room_id, [event_id])

        if state_groups:
            _, state = list(state_groups.items()).pop()
            results = {(e.type, e.state_key): e for e in state}

            if event.is_state():
                # Get previous state
                if "replaces_state" in event.unsigned:
                    prev_id = event.unsigned["replaces_state"]
                    if prev_id != event.event_id:
                        prev_event = await self.store.get_event(prev_id)
                        results[(event.type, event.state_key)] = prev_event
                else:
                    del results[(event.type, event.state_key)]

            res = list(results.values())
            return res
        else:
            return []

    async def get_state_ids_for_pdu(self, room_id: str, event_id: str) -> List[str]:
        """Returns the state at the event. i.e. not including said event."""
        event = await self.store.get_event(event_id, check_room_id=room_id)

        state_groups = await self.state_store.get_state_groups_ids(room_id, [event_id])

        if state_groups:
            _, state = list(state_groups.items()).pop()
            results = state

            if event.is_state():
                # Get previous state
                if "replaces_state" in event.unsigned:
                    prev_id = event.unsigned["replaces_state"]
                    if prev_id != event.event_id:
                        results[(event.type, event.state_key)] = prev_id
                else:
                    results.pop((event.type, event.state_key), None)

            return list(results.values())
        else:
            return []

    @log_function
    async def on_backfill_request(
        self, origin: str, room_id: str, pdu_list: List[str], limit: int
    ) -> List[EventBase]:
        in_room = await self.auth.check_host_in_room(room_id, origin)
        if not in_room:
            raise AuthError(403, "Host not in room.")

        # Synapse asks for 100 events per backfill request. Do not allow more.
        limit = min(limit, 100)

        events = await self.store.get_backfill_events(room_id, pdu_list, limit)

        events = await filter_events_for_server(self.storage, origin, events)

        return events

    @log_function
    async def get_persisted_pdu(
        self, origin: str, event_id: str
    ) -> Optional[EventBase]:
        """Get an event from the database for the given server.

        Args:
            origin: hostname of server which is requesting the event; we
               will check that the server is allowed to see it.
            event_id: id of the event being requested

        Returns:
            None if we know nothing about the event; otherwise the (possibly-redacted) event.

        Raises:
            AuthError if the server is not currently in the room
        """
        event = await self.store.get_event(
            event_id, allow_none=True, allow_rejected=True
        )

        if event:
            in_room = await self.auth.check_host_in_room(event.room_id, origin)
            if not in_room:
                raise AuthError(403, "Host not in room.")

            events = await filter_events_for_server(self.storage, origin, [event])
            event = events[0]
            return event
        else:
            return None

    async def get_min_depth_for_context(self, context):
        return await self.store.get_min_depth(context)

    async def _handle_new_event(
        self, origin, event, state=None, auth_events=None, backfilled=False
    ):
        context = await self._prep_event(
            origin, event, state=state, auth_events=auth_events, backfilled=backfilled
        )

        try:
            if (
                not event.internal_metadata.is_outlier()
                and not backfilled
                and not context.rejected
            ):
                await self.action_generator.handle_push_actions_for_event(
                    event, context
                )

            await self.persist_events_and_notify(
                event.room_id, [(event, context)], backfilled=backfilled
            )
        except Exception:
            run_in_background(
                self.store.remove_push_actions_from_staging, event.event_id
            )
            raise

        return context

    async def _handle_new_events(
        self,
        origin: str,
        room_id: str,
        event_infos: Iterable[_NewEventInfo],
        backfilled: bool = False,
    ) -> None:
        """Creates the appropriate contexts and persists events. The events
        should not depend on one another, e.g. this should be used to persist
        a bunch of outliers, but not a chunk of individual events that depend
        on each other for state calculations.

        Notifies about the events where appropriate.
        """

        async def prep(ev_info: _NewEventInfo):
            event = ev_info.event
            with nested_logging_context(suffix=event.event_id):
                res = await self._prep_event(
                    origin,
                    event,
                    state=ev_info.state,
                    auth_events=ev_info.auth_events,
                    backfilled=backfilled,
                )
            return res

        contexts = await make_deferred_yieldable(
            defer.gatherResults(
                [run_in_background(prep, ev_info) for ev_info in event_infos],
                consumeErrors=True,
            )
        )

        await self.persist_events_and_notify(
            room_id,
            [
                (ev_info.event, context)
                for ev_info, context in zip(event_infos, contexts)
            ],
            backfilled=backfilled,
        )

    async def _persist_auth_tree(
        self,
        origin: str,
        room_id: str,
        auth_events: List[EventBase],
        state: List[EventBase],
        event: EventBase,
        room_version: RoomVersion,
    ) -> int:
        """Checks the auth chain is valid (and passes auth checks) for the
        state and event. Then persists the auth chain and state atomically.
        Persists the event separately. Notifies about the persisted events
        where appropriate.

        Will attempt to fetch missing auth events.

        Args:
            origin: Where the events came from
            room_id,
            auth_events
            state
            event
            room_version: The room version we expect this room to have, and
                will raise if it doesn't match the version in the create event.
        """
        events_to_context = {}
        for e in itertools.chain(auth_events, state):
            e.internal_metadata.outlier = True
            ctx = await self.state_handler.compute_event_context(e)
            events_to_context[e.event_id] = ctx

        event_map = {
            e.event_id: e for e in itertools.chain(auth_events, state, [event])
        }

        create_event = None
        for e in auth_events:
            if (e.type, e.state_key) == (EventTypes.Create, ""):
                create_event = e
                break

        if create_event is None:
            # If the state doesn't have a create event then the room is
            # invalid, and it would fail auth checks anyway.
            raise SynapseError(400, "No create event in state")

        room_version_id = create_event.content.get(
            "room_version", RoomVersions.V1.identifier
        )

        if room_version.identifier != room_version_id:
            raise SynapseError(400, "Room version mismatch")

        missing_auth_events = set()
        for e in itertools.chain(auth_events, state, [event]):
            for e_id in e.auth_event_ids():
                if e_id not in event_map:
                    missing_auth_events.add(e_id)

        for e_id in missing_auth_events:
            m_ev = await self.federation_client.get_pdu(
                [origin],
                e_id,
                room_version=room_version,
                outlier=True,
                timeout=10000,
            )
            if m_ev and m_ev.event_id == e_id:
                event_map[e_id] = m_ev
            else:
                logger.info("Failed to find auth event %r", e_id)

        for e in itertools.chain(auth_events, state, [event]):
            auth_for_e = {
                (event_map[e_id].type, event_map[e_id].state_key): event_map[e_id]
                for e_id in e.auth_event_ids()
                if e_id in event_map
            }
            if create_event:
                auth_for_e[(EventTypes.Create, "")] = create_event

            try:
                event_auth.check(room_version, e, auth_events=auth_for_e)
            except SynapseError as err:
                # we may get SynapseErrors here as well as AuthErrors. For
                # instance, there are a couple of (ancient) events in some
                # rooms whose senders do not have the correct sigil; these
                # cause SynapseErrors in auth.check. We don't want to give up
                # the attempt to federate altogether in such cases.

                logger.warning("Rejecting %s because %s", e.event_id, err.msg)

                if e == event:
                    raise
                events_to_context[e.event_id].rejected = RejectedReason.AUTH_ERROR

        await self.persist_events_and_notify(
            room_id,
            [
                (e, events_to_context[e.event_id])
                for e in itertools.chain(auth_events, state)
            ],
        )

        new_event_context = await self.state_handler.compute_event_context(
            event, old_state=state
        )

        return await self.persist_events_and_notify(
            room_id, [(event, new_event_context)]
        )

    async def _prep_event(
        self,
        origin: str,
        event: EventBase,
        state: Optional[Iterable[EventBase]],
        auth_events: Optional[MutableStateMap[EventBase]],
        backfilled: bool,
    ) -> EventContext:
        context = await self.state_handler.compute_event_context(event, old_state=state)

        if not auth_events:
            prev_state_ids = await context.get_prev_state_ids()
            auth_events_ids = self.auth.compute_auth_events(
                event, prev_state_ids, for_verification=True
            )
            auth_events_x = await self.store.get_events(auth_events_ids)
            auth_events = {(e.type, e.state_key): e for e in auth_events_x.values()}

        # This is a hack to fix some old rooms where the initial join event
        # didn't reference the create event in its auth events.
        if event.type == EventTypes.Member and not event.auth_event_ids():
            if len(event.prev_event_ids()) == 1 and event.depth < 5:
                c = await self.store.get_event(
                    event.prev_event_ids()[0], allow_none=True
                )
                if c and c.type == EventTypes.Create:
                    auth_events[(c.type, c.state_key)] = c

        context = await self.do_auth(origin, event, context, auth_events=auth_events)

        if not context.rejected:
            await self._check_for_soft_fail(event, state, backfilled)

        if event.type == EventTypes.GuestAccess and not context.rejected:
            await self.maybe_kick_guest_users(event)

        # If we are going to send this event over federation we precaclculate
        # the joined hosts.
        if event.internal_metadata.get_send_on_behalf_of():
            await self.event_creation_handler.cache_joined_hosts_for_event(event)

        return context

    async def _check_for_soft_fail(
        self, event: EventBase, state: Optional[Iterable[EventBase]], backfilled: bool
    ) -> None:
        """Checks if we should soft fail the event; if so, marks the event as
        such.

        Args:
            event
            state: The state at the event if we don't have all the event's prev events
            backfilled: Whether the event is from backfill
        """
        # For new (non-backfilled and non-outlier) events we check if the event
        # passes auth based on the current state. If it doesn't then we
        # "soft-fail" the event.
        if backfilled or event.internal_metadata.is_outlier():
            return

        extrem_ids_list = await self.store.get_latest_event_ids_in_room(event.room_id)
        extrem_ids = set(extrem_ids_list)
        prev_event_ids = set(event.prev_event_ids())

        if extrem_ids == prev_event_ids:
            # If they're the same then the current state is the same as the
            # state at the event, so no point rechecking auth for soft fail.
            return

        room_version = await self.store.get_room_version_id(event.room_id)
        room_version_obj = KNOWN_ROOM_VERSIONS[room_version]

        # Calculate the "current state".
        if state is not None:
            # If we're explicitly given the state then we won't have all the
            # prev events, and so we have a gap in the graph. In this case
            # we want to be a little careful as we might have been down for
            # a while and have an incorrect view of the current state,
            # however we still want to do checks as gaps are easy to
            # maliciously manufacture.
            #
            # So we use a "current state" that is actually a state
            # resolution across the current forward extremities and the
            # given state at the event. This should correctly handle cases
            # like bans, especially with state res v2.

            state_sets_d = await self.state_store.get_state_groups(
                event.room_id, extrem_ids
            )
            state_sets = list(state_sets_d.values())  # type: List[Iterable[EventBase]]
            state_sets.append(state)
            current_states = await self.state_handler.resolve_events(
                room_version, state_sets, event
            )
            current_state_ids = {
                k: e.event_id for k, e in current_states.items()
            }  # type: StateMap[str]
        else:
            current_state_ids = await self.state_handler.get_current_state_ids(
                event.room_id, latest_event_ids=extrem_ids
            )

        logger.debug(
            "Doing soft-fail check for %s: state %s",
            event.event_id,
            current_state_ids,
        )

        # Now check if event pass auth against said current state
        auth_types = auth_types_for_event(event)
        current_state_ids_list = [
            e for k, e in current_state_ids.items() if k in auth_types
        ]

        auth_events_map = await self.store.get_events(current_state_ids_list)
        current_auth_events = {
            (e.type, e.state_key): e for e in auth_events_map.values()
        }

        try:
            event_auth.check(room_version_obj, event, auth_events=current_auth_events)
        except AuthError as e:
            logger.warning("Soft-failing %r because %s", event, e)
            event.internal_metadata.soft_failed = True

    async def on_query_auth(
        self, origin, event_id, room_id, remote_auth_chain, rejects, missing
    ):
        in_room = await self.auth.check_host_in_room(room_id, origin)
        if not in_room:
            raise AuthError(403, "Host not in room.")

        event = await self.store.get_event(event_id, check_room_id=room_id)

        # Just go through and process each event in `remote_auth_chain`. We
        # don't want to fall into the trap of `missing` being wrong.
        for e in remote_auth_chain:
            try:
                await self._handle_new_event(origin, e)
            except AuthError:
                pass

        # Now get the current auth_chain for the event.
        local_auth_chain = await self.store.get_auth_chain(
            list(event.auth_event_ids()), include_given=True
        )

        # TODO: Check if we would now reject event_id. If so we need to tell
        # everyone.

        ret = await self.construct_auth_difference(local_auth_chain, remote_auth_chain)

        logger.debug("on_query_auth returning: %s", ret)

        return ret

    async def on_get_missing_events(
        self, origin, room_id, earliest_events, latest_events, limit
    ):
        in_room = await self.auth.check_host_in_room(room_id, origin)
        if not in_room:
            raise AuthError(403, "Host not in room.")

        # Only allow up to 20 events to be retrieved per request.
        limit = min(limit, 20)

        missing_events = await self.store.get_missing_events(
            room_id=room_id,
            earliest_events=earliest_events,
            latest_events=latest_events,
            limit=limit,
        )

        missing_events = await filter_events_for_server(
            self.storage, origin, missing_events
        )

        return missing_events

    async def do_auth(
        self,
        origin: str,
        event: EventBase,
        context: EventContext,
        auth_events: MutableStateMap[EventBase],
    ) -> EventContext:
        """

        Args:
            origin:
            event:
            context:
            auth_events:
                Map from (event_type, state_key) to event

                Normally, our calculated auth_events based on the state of the room
                at the event's position in the DAG, though occasionally (eg if the
                event is an outlier), may be the auth events claimed by the remote
                server.

                Also NB that this function adds entries to it.
        Returns:
            updated context object
        """
        room_version = await self.store.get_room_version_id(event.room_id)
        room_version_obj = KNOWN_ROOM_VERSIONS[room_version]

        try:
            context = await self._update_auth_events_and_context_for_auth(
                origin, event, context, auth_events
            )
        except Exception:
            # We don't really mind if the above fails, so lets not fail
            # processing if it does. However, it really shouldn't fail so
            # let's still log as an exception since we'll still want to fix
            # any bugs.
            logger.exception(
                "Failed to double check auth events for %s with remote. "
                "Ignoring failure and continuing processing of event.",
                event.event_id,
            )

        try:
            event_auth.check(room_version_obj, event, auth_events=auth_events)
        except AuthError as e:
            logger.warning("Failed auth resolution for %r because %s", event, e)
            context.rejected = RejectedReason.AUTH_ERROR

        return context

    async def _update_auth_events_and_context_for_auth(
        self,
        origin: str,
        event: EventBase,
        context: EventContext,
        auth_events: MutableStateMap[EventBase],
    ) -> EventContext:
        """Helper for do_auth. See there for docs.

        Checks whether a given event has the expected auth events. If it
        doesn't then we talk to the remote server to compare state to see if
        we can come to a consensus (e.g. if one server missed some valid
        state).

        This attempts to resolve any potential divergence of state between
        servers, but is not essential and so failures should not block further
        processing of the event.

        Args:
            origin:
            event:
            context:

            auth_events:
                Map from (event_type, state_key) to event

                Normally, our calculated auth_events based on the state of the room
                at the event's position in the DAG, though occasionally (eg if the
                event is an outlier), may be the auth events claimed by the remote
                server.

                Also NB that this function adds entries to it.

        Returns:
            updated context
        """
        event_auth_events = set(event.auth_event_ids())

        # missing_auth is the set of the event's auth_events which we don't yet have
        # in auth_events.
        missing_auth = event_auth_events.difference(
            e.event_id for e in auth_events.values()
        )

        # if we have missing events, we need to fetch those events from somewhere.
        #
        # we start by checking if they are in the store, and then try calling /event_auth/.
        if missing_auth:
            have_events = await self.store.have_seen_events(missing_auth)
            logger.debug("Events %s are in the store", have_events)
            missing_auth.difference_update(have_events)

        if missing_auth:
            # If we don't have all the auth events, we need to get them.
            logger.info("auth_events contains unknown events: %s", missing_auth)
            try:
                try:
                    remote_auth_chain = await self.federation_client.get_event_auth(
                        origin, event.room_id, event.event_id
                    )
                except RequestSendFailed as e1:
                    # The other side isn't around or doesn't implement the
                    # endpoint, so lets just bail out.
                    logger.info("Failed to get event auth from remote: %s", e1)
                    return context

                seen_remotes = await self.store.have_seen_events(
                    [e.event_id for e in remote_auth_chain]
                )

                for e in remote_auth_chain:
                    if e.event_id in seen_remotes:
                        continue

                    if e.event_id == event.event_id:
                        continue

                    try:
                        auth_ids = e.auth_event_ids()
                        auth = {
                            (e.type, e.state_key): e
                            for e in remote_auth_chain
                            if e.event_id in auth_ids or e.type == EventTypes.Create
                        }
                        e.internal_metadata.outlier = True

                        logger.debug(
                            "do_auth %s missing_auth: %s", event.event_id, e.event_id
                        )
                        await self._handle_new_event(origin, e, auth_events=auth)

                        if e.event_id in event_auth_events:
                            auth_events[(e.type, e.state_key)] = e
                    except AuthError:
                        pass

            except Exception:
                logger.exception("Failed to get auth chain")

        if event.internal_metadata.is_outlier():
            # XXX: given that, for an outlier, we'll be working with the
            # event's *claimed* auth events rather than those we calculated:
            # (a) is there any point in this test, since different_auth below will
            # obviously be empty
            # (b) alternatively, why don't we do it earlier?
            logger.info("Skipping auth_event fetch for outlier")
            return context

        different_auth = event_auth_events.difference(
            e.event_id for e in auth_events.values()
        )

        if not different_auth:
            return context

        logger.info(
            "auth_events refers to events which are not in our calculated auth "
            "chain: %s",
            different_auth,
        )

        # XXX: currently this checks for redactions but I'm not convinced that is
        # necessary?
        different_events = await self.store.get_events_as_list(different_auth)

        for d in different_events:
            if d.room_id != event.room_id:
                logger.warning(
                    "Event %s refers to auth_event %s which is in a different room",
                    event.event_id,
                    d.event_id,
                )

                # don't attempt to resolve the claimed auth events against our own
                # in this case: just use our own auth events.
                #
                # XXX: should we reject the event in this case? It feels like we should,
                # but then shouldn't we also do so if we've failed to fetch any of the
                # auth events?
                return context

        # now we state-resolve between our own idea of the auth events, and the remote's
        # idea of them.

        local_state = auth_events.values()
        remote_auth_events = dict(auth_events)
        remote_auth_events.update({(d.type, d.state_key): d for d in different_events})
        remote_state = remote_auth_events.values()

        room_version = await self.store.get_room_version_id(event.room_id)
        new_state = await self.state_handler.resolve_events(
            room_version, (local_state, remote_state), event
        )

        logger.info(
            "After state res: updating auth_events with new state %s",
            {
                (d.type, d.state_key): d.event_id
                for d in new_state.values()
                if auth_events.get((d.type, d.state_key)) != d
            },
        )

        auth_events.update(new_state)

        context = await self._update_context_for_auth_events(
            event, context, auth_events
        )

        return context

    async def _update_context_for_auth_events(
        self, event: EventBase, context: EventContext, auth_events: StateMap[EventBase]
    ) -> EventContext:
        """Update the state_ids in an event context after auth event resolution,
        storing the changes as a new state group.

        Args:
            event: The event we're handling the context for

            context: initial event context

            auth_events: Events to update in the event context.

        Returns:
            new event context
        """
        # exclude the state key of the new event from the current_state in the context.
        if event.is_state():
            event_key = (event.type, event.state_key)  # type: Optional[Tuple[str, str]]
        else:
            event_key = None
        state_updates = {
            k: a.event_id for k, a in auth_events.items() if k != event_key
        }

        current_state_ids = await context.get_current_state_ids()
        current_state_ids = dict(current_state_ids)  # type: ignore

        current_state_ids.update(state_updates)

        prev_state_ids = await context.get_prev_state_ids()
        prev_state_ids = dict(prev_state_ids)

        prev_state_ids.update({k: a.event_id for k, a in auth_events.items()})

        # create a new state group as a delta from the existing one.
        prev_group = context.state_group
        state_group = await self.state_store.store_state_group(
            event.event_id,
            event.room_id,
            prev_group=prev_group,
            delta_ids=state_updates,
            current_state_ids=current_state_ids,
        )

        return EventContext.with_state(
            state_group=state_group,
            state_group_before_event=context.state_group_before_event,
            current_state_ids=current_state_ids,
            prev_state_ids=prev_state_ids,
            prev_group=prev_group,
            delta_ids=state_updates,
        )

    async def construct_auth_difference(
        self, local_auth: Iterable[EventBase], remote_auth: Iterable[EventBase]
    ) -> Dict:
        """Given a local and remote auth chain, find the differences. This
        assumes that we have already processed all events in remote_auth

        Params:
            local_auth (list)
            remote_auth (list)

        Returns:
            dict
        """

        logger.debug("construct_auth_difference Start!")

        # TODO: Make sure we are OK with local_auth or remote_auth having more
        # auth events in them than strictly necessary.

        def sort_fun(ev):
            return ev.depth, ev.event_id

        logger.debug("construct_auth_difference after sort_fun!")

        # We find the differences by starting at the "bottom" of each list
        # and iterating up on both lists. The lists are ordered by depth and
        # then event_id, we iterate up both lists until we find the event ids
        # don't match. Then we look at depth/event_id to see which side is
        # missing that event, and iterate only up that list. Repeat.

        remote_list = list(remote_auth)
        remote_list.sort(key=sort_fun)

        local_list = list(local_auth)
        local_list.sort(key=sort_fun)

        local_iter = iter(local_list)
        remote_iter = iter(remote_list)

        logger.debug("construct_auth_difference before get_next!")

        def get_next(it, opt=None):
            try:
                return next(it)
            except Exception:
                return opt

        current_local = get_next(local_iter)
        current_remote = get_next(remote_iter)

        logger.debug("construct_auth_difference before while")

        missing_remotes = []
        missing_locals = []
        while current_local or current_remote:
            if current_remote is None:
                missing_locals.append(current_local)
                current_local = get_next(local_iter)
                continue

            if current_local is None:
                missing_remotes.append(current_remote)
                current_remote = get_next(remote_iter)
                continue

            if current_local.event_id == current_remote.event_id:
                current_local = get_next(local_iter)
                current_remote = get_next(remote_iter)
                continue

            if current_local.depth < current_remote.depth:
                missing_locals.append(current_local)
                current_local = get_next(local_iter)
                continue

            if current_local.depth > current_remote.depth:
                missing_remotes.append(current_remote)
                current_remote = get_next(remote_iter)
                continue

            # They have the same depth, so we fall back to the event_id order
            if current_local.event_id < current_remote.event_id:
                missing_locals.append(current_local)
                current_local = get_next(local_iter)

            if current_local.event_id > current_remote.event_id:
                missing_remotes.append(current_remote)
                current_remote = get_next(remote_iter)
                continue

        logger.debug("construct_auth_difference after while")

        # missing locals should be sent to the server
        # We should find why we are missing remotes, as they will have been
        # rejected.

        # Remove events from missing_remotes if they are referencing a missing
        # remote. We only care about the "root" rejected ones.
        missing_remote_ids = [e.event_id for e in missing_remotes]
        base_remote_rejected = list(missing_remotes)
        for e in missing_remotes:
            for e_id in e.auth_event_ids():
                if e_id in missing_remote_ids:
                    try:
                        base_remote_rejected.remove(e)
                    except ValueError:
                        pass

        reason_map = {}

        for e in base_remote_rejected:
            reason = await self.store.get_rejection_reason(e.event_id)
            if reason is None:
                # TODO: e is not in the current state, so we should
                # construct some proof of that.
                continue

            reason_map[e.event_id] = reason

        logger.debug("construct_auth_difference returning")

        return {
            "auth_chain": local_auth,
            "rejects": {
                e.event_id: {"reason": reason_map[e.event_id], "proof": None}
                for e in base_remote_rejected
            },
            "missing": [e.event_id for e in missing_locals],
        }

    @log_function
    async def exchange_third_party_invite(
        self, sender_user_id, target_user_id, room_id, signed
    ):
        third_party_invite = {"signed": signed}

        event_dict = {
            "type": EventTypes.Member,
            "content": {
                "membership": Membership.INVITE,
                "third_party_invite": third_party_invite,
            },
            "room_id": room_id,
            "sender": sender_user_id,
            "state_key": target_user_id,
        }

        if await self.auth.check_host_in_room(room_id, self.hs.hostname):
            room_version = await self.store.get_room_version_id(room_id)
            builder = self.event_builder_factory.new(room_version, event_dict)

            EventValidator().validate_builder(builder)
            event, context = await self.event_creation_handler.create_new_client_event(
                builder=builder
            )

            event, context = await self.add_display_name_to_third_party_invite(
                room_version, event_dict, event, context
            )

            EventValidator().validate_new(event, self.config)

            # We need to tell the transaction queue to send this out, even
            # though the sender isn't a local user.
            event.internal_metadata.send_on_behalf_of = self.hs.hostname

            try:
                await self.auth.check_from_context(room_version, event, context)
            except AuthError as e:
                logger.warning("Denying new third party invite %r because %s", event, e)
                raise e

            await self._check_signature(event, context)

            # We retrieve the room member handler here as to not cause a cyclic dependency
            member_handler = self.hs.get_room_member_handler()
            await member_handler.send_membership_event(None, event, context)
        else:
            destinations = {x.split(":", 1)[-1] for x in (sender_user_id, room_id)}
            await self.federation_client.forward_third_party_invite(
                destinations, room_id, event_dict
            )

    async def on_exchange_third_party_invite_request(
        self, event_dict: JsonDict
    ) -> None:
        """Handle an exchange_third_party_invite request from a remote server

        The remote server will call this when it wants to turn a 3pid invite
        into a normal m.room.member invite.

        Args:
            event_dict: Dictionary containing the event body.

        """
        assert_params_in_dict(event_dict, ["room_id"])
        room_version = await self.store.get_room_version_id(event_dict["room_id"])

        # NB: event_dict has a particular specced format we might need to fudge
        # if we change event formats too much.
        builder = self.event_builder_factory.new(room_version, event_dict)

        event, context = await self.event_creation_handler.create_new_client_event(
            builder=builder
        )
        event, context = await self.add_display_name_to_third_party_invite(
            room_version, event_dict, event, context
        )

        try:
            await self.auth.check_from_context(room_version, event, context)
        except AuthError as e:
            logger.warning("Denying third party invite %r because %s", event, e)
            raise e
        await self._check_signature(event, context)

        # We need to tell the transaction queue to send this out, even
        # though the sender isn't a local user.
        event.internal_metadata.send_on_behalf_of = get_domain_from_id(event.sender)

        # We retrieve the room member handler here as to not cause a cyclic dependency
        member_handler = self.hs.get_room_member_handler()
        await member_handler.send_membership_event(None, event, context)

    async def add_display_name_to_third_party_invite(
        self, room_version, event_dict, event, context
    ):
        key = (
            EventTypes.ThirdPartyInvite,
            event.content["third_party_invite"]["signed"]["token"],
        )
        original_invite = None
        prev_state_ids = await context.get_prev_state_ids()
        original_invite_id = prev_state_ids.get(key)
        if original_invite_id:
            original_invite = await self.store.get_event(
                original_invite_id, allow_none=True
            )
        if original_invite:
            # If the m.room.third_party_invite event's content is empty, it means the
            # invite has been revoked. In this case, we don't have to raise an error here
            # because the auth check will fail on the invite (because it's not able to
            # fetch public keys from the m.room.third_party_invite event's content, which
            # is empty).
            display_name = original_invite.content.get("display_name")
            event_dict["content"]["third_party_invite"]["display_name"] = display_name
        else:
            logger.info(
                "Could not find invite event for third_party_invite: %r", event_dict
            )
            # We don't discard here as this is not the appropriate place to do
            # auth checks. If we need the invite and don't have it then the
            # auth check code will explode appropriately.

        builder = self.event_builder_factory.new(room_version, event_dict)
        EventValidator().validate_builder(builder)
        event, context = await self.event_creation_handler.create_new_client_event(
            builder=builder
        )
        EventValidator().validate_new(event, self.config)
        return (event, context)

    async def _check_signature(self, event, context):
        """
        Checks that the signature in the event is consistent with its invite.

        Args:
            event (Event): The m.room.member event to check
            context (EventContext):

        Raises:
            AuthError: if signature didn't match any keys, or key has been
                revoked,
            SynapseError: if a transient error meant a key couldn't be checked
                for revocation.
        """
        signed = event.content["third_party_invite"]["signed"]
        token = signed["token"]

        prev_state_ids = await context.get_prev_state_ids()
        invite_event_id = prev_state_ids.get((EventTypes.ThirdPartyInvite, token))

        invite_event = None
        if invite_event_id:
            invite_event = await self.store.get_event(invite_event_id, allow_none=True)

        if not invite_event:
            raise AuthError(403, "Could not find invite")

        logger.debug("Checking auth on event %r", event.content)

        last_exception = None  # type: Optional[Exception]

        # for each public key in the 3pid invite event
        for public_key_object in self.hs.get_auth().get_public_keys(invite_event):
            try:
                # for each sig on the third_party_invite block of the actual invite
                for server, signature_block in signed["signatures"].items():
                    for key_name, encoded_signature in signature_block.items():
                        if not key_name.startswith("ed25519:"):
                            continue

                        logger.debug(
                            "Attempting to verify sig with key %s from %r "
                            "against pubkey %r",
                            key_name,
                            server,
                            public_key_object,
                        )

                        try:
                            public_key = public_key_object["public_key"]
                            verify_key = decode_verify_key_bytes(
                                key_name, decode_base64(public_key)
                            )
                            verify_signed_json(signed, server, verify_key)
                            logger.debug(
                                "Successfully verified sig with key %s from %r "
                                "against pubkey %r",
                                key_name,
                                server,
                                public_key_object,
                            )
                        except Exception:
                            logger.info(
                                "Failed to verify sig with key %s from %r "
                                "against pubkey %r",
                                key_name,
                                server,
                                public_key_object,
                            )
                            raise
                        try:
                            if "key_validity_url" in public_key_object:
                                await self._check_key_revocation(
                                    public_key, public_key_object["key_validity_url"]
                                )
                        except Exception:
                            logger.info(
                                "Failed to query key_validity_url %s",
                                public_key_object["key_validity_url"],
                            )
                            raise
                        return
            except Exception as e:
                last_exception = e

        if last_exception is None:
            # we can only get here if get_public_keys() returned an empty list
            # TODO: make this better
            raise RuntimeError("no public key in invite event")

        raise last_exception

    async def _check_key_revocation(self, public_key, url):
        """
        Checks whether public_key has been revoked.

        Args:
            public_key (str): base-64 encoded public key.
            url (str): Key revocation URL.

        Raises:
            AuthError: if they key has been revoked.
            SynapseError: if a transient error meant a key couldn't be checked
                for revocation.
        """
        try:
            response = await self.http_client.get_json(url, {"public_key": public_key})
        except Exception:
            raise SynapseError(502, "Third party certificate could not be checked")
        if "valid" not in response or not response["valid"]:
            raise AuthError(403, "Third party certificate was invalid")

    async def persist_events_and_notify(
        self,
        room_id: str,
        event_and_contexts: Sequence[Tuple[EventBase, EventContext]],
        backfilled: bool = False,
    ) -> int:
        """Persists events and tells the notifier/pushers about them, if
        necessary.

        Args:
            room_id: The room ID of events being persisted.
            event_and_contexts: Sequence of events with their associated
                context that should be persisted. All events must belong to
                the same room.
            backfilled: Whether these events are a result of
                backfilling or not
        """
        instance = self.config.worker.events_shard_config.get_instance(room_id)
        if instance != self._instance_name:
            result = await self._send_events(
                instance_name=instance,
                store=self.store,
                room_id=room_id,
                event_and_contexts=event_and_contexts,
                backfilled=backfilled,
            )
            return result["max_stream_id"]
        else:
            assert self.storage.persistence

            # Note that this returns the events that were persisted, which may not be
            # the same as were passed in if some were deduplicated due to transaction IDs.
            events, max_stream_token = await self.storage.persistence.persist_events(
                event_and_contexts, backfilled=backfilled
            )

            if self._ephemeral_messages_enabled:
                for event in events:
                    # If there's an expiry timestamp on the event, schedule its expiry.
                    self._message_handler.maybe_schedule_expiry(event)

            if not backfilled:  # Never notify for backfilled events
                for event in events:
                    await self._notify_persisted_event(event, max_stream_token)

            return max_stream_token.stream

    async def _notify_persisted_event(
        self, event: EventBase, max_stream_token: RoomStreamToken
    ) -> None:
        """Checks to see if notifier/pushers should be notified about the
        event or not.

        Args:
            event:
            max_stream_id: The max_stream_id returned by persist_events
        """

        extra_users = []
        if event.type == EventTypes.Member:
            target_user_id = event.state_key

            # We notify for memberships if its an invite for one of our
            # users
            if event.internal_metadata.is_outlier():
                if event.membership != Membership.INVITE:
                    if not self.is_mine_id(target_user_id):
                        return

            target_user = UserID.from_string(target_user_id)
            extra_users.append(target_user)
        elif event.internal_metadata.is_outlier():
            return

        # the event has been persisted so it should have a stream ordering.
        assert event.internal_metadata.stream_ordering

        event_pos = PersistedEventPosition(
            self._instance_name, event.internal_metadata.stream_ordering
        )
        self.notifier.on_new_room_event(
            event, event_pos, max_stream_token, extra_users=extra_users
        )

    async def _clean_room_for_join(self, room_id: str) -> None:
        """Called to clean up any data in DB for a given room, ready for the
        server to join the room.

        Args:
            room_id
        """
        if self.config.worker_app:
            await self._clean_room_for_join_client(room_id)
        else:
            await self.store.clean_room_for_join(room_id)

    async def get_room_complexity(
        self, remote_room_hosts: List[str], room_id: str
    ) -> Optional[dict]:
        """
        Fetch the complexity of a remote room over federation.

        Args:
            remote_room_hosts (list[str]): The remote servers to ask.
            room_id (str): The room ID to ask about.

        Returns:
            Dict contains the complexity
            metric versions, while None means we could not fetch the complexity.
        """

        for host in remote_room_hosts:
            res = await self.federation_client.get_room_complexity(host, room_id)

            # We got a result, return it.
            if res:
                return res

        # We fell off the bottom, couldn't get the complexity from anyone. Oh
        # well.
        return None<|MERGE_RESOLUTION|>--- conflicted
+++ resolved
@@ -371,15 +371,8 @@
                     # know about
                     for p in prevs - seen:
                         logger.info(
-<<<<<<< HEAD
-                            "[%s %s] Requesting state at missing prev_event %s",
-                            room_id,
-                            event_id,
-                            p,
-=======
                             "Requesting state at missing prev_event %s",
                             event_id,
->>>>>>> d2f0ec12
                         )
 
                         with nested_logging_context(p):
