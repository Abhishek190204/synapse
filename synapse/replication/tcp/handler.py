--- conflicted
+++ resolved
@@ -265,11 +265,7 @@
             if not sbc or stream_name not in sbc:
                 # Let's drop the row for now, on the assumption we'll receive a
                 # `POSITION` soon and we'll catch up correctly then.
-<<<<<<< HEAD
-                logger.info(
-=======
                 logger.debug(
->>>>>>> 5b8023dc
                     "Discarding RDATA for unconnected stream %s -> %s",
                     stream_name,
                     cmd.token,
