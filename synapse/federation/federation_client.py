--- conflicted
+++ resolved
@@ -230,11 +230,7 @@
         self,
         destinations: Iterable[str],
         event_id: str,
-<<<<<<< HEAD
-        room_version: str,
-=======
         room_version: RoomVersion,
->>>>>>> 9bcd3714
         outlier: bool = False,
         timeout: Optional[int] = None,
     ) -> Optional[EventBase]:
@@ -296,13 +292,9 @@
                     pdu = pdu_list[0]
 
                     # Check signatures are correct.
-<<<<<<< HEAD
-                    signed_pdu = await self._check_sigs_and_hash(room_version, pdu)
-=======
                     signed_pdu = await self._check_sigs_and_hash(
                         room_version.identifier, pdu
                     )
->>>>>>> 9bcd3714
 
                     break
 
@@ -673,11 +665,7 @@
     async def send_invite(
         self, destination: str, room_id: str, event_id: str, pdu: EventBase,
     ) -> EventBase:
-<<<<<<< HEAD
-        room_version = await self.store.get_room_version_id(room_id)
-=======
         room_version = await self.store.get_room_version(room_id)
->>>>>>> 9bcd3714
 
         content = await self._do_send_invite(destination, pdu, room_version)
 
@@ -685,31 +673,17 @@
 
         logger.debug("Got response to send_invite: %s", pdu_dict)
 
-<<<<<<< HEAD
-        room_version = await self.store.get_room_version_id(room_id)
-        format_ver = room_version_to_event_format(room_version)
-
-        pdu = event_from_pdu_json(pdu_dict, format_ver)
-
-        # Check signatures are correct.
-        pdu = await self._check_sigs_and_hash(room_version, pdu)
-=======
         pdu = event_from_pdu_json(pdu_dict, room_version.event_format)
 
         # Check signatures are correct.
         pdu = await self._check_sigs_and_hash(room_version.identifier, pdu)
->>>>>>> 9bcd3714
 
         # FIXME: We should handle signature failures more gracefully.
 
         return pdu
 
     async def _do_send_invite(
-<<<<<<< HEAD
-        self, destination: str, pdu: EventBase, room_version: str
-=======
         self, destination: str, pdu: EventBase, room_version: RoomVersion
->>>>>>> 9bcd3714
     ) -> JsonDict:
         """Actually sends the invite, first trying v2 API and falling back to
         v1 API if necessary.
