--- conflicted
+++ resolved
@@ -61,11 +61,7 @@
 )
 from synapse.federation.transport.client import SendJoinResponse
 from synapse.http.types import QueryParams
-<<<<<<< HEAD
-from synapse.logging.tracing import trace
-=======
-from synapse.logging.opentracing import SynapseTags, set_tag, tag_args, trace
->>>>>>> 2c42673a
+from synapse.logging.tracing import SynapseTags, set_attribute, tag_args, trace
 from synapse.types import JsonDict, UserID, get_domain_from_id
 from synapse.util.async_helpers import concurrently_execute
 from synapse.util.caches.expiringcache import ExpiringCache
@@ -476,19 +472,19 @@
         state_event_ids = result["pdu_ids"]
         auth_event_ids = result.get("auth_chain_ids", [])
 
-        set_tag(
+        set_attribute(
             SynapseTags.RESULT_PREFIX + "state_event_ids",
             str(state_event_ids),
         )
-        set_tag(
+        set_attribute(
             SynapseTags.RESULT_PREFIX + "state_event_ids.length",
             str(len(state_event_ids)),
         )
-        set_tag(
+        set_attribute(
             SynapseTags.RESULT_PREFIX + "auth_event_ids",
             str(auth_event_ids),
         )
-        set_tag(
+        set_attribute(
             SynapseTags.RESULT_PREFIX + "auth_event_ids.length",
             str(len(auth_event_ids)),
         )
