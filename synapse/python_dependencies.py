--- conflicted
+++ resolved
@@ -78,12 +78,8 @@
     # we use attr.validators.deep_iterable, which arrived in 19.1.0 (Note:
     # Fedora 31 only has 19.1, so if we want to upgrade we should wait until 33
     # is out in November.)
-<<<<<<< HEAD
-    "attrs==20.3.0",
-=======
     # Note: 21.1.0 broke `/sync`, see #9936
     "attrs>=19.1.0,!=21.1.0",
->>>>>>> 63fb220e
     "netaddr>=0.7.18",
     "Jinja2>=2.9",
     "bleach>=1.4.3",
