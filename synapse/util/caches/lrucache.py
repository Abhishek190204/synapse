# Copyright 2015, 2016 OpenMarket Ltd
#
# Licensed under the Apache License, Version 2.0 (the "License");
# you may not use this file except in compliance with the License.
# You may obtain a copy of the License at
#
#     http://www.apache.org/licenses/LICENSE-2.0
#
# Unless required by applicable law or agreed to in writing, software
# distributed under the License is distributed on an "AS IS" BASIS,
# WITHOUT WARRANTIES OR CONDITIONS OF ANY KIND, either express or implied.
# See the License for the specific language governing permissions and
# limitations under the License.

import threading
from functools import wraps
from typing import (
    Any,
    Callable,
    Collection,
    Generic,
    Iterable,
    List,
    Optional,
    Type,
    TypeVar,
    Union,
    cast,
    overload,
)

from typing_extensions import Literal

from synapse.config import cache as cache_config
from synapse.util.caches import TRACK_MEMORY_USAGE, CacheMetric, register_cache
from synapse.util.caches.treecache import TreeCache

try:
    from pympler.asizeof import Asizer

    def _get_size_of(val: Any, *, recurse=True) -> int:
        """Get an estimate of the size in bytes of the object.

        Args:
            val: The object to size.
            recurse: If true will include referenced values in the size,
                otherwise only sizes the given object.
        """
        # Ignore singleton values when calculating memory usage.
        if val in ((), None, ""):
            return 0

        sizer = Asizer()
        sizer.exclude_refs((), None, "")
        return sizer.asizeof(val, limit=100 if recurse else 0)


except ImportError:

    def _get_size_of(val: Any, *, recurse=True) -> int:
        return 0


# Function type: the type used for invalidation callbacks
FT = TypeVar("FT", bound=Callable[..., Any])

# Key and Value type for the cache
KT = TypeVar("KT")
VT = TypeVar("VT")

# a general type var, distinct from either KT or VT
T = TypeVar("T")


def enumerate_leaves(node, depth):
    if depth == 0:
        yield node
    else:
        for n in node.values():
            for m in enumerate_leaves(n, depth - 1):
                yield m


class _Node:
    __slots__ = ["prev_node", "next_node", "key", "value", "callbacks", "memory"]

    def __init__(
        self,
        prev_node,
        next_node,
        key,
        value,
        callbacks: Collection[Callable[[], None]] = (),
    ):
        self.prev_node = prev_node
        self.next_node = next_node
        self.key = key
        self.value = value

        # Set of callbacks to run when the node gets deleted. We store as a list
        # rather than a set to keep memory usage down (and since we expect few
        # entries per node the performance of checking for duplication in a list
        # vs using a set is negligible).
        #
        # Note that we store this as an optional list to keep the memory
        # footprint down. Empty lists are 56 bytes (and empty sets are 216 bytes).
        self.callbacks = None  # type: Optional[List[Callable[[], None]]]

        self.add_callbacks(callbacks)

    def add_callbacks(self, callbacks: Collection[Callable[[], None]]) -> None:
        """Add to stored list of callbacks, removing duplicates."""

        if not callbacks:
            return

        if not self.callbacks:
            self.callbacks = []

        for callback in callbacks:
            if callback not in self.callbacks:
                self.callbacks.append(callback)

    def run_and_clear_callbacks(self) -> None:
        """Run all callbacks and clear the stored set of callbacks. Used when
        the node is being deleted.
        """

        if not self.callbacks:
            return

        for callback in self.callbacks:
            callback()

        self.callbacks = None

        self.memory = 0
        if TRACK_MEMORY_USAGE:
            self.memory = (
                _get_size_of(key)
                + _get_size_of(value)
                + _get_size_of(self.callbacks, recurse=False)
                + _get_size_of(self, recurse=False)
            )
            self.memory += _get_size_of(self.memory, recurse=False)


class LruCache(Generic[KT, VT]):
    """
    Least-recently-used cache, supporting prometheus metrics and invalidation callbacks.

    Supports del_multi only if cache_type=TreeCache
    If cache_type=TreeCache, all keys must be tuples.
    """

    def __init__(
        self,
        max_size: int,
        cache_name: Optional[str] = None,
        keylen: int = 1,
        cache_type: Type[Union[dict, TreeCache]] = dict,
        size_callback: Optional[Callable] = None,
        metrics_collection_callback: Optional[Callable[[], None]] = None,
        apply_cache_factor_from_config: bool = True,
    ):
        """
        Args:
            max_size: The maximum amount of entries the cache can hold

            cache_name: The name of this cache, for the prometheus metrics. If unset,
                no metrics will be reported on this cache.

            keylen: The length of the tuple used as the cache key. Ignored unless
                cache_type is `TreeCache`.

            cache_type (type):
                type of underlying cache to be used. Typically one of dict
                or TreeCache.

            size_callback (func(V) -> int | None):

            metrics_collection_callback:
                metrics collection callback. This is called early in the metrics
                collection process, before any of the metrics registered with the
                prometheus Registry are collected, so can be used to update any dynamic
                metrics.

                Ignored if cache_name is None.

            apply_cache_factor_from_config (bool): If true, `max_size` will be
                multiplied by a cache factor derived from the homeserver config
        """
        cache = cache_type()
        self.cache = cache  # Used for introspection.
        self.apply_cache_factor_from_config = apply_cache_factor_from_config

        # Save the original max size, and apply the default size factor.
        self._original_max_size = max_size
        # We previously didn't apply the cache factor here, and as such some caches were
        # not affected by the global cache factor. Add an option here to disable applying
        # the cache factor when a cache is created
        if apply_cache_factor_from_config:
            self.max_size = int(max_size * cache_config.properties.default_factor_size)
        else:
            self.max_size = int(max_size)

        # register_cache might call our "set_cache_factor" callback; there's nothing to
        # do yet when we get resized.
        self._on_resize = None  # type: Optional[Callable[[],None]]

        if cache_name is not None:
            metrics = register_cache(
                "lru_cache",
                cache_name,
                self,
                collect_callback=metrics_collection_callback,
            )  # type: Optional[CacheMetric]
        else:
            metrics = None

        # this is exposed for access from outside this class
        self.metrics = metrics

        list_root = _Node(None, None, None, None)
        list_root.next_node = list_root
        list_root.prev_node = list_root

        lock = threading.Lock()

        def evict():
            while cache_len() > self.max_size:
                todelete = list_root.prev_node
                evicted_len = delete_node(todelete)
                cache.pop(todelete.key, None)
                if metrics:
                    metrics.inc_evictions(evicted_len)

        def synchronized(f: FT) -> FT:
            @wraps(f)
            def inner(*args, **kwargs):
                with lock:
                    return f(*args, **kwargs)

            return cast(FT, inner)

        cached_cache_len = [0]
        if size_callback is not None:

            def cache_len():
                return cached_cache_len[0]

        else:

            def cache_len():
                return len(cache)

        self.len = synchronized(cache_len)

        def add_node(key, value, callbacks: Collection[Callable[[], None]] = ()):
            prev_node = list_root
            next_node = prev_node.next_node
            node = _Node(prev_node, next_node, key, value, callbacks)
            prev_node.next_node = node
            next_node.prev_node = node
            cache[key] = node

            if size_callback:
                cached_cache_len[0] += size_callback(node.value)

            if TRACK_MEMORY_USAGE and metrics:
                metrics.inc_memory_usage(node.memory)

        def move_node_to_front(node):
            prev_node = node.prev_node
            next_node = node.next_node
            prev_node.next_node = next_node
            next_node.prev_node = prev_node
            prev_node = list_root
            next_node = prev_node.next_node
            node.prev_node = prev_node
            node.next_node = next_node
            prev_node.next_node = node
            next_node.prev_node = node

        def delete_node(node):
            prev_node = node.prev_node
            next_node = node.next_node
            prev_node.next_node = next_node
            next_node.prev_node = prev_node

            deleted_len = 1
            if size_callback:
                deleted_len = size_callback(node.value)
                cached_cache_len[0] -= deleted_len

<<<<<<< HEAD
            for cb in node.callbacks:
                cb()
            node.callbacks.clear()

            if TRACK_MEMORY_USAGE and metrics:
                metrics.dec_memory_usage(node.memory)
=======
            node.run_and_clear_callbacks()
>>>>>>> 58b5bbb4

            return deleted_len

        @overload
        def cache_get(
            key: KT,
            default: Literal[None] = None,
            callbacks: Collection[Callable[[], None]] = ...,
            update_metrics: bool = ...,
        ) -> Optional[VT]:
            ...

        @overload
        def cache_get(
            key: KT,
            default: T,
            callbacks: Collection[Callable[[], None]] = ...,
            update_metrics: bool = ...,
        ) -> Union[T, VT]:
            ...

        @synchronized
        def cache_get(
            key: KT,
            default: Optional[T] = None,
            callbacks: Collection[Callable[[], None]] = (),
            update_metrics: bool = True,
        ):
            node = cache.get(key, None)
            if node is not None:
                move_node_to_front(node)
                node.add_callbacks(callbacks)
                if update_metrics and metrics:
                    metrics.inc_hits()
                return node.value
            else:
                if update_metrics and metrics:
                    metrics.inc_misses()
                return default

        @synchronized
        def cache_set(key: KT, value: VT, callbacks: Iterable[Callable[[], None]] = ()):
            node = cache.get(key, None)
            if node is not None:
                # We sometimes store large objects, e.g. dicts, which cause
                # the inequality check to take a long time. So let's only do
                # the check if we have some callbacks to call.
                if value != node.value:
                    node.run_and_clear_callbacks()

                # We don't bother to protect this by value != node.value as
                # generally size_callback will be cheap compared with equality
                # checks. (For example, taking the size of two dicts is quicker
                # than comparing them for equality.)
                if size_callback:
                    cached_cache_len[0] -= size_callback(node.value)
                    cached_cache_len[0] += size_callback(value)

                node.add_callbacks(callbacks)

                move_node_to_front(node)
                node.value = value
            else:
                add_node(key, value, set(callbacks))

            evict()

        @synchronized
        def cache_set_default(key: KT, value: VT) -> VT:
            node = cache.get(key, None)
            if node is not None:
                return node.value
            else:
                add_node(key, value)
                evict()
                return value

        @overload
        def cache_pop(key: KT, default: Literal[None] = None) -> Optional[VT]:
            ...

        @overload
        def cache_pop(key: KT, default: T) -> Union[T, VT]:
            ...

        @synchronized
        def cache_pop(key: KT, default: Optional[T] = None):
            node = cache.get(key, None)
            if node:
                delete_node(node)
                cache.pop(node.key, None)
                return node.value
            else:
                return default

        @synchronized
        def cache_del_multi(key: KT) -> None:
            """
            This will only work if constructed with cache_type=TreeCache
            """
            popped = cache.pop(key)
            if popped is None:
                return
            for leaf in enumerate_leaves(popped, keylen - len(cast(tuple, key))):
                delete_node(leaf)

        @synchronized
        def cache_clear() -> None:
            list_root.next_node = list_root
            list_root.prev_node = list_root
            for node in cache.values():
                node.run_and_clear_callbacks()
            cache.clear()
            if size_callback:
                cached_cache_len[0] = 0

            if TRACK_MEMORY_USAGE and metrics:
                metrics.clear_memory_usage()

        @synchronized
        def cache_contains(key: KT) -> bool:
            return key in cache

        self.sentinel = object()

        # make sure that we clear out any excess entries after we get resized.
        self._on_resize = evict

        self.get = cache_get
        self.set = cache_set
        self.setdefault = cache_set_default
        self.pop = cache_pop
        # `invalidate` is exposed for consistency with DeferredCache, so that it can be
        # invalidated by the cache invalidation replication stream.
        self.invalidate = cache_pop
        if cache_type is TreeCache:
            self.del_multi = cache_del_multi
        self.len = synchronized(cache_len)
        self.contains = cache_contains
        self.clear = cache_clear

    def __getitem__(self, key):
        result = self.get(key, self.sentinel)
        if result is self.sentinel:
            raise KeyError()
        else:
            return result

    def __setitem__(self, key, value):
        self.set(key, value)

    def __delitem__(self, key, value):
        result = self.pop(key, self.sentinel)
        if result is self.sentinel:
            raise KeyError()

    def __len__(self):
        return self.len()

    def __contains__(self, key):
        return self.contains(key)

    def set_cache_factor(self, factor: float) -> bool:
        """
        Set the cache factor for this individual cache.

        This will trigger a resize if it changes, which may require evicting
        items from the cache.

        Returns:
            bool: Whether the cache changed size or not.
        """
        if not self.apply_cache_factor_from_config:
            return False

        new_size = int(self._original_max_size * factor)
        if new_size != self.max_size:
            self.max_size = new_size
            if self._on_resize:
                self._on_resize()
            return True
        return False<|MERGE_RESOLUTION|>--- conflicted
+++ resolved
@@ -96,6 +96,7 @@
         self.next_node = next_node
         self.key = key
         self.value = value
+        self.memory = 0
 
         # Set of callbacks to run when the node gets deleted. We store as a list
         # rather than a set to keep memory usage down (and since we expect few
@@ -108,33 +109,6 @@
 
         self.add_callbacks(callbacks)
 
-    def add_callbacks(self, callbacks: Collection[Callable[[], None]]) -> None:
-        """Add to stored list of callbacks, removing duplicates."""
-
-        if not callbacks:
-            return
-
-        if not self.callbacks:
-            self.callbacks = []
-
-        for callback in callbacks:
-            if callback not in self.callbacks:
-                self.callbacks.append(callback)
-
-    def run_and_clear_callbacks(self) -> None:
-        """Run all callbacks and clear the stored set of callbacks. Used when
-        the node is being deleted.
-        """
-
-        if not self.callbacks:
-            return
-
-        for callback in self.callbacks:
-            callback()
-
-        self.callbacks = None
-
-        self.memory = 0
         if TRACK_MEMORY_USAGE:
             self.memory = (
                 _get_size_of(key)
@@ -143,6 +117,32 @@
                 + _get_size_of(self, recurse=False)
             )
             self.memory += _get_size_of(self.memory, recurse=False)
+
+    def add_callbacks(self, callbacks: Collection[Callable[[], None]]) -> None:
+        """Add to stored list of callbacks, removing duplicates."""
+
+        if not callbacks:
+            return
+
+        if not self.callbacks:
+            self.callbacks = []
+
+        for callback in callbacks:
+            if callback not in self.callbacks:
+                self.callbacks.append(callback)
+
+    def run_and_clear_callbacks(self) -> None:
+        """Run all callbacks and clear the stored set of callbacks. Used when
+        the node is being deleted.
+        """
+
+        if not self.callbacks:
+            return
+
+        for callback in self.callbacks:
+            callback()
+
+        self.callbacks = None
 
 
 class LruCache(Generic[KT, VT]):
@@ -293,16 +293,10 @@
                 deleted_len = size_callback(node.value)
                 cached_cache_len[0] -= deleted_len
 
-<<<<<<< HEAD
-            for cb in node.callbacks:
-                cb()
-            node.callbacks.clear()
+            node.run_and_clear_callbacks()
 
             if TRACK_MEMORY_USAGE and metrics:
                 metrics.dec_memory_usage(node.memory)
-=======
-            node.run_and_clear_callbacks()
->>>>>>> 58b5bbb4
 
             return deleted_len
 
