# -*- coding: utf-8 -*-
# Copyright 2014 - 2016 OpenMarket Ltd
# Copyright 2018 New Vector Ltd
#
# Licensed under the Apache License, Version 2.0 (the "License");
# you may not use this file except in compliance with the License.
# You may obtain a copy of the License at
#
#     http://www.apache.org/licenses/LICENSE-2.0
#
# Unless required by applicable law or agreed to in writing, software
# distributed under the License is distributed on an "AS IS" BASIS,
# WITHOUT WARRANTIES OR CONDITIONS OF ANY KIND, either express or implied.
# See the License for the specific language governing permissions and
# limitations under the License.

import imp
import logging
import os
import re
from collections import Counter
from typing import Optional, TextIO

import attr

from synapse.config.homeserver import HomeServerConfig
from synapse.storage.engines import BaseDatabaseEngine
from synapse.storage.engines.postgres import PostgresEngine
from synapse.storage.types import Connection, Cursor
from synapse.types import Collection

logger = logging.getLogger(__name__)


# Remember to update this number every time a change is made to database
# schema files, so the users will be informed on server restarts.
<<<<<<< HEAD
=======
# XXX: If you're about to bump this to 59 (or higher) please create an update
# that drops the unused `cache_invalidation_stream` table, as per #7436!
# XXX: Also add an update to drop `account_data_max_stream_id` as per #7656!
>>>>>>> 44dec6cb
SCHEMA_VERSION = 58

dir_path = os.path.abspath(os.path.dirname(__file__))


class PrepareDatabaseException(Exception):
    pass


class UpgradeDatabaseException(PrepareDatabaseException):
    pass


OUTDATED_SCHEMA_ON_WORKER_ERROR = (
    "Expected database schema version %i but got %i: run the main synapse process to "
    "upgrade the database schema before starting worker processes."
)

EMPTY_DATABASE_ON_WORKER_ERROR = (
    "Uninitialised database: run the main synapse process to prepare the database "
    "schema before starting worker processes."
)

UNAPPLIED_DELTA_ON_WORKER_ERROR = (
    "Database schema delta %s has not been applied: run the main synapse process to "
    "upgrade the database schema before starting worker processes."
)


def prepare_database(
    db_conn: Connection,
    database_engine: BaseDatabaseEngine,
    config: Optional[HomeServerConfig],
    databases: Collection[str] = ["main", "state"],
):
    """Prepares a physical database for usage. Will either create all necessary tables
    or upgrade from an older schema version.

    If `config` is None then prepare_database will assert that no upgrade is
    necessary, *or* will create a fresh database if the database is empty.

    Args:
        db_conn:
        database_engine:
        config :
            application config, or None if we are connecting to an existing
            database which we expect to be configured already
        databases: The name of the databases that will be used
            with this physical database. Defaults to all databases.
    """

    try:
        cur = db_conn.cursor()

        # sqlite does not automatically start transactions for DDL / SELECT statements,
        # so we start one before running anything. This ensures that any upgrades
        # are either applied completely, or not at all.
        #
        # (psycopg2 automatically starts a transaction as soon as we run any statements
        # at all, so this is redundant but harmless there.)
        cur.execute("BEGIN TRANSACTION")

        logger.info("%r: Checking existing schema version", databases)
        version_info = _get_or_create_schema_state(cur, database_engine)

        if version_info:
            user_version, delta_files, upgraded = version_info
            logger.info(
                "%r: Existing schema is %i (+%i deltas)",
                databases,
                user_version,
                len(delta_files),
            )

            # config should only be None when we are preparing an in-memory SQLite db,
            # which should be empty.
            if config is None:
                raise ValueError(
                    "config==None in prepare_database, but databse is not empty"
                )

            # if it's a worker app, refuse to upgrade the database, to avoid multiple
            # workers doing it at once.
            if config.worker_app is not None and user_version != SCHEMA_VERSION:
                raise UpgradeDatabaseException(
                    OUTDATED_SCHEMA_ON_WORKER_ERROR % (SCHEMA_VERSION, user_version)
                )

            _upgrade_existing_database(
                cur,
                user_version,
                delta_files,
                upgraded,
                database_engine,
                config,
                databases=databases,
            )
        else:
            logger.info("%r: Initialising new database", databases)

            # if it's a worker app, refuse to upgrade the database, to avoid multiple
            # workers doing it at once.
            if config and config.worker_app is not None:
                raise UpgradeDatabaseException(EMPTY_DATABASE_ON_WORKER_ERROR)

            _setup_new_database(cur, database_engine, databases=databases)

        # check if any of our configured dynamic modules want a database
        if config is not None:
            _apply_module_schemas(cur, database_engine, config)

        cur.close()
        db_conn.commit()
    except Exception:
        db_conn.rollback()
        raise


def _setup_new_database(cur, database_engine, databases):
    """Sets up the physical database by finding a base set of "full schemas" and
    then applying any necessary deltas, including schemas from the given data
    stores.

    The "full_schemas" directory has subdirectories named after versions. This
    function searches for the highest version less than or equal to
    `SCHEMA_VERSION` and executes all .sql files in that directory.

    The function will then apply all deltas for all versions after the base
    version.

    Example directory structure:

        schema/
            delta/
                ...
            full_schemas/
                3/
                    test.sql
                    ...
                11/
                    foo.sql
                    bar.sql
                ...

    In the example foo.sql and bar.sql would be run, and then any delta files
    for versions strictly greater than 11.

    Note: we apply the full schemas and deltas from the top level `schema/`
    folder as well those in the data stores specified.

    Args:
        cur (Cursor): a database cursor
        database_engine (DatabaseEngine)
        databases (list[str]): The names of the databases to instantiate
            on the given physical database.
    """

    # We're about to set up a brand new database so we check that its
    # configured to our liking.
    database_engine.check_new_database(cur)

    current_dir = os.path.join(dir_path, "schema", "full_schemas")
    directory_entries = os.listdir(current_dir)

    # First we find the highest full schema version we have
    valid_versions = []

    for filename in directory_entries:
        try:
            ver = int(filename)
        except ValueError:
            continue

        if ver <= SCHEMA_VERSION:
            valid_versions.append(ver)

    if not valid_versions:
        raise PrepareDatabaseException(
            "Could not find a suitable base set of full schemas"
        )

    max_current_ver = max(valid_versions)

    logger.debug("Initialising schema v%d", max_current_ver)

    # Now lets find all the full schema files, both in the global schema and
    # in data store schemas.
    directories = [os.path.join(current_dir, str(max_current_ver))]
    directories.extend(
        os.path.join(
            dir_path,
            "databases",
            database,
            "schema",
            "full_schemas",
            str(max_current_ver),
        )
        for database in databases
    )

    directory_entries = []
    for directory in directories:
        directory_entries.extend(
            _DirectoryListing(file_name, os.path.join(directory, file_name))
            for file_name in os.listdir(directory)
        )

    if isinstance(database_engine, PostgresEngine):
        specific = "postgres"
    else:
        specific = "sqlite"

    directory_entries.sort()
    for entry in directory_entries:
        if entry.file_name.endswith(".sql") or entry.file_name.endswith(
            ".sql." + specific
        ):
            logger.debug("Applying schema %s", entry.absolute_path)
            executescript(cur, entry.absolute_path)

    cur.execute(
        database_engine.convert_param_style(
            "INSERT INTO schema_version (version, upgraded) VALUES (?,?)"
        ),
        (max_current_ver, False),
    )

    _upgrade_existing_database(
        cur,
        current_version=max_current_ver,
        applied_delta_files=[],
        upgraded=False,
        database_engine=database_engine,
        config=None,
        databases=databases,
        is_empty=True,
    )


def _upgrade_existing_database(
    cur,
    current_version,
    applied_delta_files,
    upgraded,
    database_engine,
    config,
    databases,
    is_empty=False,
):
    """Upgrades an existing physical database.

    Delta files can either be SQL stored in *.sql files, or python modules
    in *.py.

    There can be multiple delta files per version. Synapse will keep track of
    which delta files have been applied, and will apply any that haven't been
    even if there has been no version bump. This is useful for development
    where orthogonal schema changes may happen on separate branches.

    Different delta files for the same version *must* be orthogonal and give
    the same result when applied in any order. No guarantees are made on the
    order of execution of these scripts.

    This is a no-op of current_version == SCHEMA_VERSION.

    Example directory structure:

        schema/
            delta/
                11/
                    foo.sql
                    ...
                12/
                    foo.sql
                    bar.py
                ...
            full_schemas/
                ...

    In the example, if current_version is 11, then foo.sql will be run if and
    only if `upgraded` is True. Then `foo.sql` and `bar.py` would be run in
    some arbitrary order.

    Note: we apply the delta files from the specified data stores as well as
    those in the top-level schema. We apply all delta files across data stores
    for a version before applying those in the next version.

    Args:
        cur (Cursor)
        current_version (int): The current version of the schema.
        applied_delta_files (list): A list of deltas that have already been
            applied.
        upgraded (bool): Whether the current version was generated by having
            applied deltas or from full schema file. If `True` the function
            will never apply delta files for the given `current_version`, since
            the current_version wasn't generated by applying those delta files.
        database_engine (DatabaseEngine)
        config (synapse.config.homeserver.HomeServerConfig|None):
            None if we are initialising a blank database, otherwise the application
            config
        databases (list[str]): The names of the databases to instantiate
            on the given physical database.
        is_empty (bool): Is this a blank database? I.e. do we need to run the
            upgrade portions of the delta scripts.
    """
    if is_empty:
        assert not applied_delta_files
    else:
        assert config

    is_worker = config and config.worker_app is not None

    if current_version > SCHEMA_VERSION:
        raise ValueError(
            "Cannot use this database as it is too "
            + "new for the server to understand"
        )

    # some of the deltas assume that config.server_name is set correctly, so now
    # is a good time to run the sanity check.
    if not is_empty and "main" in databases:
        from synapse.storage.databases.main import check_database_before_upgrade

        check_database_before_upgrade(cur, database_engine, config)

    start_ver = current_version
    if not upgraded:
        start_ver += 1

    logger.debug("applied_delta_files: %s", applied_delta_files)

    if isinstance(database_engine, PostgresEngine):
        specific_engine_extension = ".postgres"
    else:
        specific_engine_extension = ".sqlite"

    specific_engine_extensions = (".sqlite", ".postgres")

    for v in range(start_ver, SCHEMA_VERSION + 1):
        logger.info("Applying schema deltas for v%d", v)

        # We need to search both the global and per data store schema
        # directories for schema updates.

        # First we find the directories to search in
        delta_dir = os.path.join(dir_path, "schema", "delta", str(v))
        directories = [delta_dir]
        for database in databases:
            directories.append(
                os.path.join(dir_path, "databases", database, "schema", "delta", str(v))
            )

        # Used to check if we have any duplicate file names
        file_name_counter = Counter()

        # Now find which directories have anything of interest.
        directory_entries = []
        for directory in directories:
            logger.debug("Looking for schema deltas in %s", directory)
            try:
                file_names = os.listdir(directory)
                directory_entries.extend(
                    _DirectoryListing(file_name, os.path.join(directory, file_name))
                    for file_name in file_names
                )

                for file_name in file_names:
                    file_name_counter[file_name] += 1
            except FileNotFoundError:
                # Data stores can have empty entries for a given version delta.
                pass
            except OSError:
                raise UpgradeDatabaseException(
                    "Could not open delta dir for version %d: %s" % (v, directory)
                )

        duplicates = {
            file_name for file_name, count in file_name_counter.items() if count > 1
        }
        if duplicates:
            # We don't support using the same file name in the same delta version.
            raise PrepareDatabaseException(
                "Found multiple delta files with the same name in v%d: %s"
                % (v, duplicates,)
            )

        # We sort to ensure that we apply the delta files in a consistent
        # order (to avoid bugs caused by inconsistent directory listing order)
        directory_entries.sort()
        for entry in directory_entries:
            file_name = entry.file_name
            relative_path = os.path.join(str(v), file_name)
            absolute_path = entry.absolute_path

            logger.debug("Found file: %s (%s)", relative_path, absolute_path)
            if relative_path in applied_delta_files:
                continue

            root_name, ext = os.path.splitext(file_name)

            if ext == ".py":
                # This is a python upgrade module. We need to import into some
                # package and then execute its `run_upgrade` function.
                if is_worker:
                    raise PrepareDatabaseException(
                        UNAPPLIED_DELTA_ON_WORKER_ERROR % relative_path
                    )

                module_name = "synapse.storage.v%d_%s" % (v, root_name)
                with open(absolute_path) as python_file:
                    module = imp.load_source(module_name, absolute_path, python_file)
                logger.info("Running script %s", relative_path)
                module.run_create(cur, database_engine)
                if not is_empty:
                    module.run_upgrade(cur, database_engine, config=config)
            elif ext == ".pyc" or file_name == "__pycache__":
                # Sometimes .pyc files turn up anyway even though we've
                # disabled their generation; e.g. from distribution package
                # installers. Silently skip it
                continue
            elif ext == ".sql":
                # A plain old .sql file, just read and execute it
                if is_worker:
                    raise PrepareDatabaseException(
                        UNAPPLIED_DELTA_ON_WORKER_ERROR % relative_path
                    )
                logger.info("Applying schema %s", relative_path)
                executescript(cur, absolute_path)
            elif ext == specific_engine_extension and root_name.endswith(".sql"):
                # A .sql file specific to our engine; just read and execute it
                if is_worker:
                    raise PrepareDatabaseException(
                        UNAPPLIED_DELTA_ON_WORKER_ERROR % relative_path
                    )
                logger.info("Applying engine-specific schema %s", relative_path)
                executescript(cur, absolute_path)
            elif ext in specific_engine_extensions and root_name.endswith(".sql"):
                # A .sql file for a different engine; skip it.
                continue
            else:
                # Not a valid delta file.
                logger.warning(
                    "Found directory entry that did not end in .py or .sql: %s",
                    relative_path,
                )
                continue

            # Mark as done.
            cur.execute(
                database_engine.convert_param_style(
                    "INSERT INTO applied_schema_deltas (version, file) VALUES (?,?)"
                ),
                (v, relative_path),
            )

            cur.execute("DELETE FROM schema_version")
            cur.execute(
                database_engine.convert_param_style(
                    "INSERT INTO schema_version (version, upgraded) VALUES (?,?)"
                ),
                (v, True),
            )

    logger.info("Schema now up to date")


def _apply_module_schemas(txn, database_engine, config):
    """Apply the module schemas for the dynamic modules, if any

    Args:
        cur: database cursor
        database_engine: synapse database engine class
        config (synapse.config.homeserver.HomeServerConfig):
            application config
    """
    for (mod, _config) in config.password_providers:
        if not hasattr(mod, "get_db_schema_files"):
            continue
        modname = ".".join((mod.__module__, mod.__name__))
        _apply_module_schema_files(
            txn, database_engine, modname, mod.get_db_schema_files()
        )


def _apply_module_schema_files(cur, database_engine, modname, names_and_streams):
    """Apply the module schemas for a single module

    Args:
        cur: database cursor
        database_engine: synapse database engine class
        modname (str): fully qualified name of the module
        names_and_streams (Iterable[(str, file)]): the names and streams of
            schemas to be applied
    """
    cur.execute(
        database_engine.convert_param_style(
            "SELECT file FROM applied_module_schemas WHERE module_name = ?"
        ),
        (modname,),
    )
    applied_deltas = {d for d, in cur}
    for (name, stream) in names_and_streams:
        if name in applied_deltas:
            continue

        root_name, ext = os.path.splitext(name)
        if ext != ".sql":
            raise PrepareDatabaseException(
                "only .sql files are currently supported for module schemas"
            )

        logger.info("applying schema %s for %s", name, modname)
        execute_statements_from_stream(cur, stream)

        # Mark as done.
        cur.execute(
            database_engine.convert_param_style(
                "INSERT INTO applied_module_schemas (module_name, file) VALUES (?,?)"
            ),
            (modname, name),
        )


def get_statements(f):
    statement_buffer = ""
    in_comment = False  # If we're in a /* ... */ style comment

    for line in f:
        line = line.strip()

        if in_comment:
            # Check if this line contains an end to the comment
            comments = line.split("*/", 1)
            if len(comments) == 1:
                continue
            line = comments[1]
            in_comment = False

        # Remove inline block comments
        line = re.sub(r"/\*.*\*/", " ", line)

        # Does this line start a comment?
        comments = line.split("/*", 1)
        if len(comments) > 1:
            line = comments[0]
            in_comment = True

        # Deal with line comments
        line = line.split("--", 1)[0]
        line = line.split("//", 1)[0]

        # Find *all* semicolons. We need to treat first and last entry
        # specially.
        statements = line.split(";")

        # We must prepend statement_buffer to the first statement
        first_statement = "%s %s" % (statement_buffer.strip(), statements[0].strip())
        statements[0] = first_statement

        # Every entry, except the last, is a full statement
        for statement in statements[:-1]:
            yield statement.strip()

        # The last entry did *not* end in a semicolon, so we store it for the
        # next semicolon we find
        statement_buffer = statements[-1].strip()


def executescript(txn, schema_path):
    with open(schema_path, "r") as f:
        execute_statements_from_stream(txn, f)


def execute_statements_from_stream(cur: Cursor, f: TextIO):
    for statement in get_statements(f):
        cur.execute(statement)


def _get_or_create_schema_state(txn, database_engine):
    # Bluntly try creating the schema_version tables.
    schema_path = os.path.join(dir_path, "schema", "schema_version.sql")
    executescript(txn, schema_path)

    txn.execute("SELECT version, upgraded FROM schema_version")
    row = txn.fetchone()
    current_version = int(row[0]) if row else None
    upgraded = bool(row[1]) if row else None

    if current_version:
        txn.execute(
            database_engine.convert_param_style(
                "SELECT file FROM applied_schema_deltas WHERE version >= ?"
            ),
            (current_version,),
        )
        applied_deltas = [d for d, in txn]
        return current_version, applied_deltas, upgraded

    return None


@attr.s(slots=True)
class _DirectoryListing:
    """Helper class to store schema file name and the
    absolute path to it.

    These entries get sorted, so for consistency we want to ensure that
    `file_name` attr is kept first.
    """

    file_name = attr.ib()
    absolute_path = attr.ib()<|MERGE_RESOLUTION|>--- conflicted
+++ resolved
@@ -34,13 +34,7 @@
 
 # Remember to update this number every time a change is made to database
 # schema files, so the users will be informed on server restarts.
-<<<<<<< HEAD
-=======
-# XXX: If you're about to bump this to 59 (or higher) please create an update
-# that drops the unused `cache_invalidation_stream` table, as per #7436!
-# XXX: Also add an update to drop `account_data_max_stream_id` as per #7656!
->>>>>>> 44dec6cb
-SCHEMA_VERSION = 58
+SCHEMA_VERSION = 57
 
 dir_path = os.path.abspath(os.path.dirname(__file__))
 
