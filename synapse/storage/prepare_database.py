--- conflicted
+++ resolved
@@ -50,32 +50,28 @@
     pass
 
 
-<<<<<<< HEAD
+OUTDATED_SCHEMA_ON_WORKER_ERROR = (
+    "Expected database schema version %i but got %i: run the main synapse process to "
+    "upgrade the database schema before starting worker processes."
+)
+
+EMPTY_DATABASE_ON_WORKER_ERROR = (
+    "Uninitialised database: run the main synapse process to prepare the database "
+    "schema before starting worker processes."
+)
+
+UNAPPLIED_DELTA_ON_WORKER_ERROR = (
+    "Database schema delta %s has not been applied: run the main synapse process to "
+    "upgrade the database schema before starting worker processes."
+)
+
+
 def prepare_database(
     db_conn: Connection,
     database_engine: BaseDatabaseEngine,
     config: Optional[HomeServerConfig],
     databases: Collection[str] = ["main", "state"],
 ):
-=======
-OUTDATED_SCHEMA_ON_WORKER_ERROR = (
-    "Expected database schema version %i but got %i: run the main synapse process to "
-    "upgrade the database schema before starting worker processes."
-)
-
-EMPTY_DATABASE_ON_WORKER_ERROR = (
-    "Uninitialised database: run the main synapse process to prepare the database "
-    "schema before starting worker processes."
-)
-
-UNAPPLIED_DELTA_ON_WORKER_ERROR = (
-    "Database schema delta %s has not been applied: run the main synapse process to "
-    "upgrade the database schema before starting worker processes."
-)
-
-
-def prepare_database(db_conn, database_engine, config, databases=["main", "state"]):
->>>>>>> 525efab6
     """Prepares a physical database for usage. Will either create all necessary tables
     or upgrade from an older schema version.
 
@@ -95,7 +91,6 @@
     try:
         cur = db_conn.cursor()
 
-<<<<<<< HEAD
         # sqlite does not automatically start transactions for DDL / SELECT statements,
         # so we start one before running anything. This ensures that any upgrades
         # are either applied completely, or not at all.
@@ -104,9 +99,7 @@
         # at all, so this is redundant but harmless there.)
         cur.execute("BEGIN TRANSACTION")
 
-=======
         logger.info("%r: Checking existing schema version", databases)
->>>>>>> 525efab6
         version_info = _get_or_create_schema_state(cur, database_engine)
 
         if version_info:
