# Copyright 2019 The Matrix.org Foundation C.I.C.
#
# Licensed under the Apache License, Version 2.0 (the "License");
# you may not use this file except in compliance with the License.
# You may obtain a copy of the License at
#
#     http://www.apache.org/licenses/LICENSE-2.0
#
# Unless required by applicable law or agreed to in writing, software
# distributed under the License is distributed on an "AS IS" BASIS,
# WITHOUT WARRANTIES OR CONDITIONS OF ANY KIND, either express or implied.
# See the License for the specific language governing permissions and
# limitations under the License.


import itertools
import logging
from typing import TYPE_CHECKING, Any, Collection, Iterable, List, Optional, Tuple

from synapse.api.constants import EventTypes
from synapse.replication.tcp.streams import BackfillStream, CachesStream
from synapse.replication.tcp.streams.events import (
    EventsStream,
    EventsStreamCurrentStateRow,
    EventsStreamEventRow,
    EventsStreamRow,
)
from synapse.storage._base import SQLBaseStore
from synapse.storage.database import (
    DatabasePool,
    LoggingDatabaseConnection,
    LoggingTransaction,
)
from synapse.storage.engines import PostgresEngine
from synapse.storage.util.id_generators import MultiWriterIdGenerator
from synapse.util.caches.descriptors import CachedFunction
from synapse.util.iterutils import batch_iter

if TYPE_CHECKING:
    from synapse.server import HomeServer

logger = logging.getLogger(__name__)


# This is a special cache name we use to batch multiple invalidations of caches
# based on the current state when notifying workers over replication.
CURRENT_STATE_CACHE_NAME = "cs_cache_fake"


class CacheInvalidationWorkerStore(SQLBaseStore):
    def __init__(
        self,
        database: DatabasePool,
        db_conn: LoggingDatabaseConnection,
        hs: "HomeServer",
    ):
        super().__init__(database, db_conn, hs)

        self._instance_name = hs.get_instance_name()

        self.db_pool.updates.register_background_index_update(
            update_name="cache_invalidation_index_by_instance",
            index_name="cache_invalidation_stream_by_instance_instance_index",
            table="cache_invalidation_stream_by_instance",
            columns=("instance_name", "stream_id"),
            psql_only=True,  # The table is only on postgres DBs.
        )

        self._cache_id_gen: Optional[MultiWriterIdGenerator]
        if isinstance(self.database_engine, PostgresEngine):
            # We set the `writers` to an empty list here as we don't care about
            # missing updates over restarts, as we'll not have anything in our
            # caches to invalidate. (This reduces the amount of writes to the DB
            # that happen).
            self._cache_id_gen = MultiWriterIdGenerator(
                db_conn,
                database,
                stream_name="caches",
                instance_name=hs.get_instance_name(),
                tables=[
                    (
                        "cache_invalidation_stream_by_instance",
                        "instance_name",
                        "stream_id",
                    )
                ],
                sequence_name="cache_invalidation_stream_seq",
                writers=[],
            )

        else:
            self._cache_id_gen = None

    async def get_all_updated_caches(
        self, instance_name: str, last_id: int, current_id: int, limit: int
    ) -> Tuple[List[Tuple[int, tuple]], int, bool]:
        """Get updates for caches replication stream.

        Args:
            instance_name: The writer we want to fetch updates from. Unused
                here since there is only ever one writer.
            last_id: The token to fetch updates from. Exclusive.
            current_id: The token to fetch updates up to. Inclusive.
            limit: The requested limit for the number of rows to return. The
                function may return more or fewer rows.

        Returns:
            A tuple consisting of: the updates, a token to use to fetch
            subsequent updates, and whether we returned fewer rows than exists
            between the requested tokens due to the limit.

            The token returned can be used in a subsequent call to this
            function to get further updatees.

            The updates are a list of 2-tuples of stream ID and the row data
        """

        if last_id == current_id:
            return [], current_id, False

        def get_all_updated_caches_txn(
            txn: LoggingTransaction,
        ) -> Tuple[List[Tuple[int, tuple]], int, bool]:
            # We purposefully don't bound by the current token, as we want to
            # send across cache invalidations as quickly as possible. Cache
            # invalidations are idempotent, so duplicates are fine.
            sql = """
                SELECT stream_id, cache_func, keys, invalidation_ts
                FROM cache_invalidation_stream_by_instance
                WHERE stream_id > ? AND instance_name = ?
                ORDER BY stream_id ASC
                LIMIT ?
            """
            txn.execute(sql, (last_id, instance_name, limit))
            updates = [(row[0], row[1:]) for row in txn]
            limited = False
            upto_token = current_id
            if len(updates) >= limit:
                upto_token = updates[-1][0]
                limited = True

            return updates, upto_token, limited

        return await self.db_pool.runInteraction(
            "get_all_updated_caches", get_all_updated_caches_txn
        )

    def process_replication_rows(
        self, stream_name: str, instance_name: str, token: int, rows: Iterable[Any]
    ) -> None:
        if stream_name == EventsStream.NAME:
            for row in rows:
                self._process_event_stream_row(token, row)
        elif stream_name == BackfillStream.NAME:
            for row in rows:
                self._invalidate_caches_for_event(
                    -token,
                    row.event_id,
                    row.room_id,
                    row.type,
                    row.state_key,
                    row.redacts,
                    row.relates_to,
                    backfilled=True,
                )
        elif stream_name == CachesStream.NAME:
            if self._cache_id_gen:
                self._cache_id_gen.advance(instance_name, token)

            for row in rows:
                if row.cache_func == CURRENT_STATE_CACHE_NAME:
                    if row.keys is None:
                        raise Exception(
                            "Can't send an 'invalidate all' for current state cache"
                        )

                    room_id = row.keys[0]
                    members_changed = set(row.keys[1:])
                    self._invalidate_state_caches(room_id, members_changed)
                else:
                    self._attempt_to_invalidate_cache(row.cache_func, row.keys)

        super().process_replication_rows(stream_name, instance_name, token, rows)

    def _process_event_stream_row(self, token: int, row: EventsStreamRow) -> None:
        data = row.data

        if row.type == EventsStreamEventRow.TypeId:
            assert isinstance(data, EventsStreamEventRow)
            self._invalidate_caches_for_event(
                token,
                data.event_id,
                data.room_id,
                data.type,
                data.state_key,
                data.redacts,
                data.relates_to,
                backfilled=False,
            )
        elif row.type == EventsStreamCurrentStateRow.TypeId:
            assert isinstance(data, EventsStreamCurrentStateRow)
            self._curr_state_delta_stream_cache.entity_has_changed(data.room_id, token)

            if data.type == EventTypes.Member:
                self.get_rooms_for_user_with_stream_ordering.invalidate(
                    (data.state_key,)
                )
        else:
            raise Exception("Unknown events stream row type %s" % (row.type,))

    def _invalidate_caches_for_event(
        self,
        stream_ordering: int,
        event_id: str,
        room_id: str,
        etype: str,
        state_key: Optional[str],
        redacts: Optional[str],
        relates_to: Optional[str],
        backfilled: bool,
    ) -> None:
        # This invalidates any local in-memory cached event objects, the original
        # process triggering the invalidation is responsible for clearing any external
        # cached objects.
        self._invalidate_local_get_event_cache(event_id)
<<<<<<< HEAD
        self.have_seen_event.invalidate(((room_id, event_id),))
=======
>>>>>>> d8899e45

        self._attempt_to_invalidate_cache("have_seen_event", (room_id, event_id))
        self._attempt_to_invalidate_cache("get_latest_event_ids_in_room", (room_id,))
        self._attempt_to_invalidate_cache(
            "get_unread_event_push_actions_by_room_for_user", (room_id,)
        )

        # The `_get_membership_from_event_id` is immutable, except for the
        # case where we look up an event *before* persisting it.
        self._attempt_to_invalidate_cache("_get_membership_from_event_id", (event_id,))

        if not backfilled:
            self._events_stream_cache.entity_has_changed(room_id, stream_ordering)

        if redacts:
            self._invalidate_local_get_event_cache(redacts)
            # Caches which might leak edits must be invalidated for the event being
            # redacted.
            self._attempt_to_invalidate_cache("get_relations_for_event", (redacts,))
            self._attempt_to_invalidate_cache("get_applicable_edit", (redacts,))

        if etype == EventTypes.Member:
            self._membership_stream_cache.entity_has_changed(state_key, stream_ordering)
            self._attempt_to_invalidate_cache(
                "get_invited_rooms_for_local_user", (state_key,)
            )

        if relates_to:
            self._attempt_to_invalidate_cache("get_relations_for_event", (relates_to,))
            self._attempt_to_invalidate_cache(
                "get_aggregation_groups_for_event", (relates_to,)
            )
            self._attempt_to_invalidate_cache("get_applicable_edit", (relates_to,))
            self._attempt_to_invalidate_cache("get_thread_summary", (relates_to,))
            self._attempt_to_invalidate_cache("get_thread_participated", (relates_to,))
            self._attempt_to_invalidate_cache(
                "get_mutual_event_relations_for_rel_type", (relates_to,)
            )

    async def invalidate_cache_and_stream(
        self, cache_name: str, keys: Tuple[Any, ...]
    ) -> None:
        """Invalidates the cache and adds it to the cache stream so slaves
        will know to invalidate their caches.

        This should only be used to invalidate caches where slaves won't
        otherwise know from other replication streams that the cache should
        be invalidated.
        """
        cache_func = getattr(self, cache_name, None)
        if not cache_func:
            return

        cache_func.invalidate(keys)
        await self.send_invalidation_to_replication(
            cache_func.__name__,
            keys,
        )

    def _invalidate_cache_and_stream(
        self,
        txn: LoggingTransaction,
        cache_func: CachedFunction,
        keys: Tuple[Any, ...],
    ) -> None:
        """Invalidates the cache and adds it to the cache stream so slaves
        will know to invalidate their caches.

        This should only be used to invalidate caches where slaves won't
        otherwise know from other replication streams that the cache should
        be invalidated.
        """
        txn.call_after(cache_func.invalidate, keys)
        self._send_invalidation_to_replication(txn, cache_func.__name__, keys)

    def _invalidate_all_cache_and_stream(
        self, txn: LoggingTransaction, cache_func: CachedFunction
    ) -> None:
        """Invalidates the entire cache and adds it to the cache stream so slaves
        will know to invalidate their caches.
        """

        txn.call_after(cache_func.invalidate_all)
        self._send_invalidation_to_replication(txn, cache_func.__name__, None)

    def _invalidate_state_caches_and_stream(
        self, txn: LoggingTransaction, room_id: str, members_changed: Collection[str]
    ) -> None:
        """Special case invalidation of caches based on current state.

        We special case this so that we can batch the cache invalidations into a
        single replication poke.

        Args:
            txn
            room_id: Room where state changed
            members_changed: The user_ids of members that have changed
        """
        txn.call_after(self._invalidate_state_caches, room_id, members_changed)

        if members_changed:
            # We need to be careful that the size of the `members_changed` list
            # isn't so large that it causes problems sending over replication, so we
            # send them in chunks.
            # Max line length is 16K, and max user ID length is 255, so 50 should
            # be safe.
            for chunk in batch_iter(members_changed, 50):
                keys = itertools.chain([room_id], chunk)
                self._send_invalidation_to_replication(
                    txn, CURRENT_STATE_CACHE_NAME, keys
                )
        else:
            # if no members changed, we still need to invalidate the other caches.
            self._send_invalidation_to_replication(
                txn, CURRENT_STATE_CACHE_NAME, [room_id]
            )

    async def send_invalidation_to_replication(
        self, cache_name: str, keys: Optional[Collection[Any]]
    ) -> None:
        await self.db_pool.runInteraction(
            "send_invalidation_to_replication",
            self._send_invalidation_to_replication,
            cache_name,
            keys,
        )

    def _send_invalidation_to_replication(
        self, txn: LoggingTransaction, cache_name: str, keys: Optional[Iterable[Any]]
    ) -> None:
        """Notifies replication that given cache has been invalidated.

        Note that this does *not* invalidate the cache locally.

        Args:
            txn
            cache_name
            keys: Entry to invalidate. If None will invalidate all.
        """

        if cache_name == CURRENT_STATE_CACHE_NAME and keys is None:
            raise Exception(
                "Can't stream invalidate all with magic current state cache"
            )

        if isinstance(self.database_engine, PostgresEngine):
            # get_next() returns a context manager which is designed to wrap
            # the transaction. However, we want to only get an ID when we want
            # to use it, here, so we need to call __enter__ manually, and have
            # __exit__ called after the transaction finishes.
            stream_id = self._cache_id_gen.get_next_txn(txn)
            txn.call_after(self.hs.get_notifier().on_new_replication_data)

            if keys is not None:
                keys = list(keys)

            self.db_pool.simple_insert_txn(
                txn,
                table="cache_invalidation_stream_by_instance",
                values={
                    "stream_id": stream_id,
                    "instance_name": self._instance_name,
                    "cache_func": cache_name,
                    "keys": keys,
                    "invalidation_ts": self._clock.time_msec(),
                },
            )

    def get_cache_stream_token_for_writer(self, instance_name: str) -> int:
        if self._cache_id_gen:
            return self._cache_id_gen.get_current_token_for_writer(instance_name)
        else:
            return 0<|MERGE_RESOLUTION|>--- conflicted
+++ resolved
@@ -223,10 +223,7 @@
         # process triggering the invalidation is responsible for clearing any external
         # cached objects.
         self._invalidate_local_get_event_cache(event_id)
-<<<<<<< HEAD
-        self.have_seen_event.invalidate(((room_id, event_id),))
-=======
->>>>>>> d8899e45
+        self.have_seen_event.invalidate((room_id, event_id))
 
         self._attempt_to_invalidate_cache("have_seen_event", (room_id, event_id))
         self._attempt_to_invalidate_cache("get_latest_event_ids_in_room", (room_id,))
