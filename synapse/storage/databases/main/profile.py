--- conflicted
+++ resolved
@@ -130,18 +130,13 @@
             table="profiles", values={"user_id": user_localpart}, desc="create_profile"
         )
 
-<<<<<<< HEAD
-    def set_profile_displayname(self, user_localpart, new_displayname, batchnum):
+    async def set_profile_displayname(
+        self, user_localpart: str, new_displayname: str, batchnum: int
+    ) -> None:
         # Invalidate the read cache for this user
         self.get_profile_displayname.invalidate((user_localpart,))
 
-        return self.db_pool.simple_upsert(
-=======
-    async def set_profile_displayname(
-        self, user_localpart: str, new_displayname: str
-    ) -> None:
-        await self.db_pool.simple_update_one(
->>>>>>> 4a739c73
+        await self.db_pool.simple_upsert(
             table="profiles",
             keyvalues={"user_id": user_localpart},
             values={"displayname": new_displayname, "batch": batchnum},
@@ -149,18 +144,13 @@
             lock=False,  # we can do this because user_id has a unique index
         )
 
-<<<<<<< HEAD
-    def set_profile_avatar_url(self, user_localpart, new_avatar_url, batchnum):
+    async def set_profile_avatar_url(
+        self, user_localpart: str, new_avatar_url: str, batchnum: int
+    ) -> None:
         # Invalidate the read cache for this user
         self.get_profile_avatar_url.invalidate((user_localpart,))
 
-        return self.db_pool.simple_upsert(
-=======
-    async def set_profile_avatar_url(
-        self, user_localpart: str, new_avatar_url: str
-    ) -> None:
-        await self.db_pool.simple_update_one(
->>>>>>> 4a739c73
+        await self.db_pool.simple_upsert(
             table="profiles",
             keyvalues={"user_id": user_localpart},
             values={"avatar_url": new_avatar_url, "batch": batchnum},
@@ -235,15 +225,10 @@
             desc="add_remote_profile_cache",
         )
 
-<<<<<<< HEAD
-    def update_remote_profile_cache(self, user_id, displayname, avatar_url):
-        return self.db_pool.simple_upsert(
-=======
     async def update_remote_profile_cache(
         self, user_id: str, displayname: str, avatar_url: str
     ) -> int:
-        return await self.db_pool.simple_update(
->>>>>>> 4a739c73
+        return await self.db_pool.simple_upsert(
             table="remote_profile_cache",
             keyvalues={"user_id": user_id},
             values={
