--- conflicted
+++ resolved
@@ -72,52 +72,7 @@
   In addition, each setting has an example of its usage, with the proper indentation
   shown.
 
-<<<<<<< HEAD
-## Contents
-[Modules](#modules)
-
-[Server](#server)
-
-[Homeserver Blocking](#homeserver-blocking)
-
-[TLS](#tls)
-
-[Federation](#federation)
-
-[Caching](#caching)
-
-[Database](#database)
-
-[Logging](#logging)
-
-[Ratelimiting](#ratelimiting)
-
-[Media Store](#media-store)
-
-[Captcha](#captcha)
-
-[TURN](#turn)
-
-[Registration](#registration)
-
-[API Configuration](#api-configuration)
-
-[Signing Keys](#signing-keys)
-
-[Single Sign On Integration](#single-sign-on-integration)
-
-[Push](#push)
-
-[Rooms](#rooms)
-
-[Tracing](#tracing)
-
-[Workers](#workers)
-
-[Background Updates](#background-updates)
-
-=======
->>>>>>> a648a06d
+
 ## Modules
 
 Server admins can expand Synapse's functionality with external modules.
