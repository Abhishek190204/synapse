# Configuring Synapse

This is intended as a guide to the Synapse configuration. The behavior of a Synapse instance can be modified
through the many configuration settings documented here — each config option is explained,
including what the default is, how to change the default and what sort of behaviour the setting governs.
Also included is an example configuration for each setting. If you don't want to spend a lot of time
thinking about options, the config as generated sets sensible defaults for all values. Do note however that the
database defaults to SQLite, which is not recommended for production usage. You can read more on this subject
[here](../../setup/installation.md#using-postgresql).

## Config Conventions

Configuration options that take a time period can be set using a number
followed by a letter. Letters have the following meanings:

* `s` = second
* `m` = minute
* `h` = hour
* `d` = day
* `w` = week
* `y` = year

For example, setting `redaction_retention_period: 5m` would remove redacted
messages from the database after 5 minutes, rather than 5 months.

In addition, configuration options referring to size use the following suffixes:

* `M` = MiB, or 1,048,576 bytes
* `K` = KiB, or 1024 bytes

For example, setting `max_avatar_size: 10M` means that Synapse will not accept files larger than 10,485,760 bytes
for a user avatar.

### YAML
The configuration file is a [YAML](https://yaml.org/) file, which means that certain syntax rules
apply if you want your config file to be read properly. A few helpful things to know:
* `#` before any option in the config will comment out that setting and either a default (if available) will
   be applied or Synapse will ignore the setting. Thus, in example #1 below, the setting will be read and
   applied, but in example #2 the setting will not be read and a default will be applied.

   Example #1:
   ```yaml
   pid_file: DATADIR/homeserver.pid
   ```
   Example #2:
   ```yaml
   #pid_file: DATADIR/homeserver.pid
   ```
* Indentation matters! The indentation before a setting
  will determine whether a given setting is read as part of another
  setting, or considered on its own. Thus, in example #1, the `enabled` setting
  is read as a sub-option of the `presence` setting, and will be properly applied.

  However, the lack of indentation before the `enabled` setting in example #2 means
  that when reading the config, Synapse will consider both `presence` and `enabled` as
  different settings. In this case, `presence` has no value, and thus a default applied, and `enabled`
  is an option that Synapse doesn't recognize and thus ignores.

  Example #1:
  ```yaml
  presence:
    enabled: false
  ```
  Example #2:
  ```yaml
  presence:
  enabled: false
  ```
  In this manual, all top-level settings (ones with no indentation) are identified
  at the beginning of their section (i.e. "### `example_setting`") and
  the sub-options, if any, are identified and listed in the body of the section.
  In addition, each setting has an example of its usage, with the proper indentation
  shown.

## Contents
[Modules](#modules)

[Server](#server)

[Homeserver Blocking](#homeserver-blocking)

[TLS](#tls)

[Federation](#federation)

[Caching](#caching)

[Database](#database)

[Logging](#logging)

[Ratelimiting](#ratelimiting)

[Media Store](#media-store)

[Captcha](#captcha)

[TURN](#turn)

[Registration](#registration)

[API Configuration](#api-configuration)

[Signing Keys](#signing-keys)

[Single Sign On Integration](#single-sign-on-integration)

[Push](#push)

[Rooms](#rooms)

[Tracing](#tracing)

[Workers](#workers)

[Background Updates](#background-updates)

## Modules

Server admins can expand Synapse's functionality with external modules.

See [here](../../modules/index.md) for more
documentation on how to configure or create custom modules for Synapse.


---
### `modules`

Use the `module` sub-option to add modules under this option to extend functionality.
The `module` setting then has a sub-option, `config`, which can be used to define some configuration
for the `module`.

Defaults to none.

Example configuration:
```yaml
modules:
  - module: my_super_module.MySuperClass
    config:
      do_thing: true
  - module: my_other_super_module.SomeClass
    config: {}
```
---
## Server ##

Define your homeserver name and other base options.

---
### `server_name`

This sets the public-facing domain of the server.

The `server_name` name will appear at the end of usernames and room addresses
created on your server. For example if the `server_name` was example.com,
usernames on your server would be in the format `@user:example.com`

In most cases you should avoid using a matrix specific subdomain such as
matrix.example.com or synapse.example.com as the `server_name` for the same
reasons you wouldn't use user@email.example.com as your email address.
See [here](../../delegate.md)
for information on how to host Synapse on a subdomain while preserving
a clean `server_name`.

The `server_name` cannot be changed later so it is important to
configure this correctly before you start Synapse. It should be all
lowercase and may contain an explicit port.

There is no default for this option.

Example configuration #1:
```yaml
server_name: matrix.org
```
Example configuration #2:
```yaml
server_name: localhost:8080
```
---
### `pid_file`

When running Synapse as a daemon, the file to store the pid in. Defaults to none.

Example configuration:
```yaml
pid_file: DATADIR/homeserver.pid
```
---
### `web_client_location`

The absolute URL to the web client which `/` will redirect to. Defaults to none.

Example configuration:
```yaml
web_client_location: https://riot.example.com/
```
---
### `public_baseurl`

The public-facing base URL that clients use to access this Homeserver (not
including _matrix/...). This is the same URL a user might enter into the
'Custom Homeserver URL' field on their client. If you use Synapse with a
reverse proxy, this should be the URL to reach Synapse via the proxy.
Otherwise, it should be the URL to reach Synapse's client HTTP listener (see
'listeners' below).

Defaults to `https://<server_name>/`.

Example configuration:
```yaml
public_baseurl: https://example.com/
```
---
### `serve_server_wellknown`

By default, other servers will try to reach our server on port 8448, which can
be inconvenient in some environments.

Provided `https://<server_name>/` on port 443 is routed to Synapse, this
option configures Synapse to serve a file at `https://<server_name>/.well-known/matrix/server`.
This will tell other servers to send traffic to port 443 instead.

This option currently defaults to false.

See https://matrix-org.github.io/synapse/latest/delegate.html for more
information.

Example configuration:
```yaml
serve_server_wellknown: true
```
---
### `extra_well_known_client_content `

This option allows server runners to add arbitrary key-value pairs to the [client-facing `.well-known` response](https://spec.matrix.org/latest/client-server-api/#well-known-uri).
Note that the `public_baseurl` config option must be provided for Synapse to serve a response to `/.well-known/matrix/client` at all.

If this option is provided, it parses the given yaml to json and
serves it on `/.well-known/matrix/client` endpoint
alongside the standard properties.

*Added in Synapse 1.62.0.*

Example configuration:
```yaml
extra_well_known_client_content :
  option1: value1
  option2: value2
```
---
### `soft_file_limit`

Set the soft limit on the number of file descriptors synapse can use.
Zero is used to indicate synapse should set the soft limit to the hard limit.
Defaults to 0.

Example configuration:
```yaml
soft_file_limit: 3
```
---
### `presence`

Presence tracking allows users to see the state (e.g online/offline)
of other local and remote users. Set the `enabled` sub-option to false to
disable presence tracking on this homeserver. Defaults to true.
This option replaces the previous top-level 'use_presence' option.

Example configuration:
```yaml
presence:
  enabled: false
```
---
### `require_auth_for_profile_requests`

Whether to require authentication to retrieve profile data (avatars, display names) of other
users through the client API. Defaults to false. Note that profile data is also available
via the federation API, unless `allow_profile_lookup_over_federation` is set to false.

Example configuration:
```yaml
require_auth_for_profile_requests: true
```
---
### `limit_profile_requests_to_users_who_share_rooms`

Use this option to require a user to share a room with another user in order
to retrieve their profile information. Only checked on Client-Server
requests. Profile requests from other servers should be checked by the
requesting server. Defaults to false.

Example configuration:
```yaml
limit_profile_requests_to_users_who_share_rooms: true
```
---
### `include_profile_data_on_invite`

Use this option to prevent a user's profile data from being retrieved and
displayed in a room until they have joined it. By default, a user's
profile data is included in an invite event, regardless of the values
of the above two settings, and whether or not the users share a server.
Defaults to true.

Example configuration:
```yaml
include_profile_data_on_invite: false
```
---
### `allow_public_rooms_without_auth`

If set to true, removes the need for authentication to access the server's
public rooms directory through the client API, meaning that anyone can
query the room directory. Defaults to false.

Example configuration:
```yaml
allow_public_rooms_without_auth: true
```
---
### `allow_public_rooms_over_federation`

If set to true, allows any other homeserver to fetch the server's public
rooms directory via federation. Defaults to false.

Example configuration:
```yaml
allow_public_rooms_over_federation: true
```
---
### `default_room_version`

The default room version for newly created rooms on this server.

Known room versions are listed [here](https://spec.matrix.org/latest/rooms/#complete-list-of-room-versions)

For example, for room version 1, `default_room_version` should be set
to "1".

Currently defaults to "9".

Example configuration:
```yaml
default_room_version: "8"
```
---
### `gc_thresholds`

The garbage collection threshold parameters to pass to `gc.set_threshold`, if defined.
Defaults to none.

Example configuration:
```yaml
gc_thresholds: [700, 10, 10]
```
---
### `gc_min_interval`

The minimum time in seconds between each GC for a generation, regardless of
the GC thresholds. This ensures that we don't do GC too frequently. A value of `[1s, 10s, 30s]`
indicates that a second must pass between consecutive generation 0 GCs, etc.

Defaults to `[1s, 10s, 30s]`.

Example configuration:
```yaml
gc_min_interval: [0.5s, 30s, 1m]
```
---
### `filter_timeline_limit`

Set the limit on the returned events in the timeline in the get
and sync operations. Defaults to 100. A value of -1 means no upper limit.


Example configuration:
```yaml
filter_timeline_limit: 5000
```
---
### `block_non_admin_invites`

Whether room invites to users on this server should be blocked
(except those sent by local server admins). Defaults to false.

Example configuration:
```yaml
block_non_admin_invites: true
```
---
### `enable_search`

If set to false, new messages will not be indexed for searching and users
will receive errors when searching for messages. Defaults to true.

Example configuration:
```yaml
enable_search: false
```
---
### `ip_range_blacklist`

This option prevents outgoing requests from being sent to the specified blacklisted IP address
CIDR ranges. If this option is not specified then it defaults to private IP
address ranges (see the example below).

The blacklist applies to the outbound requests for federation, identity servers,
push servers, and for checking key validity for third-party invite events.

(0.0.0.0 and :: are always blacklisted, whether or not they are explicitly
listed here, since they correspond to unroutable addresses.)

This option replaces `federation_ip_range_blacklist` in Synapse v1.25.0.

Note: The value is ignored when an HTTP proxy is in use.

Example configuration:
```yaml
ip_range_blacklist:
  - '127.0.0.0/8'
  - '10.0.0.0/8'
  - '172.16.0.0/12'
  - '192.168.0.0/16'
  - '100.64.0.0/10'
  - '192.0.0.0/24'
  - '169.254.0.0/16'
  - '192.88.99.0/24'
  - '198.18.0.0/15'
  - '192.0.2.0/24'
  - '198.51.100.0/24'
  - '203.0.113.0/24'
  - '224.0.0.0/4'
  - '::1/128'
  - 'fe80::/10'
  - 'fc00::/7'
  - '2001:db8::/32'
  - 'ff00::/8'
  - 'fec0::/10'
```
---
### `ip_range_whitelist`

List of IP address CIDR ranges that should be allowed for federation,
identity servers, push servers, and for checking key validity for
third-party invite events. This is useful for specifying exceptions to
wide-ranging blacklisted target IP ranges - e.g. for communication with
a push server only visible in your network.

This whitelist overrides `ip_range_blacklist` and defaults to an empty
list.

Example configuration:
```yaml
ip_range_whitelist:
   - '192.168.1.1'
```
---
### `listeners`

List of ports that Synapse should listen on, their purpose and their
configuration.

Sub-options for each listener include:

* `port`: the TCP port to bind to.

* `bind_addresses`: a list of local addresses to listen on. The default is
       'all local interfaces'.

* `type`: the type of listener. Normally `http`, but other valid options are:

   * `manhole`: (see the docs [here](../../manhole.md)),

   * `metrics`: (see the docs [here](../../metrics-howto.md)),

   * `replication`: (see the docs [here](../../workers.md)).

* `tls`: set to true to enable TLS for this listener. Will use the TLS key/cert specified in tls_private_key_path / tls_certificate_path.

* `x_forwarded`: Only valid for an 'http' listener. Set to true to use the X-Forwarded-For header as the client IP. Useful when Synapse is
   behind a reverse-proxy.

* `resources`: Only valid for an 'http' listener. A list of resources to host
   on this port. Sub-options for each resource are:

   * `names`: a list of names of HTTP resources. See below for a list of valid resource names.

   * `compress`: set to true to enable gzip compression on HTTP bodies for this resource. This is currently only supported with the
     `client`, `consent` and `metrics` resources.

* `additional_resources`: Only valid for an 'http' listener. A map of
   additional endpoints which should be loaded via dynamic modules.

Valid resource names are:

* `client`: the client-server API (/_matrix/client), and the synapse admin API (/_synapse/admin). Also implies `media` and `static`.

* `consent`: user consent forms (/_matrix/consent). See [here](../../consent_tracking.md) for more.

* `federation`: the server-server API (/_matrix/federation). Also implies `media`, `keys`, `openid`

* `keys`: the key discovery API (/_matrix/key).

* `media`: the media API (/_matrix/media).

* `metrics`: the metrics interface. See [here](../../metrics-howto.md).

* `openid`: OpenID authentication. See [here](../../openid.md).

* `replication`: the HTTP replication API (/_synapse/replication). See [here](../../workers.md).

* `static`: static resources under synapse/static (/_matrix/static). (Mostly useful for 'fallback authentication'.)

Example configuration #1:
```yaml
listeners:
  # TLS-enabled listener: for when matrix traffic is sent directly to synapse.
  #
  # (Note that you will also need to give Synapse a TLS key and certificate: see the TLS section
  # below.)
  #
  - port: 8448
    type: http
    tls: true
    resources:
      - names: [client, federation]
```
Example configuration #2:
```yaml
listeners:
  # Unsecure HTTP listener: for when matrix traffic passes through a reverse proxy
  # that unwraps TLS.
  #
  # If you plan to use a reverse proxy, please see
  # https://matrix-org.github.io/synapse/latest/reverse_proxy.html.
  #
  - port: 8008
    tls: false
    type: http
    x_forwarded: true
    bind_addresses: ['::1', '127.0.0.1']

    resources:
      - names: [client, federation]
        compress: false

    # example additional_resources:
    additional_resources:
      "/_matrix/my/custom/endpoint":
        module: my_module.CustomRequestHandler
        config: {}

  # Turn on the twisted ssh manhole service on localhost on the given
  # port.
  - port: 9000
    bind_addresses: ['::1', '127.0.0.1']
    type: manhole
```
---
### `manhole_settings`

Connection settings for the manhole. You can find more information
on the manhole [here](../../manhole.md). Manhole sub-options include:
* `username` : the username for the manhole. This defaults to 'matrix'.
* `password`: The password for the manhole. This defaults to 'rabbithole'.
* `ssh_priv_key_path` and `ssh_pub_key_path`: The private and public SSH key pair used to encrypt the manhole traffic.
  If these are left unset, then hardcoded and non-secret keys are used,
  which could allow traffic to be intercepted if sent over a public network.

Example configuration:
```yaml
manhole_settings:
  username: manhole
  password: mypassword
  ssh_priv_key_path: CONFDIR/id_rsa
  ssh_pub_key_path: CONFDIR/id_rsa.pub
```
---
### `dummy_events_threshold`

Forward extremities can build up in a room due to networking delays between
homeservers. Once this happens in a large room, calculation of the state of
that room can become quite expensive. To mitigate this, once the number of
forward extremities reaches a given threshold, Synapse will send an
`org.matrix.dummy_event` event, which will reduce the forward extremities
in the room.

This setting defines the threshold (i.e. number of forward extremities in the room) at which dummy events are sent.
The default value is 10.

Example configuration:
```yaml
dummy_events_threshold: 5
```
---
### `delete_stale_devices_after`

An optional duration. If set, Synapse will run a daily background task to log out and
delete any device that hasn't been accessed for more than the specified amount of time.

Defaults to no duration, which means devices are never pruned.

Example configuration:
```yaml
delete_stale_devices_after: 1y
```

## Homeserver blocking ##
Useful options for Synapse admins.

---

### `admin_contact`

How to reach the server admin, used in `ResourceLimitError`. Defaults to none.

Example configuration:
```yaml
admin_contact: 'mailto:admin@server.com'
```
---
### `hs_disabled` and `hs_disabled_message`

Blocks users from connecting to the homeserver and provides a human-readable reason
why the connection was blocked. Defaults to false.

Example configuration:
```yaml
hs_disabled: true
hs_disabled_message: 'Reason for why the HS is blocked'
```
---
### `limit_usage_by_mau`

This option disables/enables monthly active user blocking. Used in cases where the admin or
server owner wants to limit to the number of monthly active users. When enabled and a limit is
reached the server returns a `ResourceLimitError` with error type `Codes.RESOURCE_LIMIT_EXCEEDED`.
Defaults to false. If this is enabled, a value for `max_mau_value` must also be set.

Example configuration:
```yaml
limit_usage_by_mau: true
```
---
### `max_mau_value`

This option sets the hard limit of monthly active users above which the server will start
blocking user actions if `limit_usage_by_mau` is enabled. Defaults to 0.

Example configuration:
```yaml
max_mau_value: 50
```
---
### `mau_trial_days`

The option `mau_trial_days` is a means to add a grace period for active users. It
means that users must be active for the specified number of days before they
can be considered active and guards against the case where lots of users
sign up in a short space of time never to return after their initial
session. Defaults to 0.

Example configuration:
```yaml
mau_trial_days: 5
```
---
### `mau_appservice_trial_days`

The option `mau_appservice_trial_days` is similar to `mau_trial_days`, but applies a different
trial number if the user was registered by an appservice. A value
of 0 means no trial days are applied. Appservices not listed in this dictionary
use the value of `mau_trial_days` instead.

Example configuration:
```yaml
mau_appservice_trial_days:
  my_appservice_id: 3
  another_appservice_id: 6
```
---
### `mau_limit_alerting`

The option `mau_limit_alerting` is a means of limiting client-side alerting
should the mau limit be reached. This is useful for small instances
where the admin has 5 mau seats (say) for 5 specific people and no
interest increasing the mau limit further. Defaults to true, which
means that alerting is enabled.

Example configuration:
```yaml
mau_limit_alerting: false
```
---
### `mau_stats_only`

If enabled, the metrics for the number of monthly active users will
be populated, however no one will be limited based on these numbers. If `limit_usage_by_mau`
is true, this is implied to be true. Defaults to false.

Example configuration:
```yaml
mau_stats_only: true
```
---
### `mau_limit_reserved_threepids`

Sometimes the server admin will want to ensure certain accounts are
never blocked by mau checking. These accounts are specified by this option.
Defaults to none. Add accounts by specifying the `medium` and `address` of the
reserved threepid (3rd party identifier).

Example configuration:
```yaml
mau_limit_reserved_threepids:
  - medium: 'email'
    address: 'reserved_user@example.com'
```
---
### `server_context`

This option is used by phonehome stats to group together related servers.
Defaults to none.

Example configuration:
```yaml
server_context: context
```
---
### `limit_remote_rooms`

When this option is enabled, the room "complexity" will be checked before a user
joins a new remote room. If it is above the complexity limit, the server will
disallow joining, or will instantly leave. This is useful for homeservers that are
resource-constrained. Options for this setting include:
* `enabled`: whether this check is enabled. Defaults to false.
* `complexity`: the limit above which rooms cannot be joined. The default is 1.0.
* `complexity_error`: override the error which is returned when the room is too complex with a
   custom message.
* `admins_can_join`: allow server admins to join complex rooms. Default is false.

Room complexity is an arbitrary measure based on factors such as the number of
users in the room.

Example configuration:
```yaml
limit_remote_rooms:
  enabled: true
  complexity: 0.5
  complexity_error: "I can't let you do that, Dave."
  admins_can_join: true
```
---
### `require_membership_for_aliases`

Whether to require a user to be in the room to add an alias to it.
Defaults to true.

Example configuration:
```yaml
require_membership_for_aliases: false
```
---
### `allow_per_room_profiles`

Whether to allow per-room membership profiles through the sending of membership
events with profile information that differs from the target's global profile.
Defaults to true.

Example configuration:
```yaml
allow_per_room_profiles: false
```
---
### `max_avatar_size`

The largest permissible file size in bytes for a user avatar. Defaults to no restriction.
Use M for MB and K for KB.

Note that user avatar changes will not work if this is set without using Synapse's media repository.

Example configuration:
```yaml
max_avatar_size: 10M
```
---
### `allowed_avatar_mimetypes`

The MIME types allowed for user avatars. Defaults to no restriction.

Note that user avatar changes will not work if this is set without
using Synapse's media repository.

Example configuration:
```yaml
allowed_avatar_mimetypes: ["image/png", "image/jpeg", "image/gif"]
```
---
### `redaction_retention_period`

How long to keep redacted events in unredacted form in the database. After
this period redacted events get replaced with their redacted form in the DB.

Defaults to `7d`. Set to `null` to disable.

Example configuration:
```yaml
redaction_retention_period: 28d
```
---
### `user_ips_max_age`

How long to track users' last seen time and IPs in the database.

Defaults to `28d`. Set to `null` to disable clearing out of old rows.

Example configuration:
```yaml
user_ips_max_age: 14d
```
---
### `request_token_inhibit_3pid_errors`

Inhibits the `/requestToken` endpoints from returning an error that might leak
information about whether an e-mail address is in use or not on this
homeserver. Defaults to false.
Note that for some endpoints the error situation is the e-mail already being
used, and for others the error is entering the e-mail being unused.
If this option is enabled, instead of returning an error, these endpoints will
act as if no error happened and return a fake session ID ('sid') to clients.

Example configuration:
```yaml
request_token_inhibit_3pid_errors: true
```
---
### `next_link_domain_whitelist`

A list of domains that the domain portion of `next_link` parameters
must match.

This parameter is optionally provided by clients while requesting
validation of an email or phone number, and maps to a link that
users will be automatically redirected to after validation
succeeds. Clients can make use this parameter to aid the validation
process.

The whitelist is applied whether the homeserver or an identity server is handling validation.

The default value is no whitelist functionality; all domains are
allowed. Setting this value to an empty list will instead disallow
all domains.

Example configuration:
```yaml
next_link_domain_whitelist: ["matrix.org"]
```
---
### `templates` and `custom_template_directory`

These options define templates to use when generating email or HTML page contents.
The `custom_template_directory` determines which directory Synapse will try to
find template files in to use to generate email or HTML page contents.
If not set, or a file is not found within the template directory, a default
template from within the Synapse package will be used.

See [here](../../templates.md) for more
information about using custom templates.

Example configuration:
```yaml
templates:
  custom_template_directory: /path/to/custom/templates/
```
---
### `retention`

This option and the associated options determine message retention policy at the
server level.

Room admins and mods can define a retention period for their rooms using the
`m.room.retention` state event, and server admins can cap this period by setting
the `allowed_lifetime_min` and `allowed_lifetime_max` config options.

If this feature is enabled, Synapse will regularly look for and purge events
which are older than the room's maximum retention period. Synapse will also
filter events received over federation so that events that should have been
purged are ignored and not stored again.

The message retention policies feature is disabled by default.

This setting has the following sub-options:
* `default_policy`: Default retention policy. If set, Synapse will apply it to rooms that lack the
   'm.room.retention' state event. This option is further specified by the
   `min_lifetime` and `max_lifetime` sub-options associated with it. Note that the
    value of `min_lifetime` doesn't matter much because Synapse doesn't take it into account yet.

* `allowed_lifetime_min` and `allowed_lifetime_max`: Retention policy limits. If
   set, and the state of a room contains a `m.room.retention` event in its state
   which contains a `min_lifetime` or a `max_lifetime` that's out of these bounds,
   Synapse will cap the room's policy to these limits when running purge jobs.

* `purge_jobs` and the associated `shortest_max_lifetime` and `longest_max_lifetime` sub-options:
   Server admins can define the settings of the background jobs purging the
   events whose lifetime has expired under the `purge_jobs` section.

  If no configuration is provided for this option, a single job will be set up to delete
  expired events in every room daily.

  Each job's configuration defines which range of message lifetimes the job
  takes care of. For example, if `shortest_max_lifetime` is '2d' and
  `longest_max_lifetime` is '3d', the job will handle purging expired events in
  rooms whose state defines a `max_lifetime` that's both higher than 2 days, and
  lower than or equal to 3 days. Both the minimum and the maximum value of a
  range are optional, e.g. a job with no `shortest_max_lifetime` and a
  `longest_max_lifetime` of '3d' will handle every room with a retention policy
  whose `max_lifetime` is lower than or equal to three days.

  The rationale for this per-job configuration is that some rooms might have a
  retention policy with a low `max_lifetime`, where history needs to be purged
  of outdated messages on a more frequent basis than for the rest of the rooms
  (e.g. every 12h), but not want that purge to be performed by a job that's
  iterating over every room it knows, which could be heavy on the server.

  If any purge job is configured, it is strongly recommended to have at least
  a single job with neither `shortest_max_lifetime` nor `longest_max_lifetime`
  set, or one job without `shortest_max_lifetime` and one job without
  `longest_max_lifetime` set. Otherwise some rooms might be ignored, even if
  `allowed_lifetime_min` and `allowed_lifetime_max` are set, because capping a
  room's policy to these values is done after the policies are retrieved from
  Synapse's database (which is done using the range specified in a purge job's
  configuration).

Example configuration:
```yaml
retention:
  enabled: true
  default_policy:
    min_lifetime: 1d
    max_lifetime: 1y
  allowed_lifetime_min: 1d
  allowed_lifetime_max: 1y
  purge_jobs:
    - longest_max_lifetime: 3d
      interval: 12h
    - shortest_max_lifetime: 3d
      interval: 1d
```
---
## TLS ##

Options related to TLS.

---
### `tls_certificate_path`

This option specifies a PEM-encoded X509 certificate for TLS.
This certificate, as of Synapse 1.0, will need to be a valid and verifiable
certificate, signed by a recognised Certificate Authority. Defaults to none.

Be sure to use a `.pem` file that includes the full certificate chain including
any intermediate certificates (for instance, if using certbot, use
`fullchain.pem` as your certificate, not `cert.pem`).

Example configuration:
```yaml
tls_certificate_path: "CONFDIR/SERVERNAME.tls.crt"
```
---
### `tls_private_key_path`

PEM-encoded private key for TLS. Defaults to none.

Example configuration:
```yaml
tls_private_key_path: "CONFDIR/SERVERNAME.tls.key"
```
---
### `federation_verify_certificates`
Whether to verify TLS server certificates for outbound federation requests.

Defaults to true. To disable certificate verification, set the option to false.

Example configuration:
```yaml
federation_verify_certificates: false
```
---
### `federation_client_minimum_tls_version`

The minimum TLS version that will be used for outbound federation requests.

Defaults to `1`. Configurable to `1`, `1.1`, `1.2`, or `1.3`. Note
that setting this value higher than `1.2` will prevent federation to most
of the public Matrix network: only configure it to `1.3` if you have an
entirely private federation setup and you can ensure TLS 1.3 support.

Example configuration:
```yaml
federation_client_minimum_tls_version: 1.2
```
---
### `federation_certificate_verification_whitelist`

Skip federation certificate verification on a given whitelist
of domains.

This setting should only be used in very specific cases, such as
federation over Tor hidden services and similar. For private networks
of homeservers, you likely want to use a private CA instead.

Only effective if `federation_verify_certicates` is `true`.

Example configuration:
```yaml
federation_certificate_verification_whitelist:
  - lon.example.com
  - "*.domain.com"
  - "*.onion"
```
---
### `federation_custom_ca_list`

List of custom certificate authorities for federation traffic.

This setting should only normally be used within a private network of
homeservers.

Note that this list will replace those that are provided by your
operating environment. Certificates must be in PEM format.

Example configuration:
```yaml
federation_custom_ca_list:
  - myCA1.pem
  - myCA2.pem
  - myCA3.pem
```
---
## Federation ##

Options related to federation.

---
### `federation_domain_whitelist`

Restrict federation to the given whitelist of domains.
N.B. we recommend also firewalling your federation listener to limit
inbound federation traffic as early as possible, rather than relying
purely on this application-layer restriction.  If not specified, the
default is to whitelist everything.

Example configuration:
```yaml
federation_domain_whitelist:
  - lon.example.com
  - nyc.example.com
  - syd.example.com
```
---
### `federation_metrics_domains`

Report prometheus metrics on the age of PDUs being sent to and received from
the given domains. This can be used to give an idea of "delay" on inbound
and outbound federation, though be aware that any delay can be due to problems
at either end or with the intermediate network.

By default, no domains are monitored in this way.

Example configuration:
```yaml
federation_metrics_domains:
  - matrix.org
  - example.com
```
---
### `allow_profile_lookup_over_federation`

Set to false to disable profile lookup over federation. By default, the
Federation API allows other homeservers to obtain profile data of any user
on this homeserver.

Example configuration:
```yaml
allow_profile_lookup_over_federation: false
```
---
### `allow_device_name_lookup_over_federation`

Set this option to true to allow device display name lookup over federation. By default, the
Federation API prevents other homeservers from obtaining the display names of any user devices
on this homeserver.

Example configuration:
```yaml
allow_device_name_lookup_over_federation: true
```
---
## Caching ##

Options related to caching

---
### `event_cache_size`

The number of events to cache in memory. Not affected by
`caches.global_factor`. Defaults to 10K.

Example configuration:
```yaml
event_cache_size: 15K
```
---
### `cache` and associated values

A cache 'factor' is a multiplier that can be applied to each of
Synapse's caches in order to increase or decrease the maximum
number of entries that can be stored.

Caching can be configured through the following sub-options:

* `global_factor`: Controls the global cache factor, which is the default cache factor
  for all caches if a specific factor for that cache is not otherwise
  set.

  This can also be set by the `SYNAPSE_CACHE_FACTOR` environment
  variable. Setting by environment variable takes priority over
  setting through the config file.

  Defaults to 0.5, which will halve the size of all caches.

* `per_cache_factors`: A dictionary of cache name to cache factor for that individual
   cache. Overrides the global cache factor for a given cache.

   These can also be set through environment variables comprised
   of `SYNAPSE_CACHE_FACTOR_` + the name of the cache in capital
   letters and underscores. Setting by environment variable
   takes priority over setting through the config file.
   Ex. `SYNAPSE_CACHE_FACTOR_GET_USERS_WHO_SHARE_ROOM_WITH_USER=2.0`

   Some caches have '*' and other characters that are not
   alphanumeric or underscores. These caches can be named with or
   without the special characters stripped. For example, to specify
   the cache factor for `*stateGroupCache*` via an environment
   variable would be `SYNAPSE_CACHE_FACTOR_STATEGROUPCACHE=2.0`.

* `expire_caches`: Controls whether cache entries are evicted after a specified time
   period. Defaults to true. Set to false to disable this feature. Note that never expiring
   caches may result in excessive memory usage.

* `cache_entry_ttl`: If `expire_caches` is enabled, this flag controls how long an entry can
  be in a cache without having been accessed before being evicted.
  Defaults to 30m.

* `sync_response_cache_duration`: Controls how long the results of a /sync request are
  cached for after a successful response is returned. A higher duration can help clients
  with intermittent connections, at the cost of higher memory usage.
  A value of zero means that sync responses are not cached.
  Defaults to 2m.

  *Changed in Synapse 1.62.0*: The default was changed from 0 to 2m.

* `cache_autotuning` and its sub-options `max_cache_memory_usage`, `target_cache_memory_usage`, and
   `min_cache_ttl` work in conjunction with each other to maintain a balance between cache memory
   usage and cache entry availability. You must be using [jemalloc](https://github.com/matrix-org/synapse#help-synapse-is-slow-and-eats-all-my-ramcpu)
   to utilize this option, and all three of the options must be specified for this feature to work. This option
   defaults to off, enable it by providing values for the sub-options listed below. Please note that the feature will not work
   and may cause unstable behavior (such as excessive emptying of caches or exceptions) if all of the values are not provided.
   Please see the [Config Conventions](#config-conventions) for information on how to specify memory size and cache expiry
   durations.
     * `max_cache_memory_usage` sets a ceiling on how much memory the cache can use before caches begin to be continuously evicted.
        They will continue to be evicted until the memory usage drops below the `target_memory_usage`, set in
        the setting below, or until the `min_cache_ttl` is hit. There is no default value for this option.
     * `target_memory_usage` sets a rough target for the desired memory usage of the caches. There is no default value
        for this option.
     * `min_cache_ttl` sets a limit under which newer cache entries are not evicted and is only applied when
        caches are actively being evicted/`max_cache_memory_usage` has been exceeded. This is to protect hot caches
        from being emptied while Synapse is evicting due to memory. There is no default value for this option.

Example configuration:
```yaml
caches:
  global_factor: 1.0
  per_cache_factors:
    get_users_who_share_room_with_user: 2.0
  sync_response_cache_duration: 2m
  cache_autotuning:
    max_cache_memory_usage: 1024M
    target_cache_memory_usage: 758M
    min_cache_ttl: 5m
```

### Reloading cache factors

The cache factors (i.e. `caches.global_factor` and `caches.per_cache_factors`)  may be reloaded at any time by sending a
[`SIGHUP`](https://en.wikipedia.org/wiki/SIGHUP) signal to Synapse using e.g.

```commandline
kill -HUP [PID_OF_SYNAPSE_PROCESS]
```

If you are running multiple workers, you must individually update the worker
config file and send this signal to each worker process.

If you're using the [example systemd service](https://github.com/matrix-org/synapse/blob/develop/contrib/systemd/matrix-synapse.service)
file in Synapse's `contrib` directory, you can send a `SIGHUP` signal by using
`systemctl reload matrix-synapse`.

---
## Database ##
Config options related to database settings.

---
### `database`

The `database` setting defines the database that synapse uses to store all of
its data.

Associated sub-options:

* `name`: this option specifies the database engine to use: either `sqlite3` (for SQLite)
  or `psycopg2` (for PostgreSQL). If no name is specified Synapse will default to SQLite.

* `txn_limit` gives the maximum number of transactions to run per connection
  before reconnecting. Defaults to 0, which means no limit.

* `allow_unsafe_locale` is an option specific to Postgres. Under the default behavior, Synapse will refuse to
  start if the postgres db is set to a non-C locale. You can override this behavior (which is *not* recommended)
  by setting `allow_unsafe_locale` to true. Note that doing so may corrupt your database. You can find more information
  [here](../../postgres.md#fixing-incorrect-collate-or-ctype) and [here](https://wiki.postgresql.org/wiki/Locale_data_changes).

* `args` gives options which are passed through to the database engine,
  except for options starting with `cp_`, which are used to configure the Twisted
  connection pool. For a reference to valid arguments, see:
    * for [sqlite](https://docs.python.org/3/library/sqlite3.html#sqlite3.connect)
    * for [postgres](https://www.postgresql.org/docs/current/libpq-connect.html#LIBPQ-PARAMKEYWORDS)
    * for [the connection pool](https://twistedmatrix.com/documents/current/api/twisted.enterprise.adbapi.ConnectionPool.html#__init__)

For more information on using Synapse with Postgres,
see [here](../../postgres.md).

Example SQLite configuration:
```yaml
database:
  name: sqlite3
  args:
    database: /path/to/homeserver.db
```

Example Postgres configuration:
```yaml
database:
  name: psycopg2
  txn_limit: 10000
  args:
    user: synapse_user
    password: secretpassword
    database: synapse
    host: localhost
    port: 5432
    cp_min: 5
    cp_max: 10
```
---
### `databases`

The `databases` option allows specifying a mapping between certain database tables and
database host details, spreading the load of a single Synapse instance across multiple
database backends. This is often referred to as "database sharding". This option is only
supported for PostgreSQL database backends.

**Important note:** This is a supported option, but is not currently used in production by the
Matrix.org Foundation. Proceed with caution and always make backups.

`databases` is a dictionary of arbitrarily-named database entries. Each entry is equivalent
to the value of the `database` homeserver config option (see above), with the addition of
a `data_stores` key. `data_stores` is an array of strings that specifies the data store(s)
(a defined label for a set of tables) that should be stored on the associated database
backend entry.

The currently defined values for `data_stores` are:

* `"state"`: Database that relates to state groups will be stored in this database.

  Specifically, that means the following tables:
  * `state_groups`
  * `state_group_edges`
  * `state_groups_state`

  And the following sequences:
  * `state_groups_seq_id`

* `"main"`: All other database tables and sequences.

All databases will end up with additional tables used for tracking database schema migrations
and any pending background updates. Synapse will create these automatically on startup when checking for
and/or performing database schema migrations.

To migrate an existing database configuration (e.g. all tables on a single database) to a different
configuration (e.g. the "main" data store on one database, and "state" on another), do the following:

1. Take a backup of your existing database. Things can and do go wrong and database corruption is no joke!
2. Ensure all pending database migrations have been applied and background updates have run. The simplest
   way to do this is to use the `update_synapse_database` script supplied with your Synapse installation.

   ```sh
   update_synapse_database --database-config homeserver.yaml --run-background-updates
   ```

3. Copy over the necessary tables and sequences from one database to the other. Tables relating to database
   migrations, schemas, schema versions and background updates should **not** be copied.

   As an example, say that you'd like to split out the "state" data store from an existing database which
   currently contains all data stores.

   Simply copy the tables and sequences defined above for the "state" datastore from the existing database
   to the secondary database. As noted above, additional tables will be created in the secondary database
   when Synapse is started.

4. Modify/create the `databases` option in your `homeserver.yaml` to match the desired database configuration.
5. Start Synapse. Check that it starts up successfully and that things generally seem to be working.
6. Drop the old tables that were copied in step 3.

Only one of the options `database` or `databases` may be specified in your config, but not both.

Example configuration:

```yaml
databases:
  basement_box:
    name: psycopg2
    txn_limit: 10000
    data_stores: ["main"]
    args:
      user: synapse_user
      password: secretpassword
      database: synapse_main
      host: localhost
      port: 5432
      cp_min: 5
      cp_max: 10

  my_other_database:
    name: psycopg2
    txn_limit: 10000
    data_stores: ["state"]
    args:
      user: synapse_user
      password: secretpassword
      database: synapse_state
      host: localhost
      port: 5432
      cp_min: 5
      cp_max: 10
```
---
## Logging ##
Config options related to logging.

---
### `log_config`

This option specifies a yaml python logging config file as described [here](https://docs.python.org/3.7/library/logging.config.html#configuration-dictionary-schema).

Example configuration:
```yaml
log_config: "CONFDIR/SERVERNAME.log.config"
```
---
## Ratelimiting ##
Options related to ratelimiting in Synapse.

Each ratelimiting configuration is made of two parameters:
   - `per_second`: number of requests a client can send per second.
   - `burst_count`: number of requests a client can send before being throttled.
---
### `rc_message`


Ratelimiting settings for client messaging.

This is a ratelimiting option for messages that ratelimits sending based on the account the client
is using. It defaults to: `per_second: 0.2`, `burst_count: 10`.

Example configuration:
```yaml
rc_message:
  per_second: 0.5
  burst_count: 15
```
---
### `rc_registration`

This option ratelimits registration requests based on the client's IP address.
It defaults to `per_second: 0.17`, `burst_count: 3`.

Example configuration:
```yaml
rc_registration:
  per_second: 0.15
  burst_count: 2
```
---
### `rc_registration_token_validity`

This option checks the validity of registration tokens that ratelimits requests based on
the client's IP address.
Defaults to `per_second: 0.1`, `burst_count: 5`.

Example configuration:
```yaml
rc_registration_token_validity:
  per_second: 0.3
  burst_count: 6
```
---
### `rc_login`

This option specifies several limits for login:
* `address` ratelimits login requests based on the client's IP
      address. Defaults to `per_second: 0.17`, `burst_count: 3`.

* `account` ratelimits login requests based on the account the
  client is attempting to log into. Defaults to `per_second: 0.17`,
  `burst_count: 3`.

* `failted_attempts` ratelimits login requests based on the account the
  client is attempting to log into, based on the amount of failed login
  attempts for this account. Defaults to `per_second: 0.17`, `burst_count: 3`.

Example configuration:
```yaml
rc_login:
  address:
    per_second: 0.15
    burst_count: 5
  account:
    per_second: 0.18
    burst_count: 4
  failed_attempts:
    per_second: 0.19
    burst_count: 7
```
---
### `rc_admin_redaction`

This option sets ratelimiting redactions by room admins. If this is not explicitly
set then it uses the same ratelimiting as per `rc_message`. This is useful
to allow room admins to deal with abuse quickly.

Example configuration:
```yaml
rc_admin_redaction:
  per_second: 1
  burst_count: 50
```
---
### `rc_joins`

This option allows for ratelimiting number of rooms a user can join. This setting has the following sub-options:

* `local`: ratelimits when users are joining rooms the server is already in.
   Defaults to `per_second: 0.1`, `burst_count: 10`.

* `remote`: ratelimits when users are trying to join rooms not on the server (which
  can be more computationally expensive than restricting locally). Defaults to
  `per_second: 0.01`, `burst_count: 10`

Example configuration:
```yaml
rc_joins:
  local:
    per_second: 0.2
    burst_count: 15
  remote:
    per_second: 0.03
    burst_count: 12
```
---
### `rc_joins_per_room`

This option allows admins to ratelimit joins to a room based on the number of recent
joins (local or remote) to that room. It is intended to mitigate mass-join spam
waves which target multiple homeservers.

By default, one join is permitted to a room every second, with an accumulating
buffer of up to ten instantaneous joins.

Example configuration (default values):
```yaml
rc_joins_per_room:
  per_second: 1
  burst_count: 10
```

_Added in Synapse 1.64.0._

---
### `rc_3pid_validation`

This option ratelimits how often a user or IP can attempt to validate a 3PID.
Defaults to `per_second: 0.003`, `burst_count: 5`.

Example configuration:
```yaml
rc_3pid_validation:
  per_second: 0.003
  burst_count: 5
```
---
### `rc_invites`

This option sets ratelimiting how often invites can be sent in a room or to a
specific user. `per_room` defaults to `per_second: 0.3`, `burst_count: 10` and
`per_user` defaults to `per_second: 0.003`, `burst_count: 5`.

Client requests that invite user(s) when [creating a
room](https://spec.matrix.org/v1.2/client-server-api/#post_matrixclientv3createroom)
will count against the `rc_invites.per_room` limit, whereas
client requests to [invite a single user to a
room](https://spec.matrix.org/v1.2/client-server-api/#post_matrixclientv3roomsroomidinvite)
will count against both the `rc_invites.per_user` and `rc_invites.per_room` limits.

Federation requests to invite a user will count against the `rc_invites.per_user`
limit only, as Synapse presumes ratelimiting by room will be done by the sending server.

The `rc_invites.per_user` limit applies to the *receiver* of the invite, rather than the
sender, meaning that a `rc_invite.per_user.burst_count` of 5 mandates that a single user
cannot *receive* more than a burst of 5 invites at a time.

In contrast, the `rc_invites.per_issuer` limit applies to the *issuer* of the invite, meaning that a `rc_invite.per_issuer.burst_count` of 5 mandates that single user cannot *send* more than a burst of 5 invites at a time.

_Changed in version 1.63:_ added the `per_issuer` limit.

Example configuration:
```yaml
rc_invites:
  per_room:
    per_second: 0.5
    burst_count: 5
  per_user:
    per_second: 0.004
    burst_count: 3
  per_issuer:
    per_second: 0.5
    burst_count: 5
```

---
### `rc_third_party_invite`

This option ratelimits 3PID invites (i.e. invites sent to a third-party ID
such as an email address or a phone number) based on the account that's
sending the invite. Defaults to `per_second: 0.2`, `burst_count: 10`.

Example configuration:
```yaml
rc_third_party_invite:
  per_second: 0.2
  burst_count: 10
```
---
### `rc_federation`

Defines limits on federation requests.

The `rc_federation` configuration has the following sub-options:
* `window_size`: window size in milliseconds. Defaults to 1000.
* `sleep_limit`: number of federation requests from a single server in
   a window before the server will delay processing the request. Defaults to 10.
* `sleep_delay`: duration in milliseconds to delay processing events
   from remote servers by if they go over the sleep limit. Defaults to 500.
* `reject_limit`: maximum number of concurrent federation requests
   allowed from a single server. Defaults to 50.
* `concurrent`: number of federation requests to concurrently process
   from a single server. Defaults to 3.

Example configuration:
```yaml
rc_federation:
  window_size: 750
  sleep_limit: 15
  sleep_delay: 400
  reject_limit: 40
  concurrent: 5
```
---
### `federation_rr_transactions_per_room_per_second`

Sets outgoing federation transaction frequency for sending read-receipts,
per-room.

If we end up trying to send out more read-receipts, they will get buffered up
into fewer transactions. Defaults to 50.

Example configuration:
```yaml
federation_rr_transactions_per_room_per_second: 40
```
---
## Media Store ##
Config options related to Synapse's media store.

---
### `enable_media_repo`

Enable the media store service in the Synapse master. Defaults to true.
Set to false if you are using a separate media store worker.

Example configuration:
```yaml
enable_media_repo: false
```
---
### `media_store_path`

Directory where uploaded images and attachments are stored.

Example configuration:
```yaml
media_store_path: "DATADIR/media_store"
```
---
### `media_storage_providers`

Media storage providers allow media to be stored in different
locations. Defaults to none. Associated sub-options are:
* `module`: type of resource, e.g. `file_system`.
* `store_local`: whether to store newly uploaded local files
* `store_remote`: whether to store newly downloaded local files
* `store_synchronous`: whether to wait for successful storage for local uploads
* `config`: sets a path to the resource through the `directory` option

Example configuration:
```yaml
media_storage_providers:
  - module: file_system
    store_local: false
    store_remote: false
    store_synchronous: false
    config:
       directory: /mnt/some/other/directory
```
---
### `max_upload_size`

The largest allowed upload size in bytes.

If you are using a reverse proxy you may also need to set this value in
your reverse proxy's config. Defaults to 50M. Notably Nginx has a small max body size by default.
See [here](../../reverse_proxy.md) for more on using a reverse proxy with Synapse.

Example configuration:
```yaml
max_upload_size: 60M
```
---
### `max_image_pixels`

Maximum number of pixels that will be thumbnailed. Defaults to 32M.

Example configuration:
```yaml
max_image_pixels: 35M
```
---
### `dynamic_thumbnails`

Whether to generate new thumbnails on the fly to precisely match
the resolution requested by the client. If true then whenever
a new resolution is requested by the client the server will
generate a new thumbnail. If false the server will pick a thumbnail
from a precalculated list. Defaults to false.

Example configuration:
```yaml
dynamic_thumbnails: true
```
---
### `thumbnail_sizes`

List of thumbnails to precalculate when an image is uploaded. Associated sub-options are:
* `width`
* `height`
* `method`: i.e. `crop`, `scale`, etc.

Example configuration:
```yaml
thumbnail_sizes:
  - width: 32
    height: 32
    method: crop
  - width: 96
    height: 96
    method: crop
  - width: 320
    height: 240
    method: scale
  - width: 640
    height: 480
    method: scale
  - width: 800
    height: 600
    method: scale
```
---
### `media_retention`

Controls whether local media and entries in the remote media cache
(media that is downloaded from other homeservers) should be removed
under certain conditions, typically for the purpose of saving space.

Purging media files will be the carried out by the media worker
(that is, the worker that has the `enable_media_repo` homeserver config
option set to 'true'). This may be the main process.

The `media_retention.local_media_lifetime` and
`media_retention.remote_media_lifetime` config options control whether
media will be purged if it has not been accessed in a given amount of
time. Note that media is 'accessed' when loaded in a room in a client, or
otherwise downloaded by a local or remote user. If the media has never
been accessed, the media's creation time is used instead. Both thumbnails
and the original media will be removed. If either of these options are unset,
then media of that type will not be purged.

Local or cached remote media that has been
[quarantined](../../admin_api/media_admin_api.md#quarantining-media-in-a-room)
will not be deleted. Similarly, local media that has been marked as
[protected from quarantine](../../admin_api/media_admin_api.md#protecting-media-from-being-quarantined)
will not be deleted.

Example configuration:
```yaml
media_retention:
    local_media_lifetime: 90d
    remote_media_lifetime: 14d
```
---
### `url_preview_enabled`

This setting determines whether the preview URL API is enabled.
It is disabled by default. Set to true to enable. If enabled you must specify a
`url_preview_ip_range_blacklist` blacklist.

Example configuration:
```yaml
url_preview_enabled: true
```
---
### `url_preview_ip_range_blacklist`

List of IP address CIDR ranges that the URL preview spider is denied
from accessing.  There are no defaults: you must explicitly
specify a list for URL previewing to work.  You should specify any
internal services in your network that you do not want synapse to try
to connect to, otherwise anyone in any Matrix room could cause your
synapse to issue arbitrary GET requests to your internal services,
causing serious security issues.

(0.0.0.0 and :: are always blacklisted, whether or not they are explicitly
listed here, since they correspond to unroutable addresses.)

This must be specified if `url_preview_enabled` is set. It is recommended that
you use the following example list as a starting point.

Note: The value is ignored when an HTTP proxy is in use.

Example configuration:
```yaml
url_preview_ip_range_blacklist:
  - '127.0.0.0/8'
  - '10.0.0.0/8'
  - '172.16.0.0/12'
  - '192.168.0.0/16'
  - '100.64.0.0/10'
  - '192.0.0.0/24'
  - '169.254.0.0/16'
  - '192.88.99.0/24'
  - '198.18.0.0/15'
  - '192.0.2.0/24'
  - '198.51.100.0/24'
  - '203.0.113.0/24'
  - '224.0.0.0/4'
  - '::1/128'
  - 'fe80::/10'
  - 'fc00::/7'
  - '2001:db8::/32'
  - 'ff00::/8'
  - 'fec0::/10'
```
----
### `url_preview_ip_range_whitelist`

This option sets a list of IP address CIDR ranges that the URL preview spider is allowed
to access even if they are specified in `url_preview_ip_range_blacklist`.
This is useful for specifying exceptions to wide-ranging blacklisted
target IP ranges - e.g. for enabling URL previews for a specific private
website only visible in your network. Defaults to none.

Example configuration:
```yaml
url_preview_ip_range_whitelist:
   - '192.168.1.1'
```
---
### `url_preview_url_blacklist`

Optional list of URL matches that the URL preview spider is
denied from accessing.  You should use `url_preview_ip_range_blacklist`
in preference to this, otherwise someone could define a public DNS
entry that points to a private IP address and circumvent the blacklist.
This is more useful if you know there is an entire shape of URL that
you know that will never want synapse to try to spider.

Each list entry is a dictionary of url component attributes as returned
by urlparse.urlsplit as applied to the absolute form of the URL.  See
[here](https://docs.python.org/2/library/urlparse.html#urlparse.urlsplit) for more
information. Some examples are:

* `username`
* `netloc`
* `scheme`
* `path`

The values of the dictionary are treated as a filename match pattern
applied to that component of URLs, unless they start with a ^ in which
case they are treated as a regular expression match.  If all the
specified component matches for a given list item succeed, the URL is
blacklisted.

Example configuration:
```yaml
url_preview_url_blacklist:
  # blacklist any URL with a username in its URI
  - username: '*'

  # blacklist all *.google.com URLs
  - netloc: 'google.com'
  - netloc: '*.google.com'

  # blacklist all plain HTTP URLs
  - scheme: 'http'

  # blacklist http(s)://www.acme.com/foo
  - netloc: 'www.acme.com'
    path: '/foo'

  # blacklist any URL with a literal IPv4 address
  - netloc: '^[0-9]+\.[0-9]+\.[0-9]+\.[0-9]+$'
```
---
### `max_spider_size`

The largest allowed URL preview spidering size in bytes. Defaults to 10M.

Example configuration:
```yaml
max_spider_size: 8M
```
---
### `url_preview_language`

A list of values for the Accept-Language HTTP header used when
downloading webpages during URL preview generation. This allows
Synapse to specify the preferred languages that URL previews should
be in when communicating with remote servers.

Each value is a IETF language tag; a 2-3 letter identifier for a
language, optionally followed by subtags separated by '-', specifying
a country or region variant.

Multiple values can be provided, and a weight can be added to each by
using quality value syntax (;q=). '*' translates to any language.

Defaults to "en".

Example configuration:
```yaml
 url_preview_accept_language:
   - 'en-UK'
   - 'en-US;q=0.9'
   - 'fr;q=0.8'
   - '*;q=0.7'
```
----
### `oembed`

oEmbed allows for easier embedding content from a website. It can be
used for generating URLs previews of services which support it. A default list of oEmbed providers
is included with Synapse. Set `disable_default_providers` to true to disable using
these default oEmbed URLs. Use `additional_providers` to specify additional files with oEmbed configuration (each
should be in the form of providers.json). By default this list is empty.

Example configuration:
```yaml
oembed:
  disable_default_providers: true
  additional_providers:
    - oembed/my_providers.json
```
---
## Captcha ##

See [here](../../CAPTCHA_SETUP.md) for full details on setting up captcha.

---
### `recaptcha_public_key`

This homeserver's ReCAPTCHA public key. Must be specified if `enable_registration_captcha` is
enabled.

Example configuration:
```yaml
recaptcha_public_key: "YOUR_PUBLIC_KEY"
```
---
### `recaptcha_private_key`

This homeserver's ReCAPTCHA private key. Must be specified if `enable_registration_captcha` is
enabled.

Example configuration:
```yaml
recaptcha_private_key: "YOUR_PRIVATE_KEY"
```
---
### `enable_registration_captcha`

Set to true to enable ReCaptcha checks when registering, preventing signup
unless a captcha is answered. Requires a valid ReCaptcha public/private key.
Defaults to false.

Example configuration:
```yaml
enable_registration_captcha: true
```
---
### `recaptcha_siteverify_api`

The API endpoint to use for verifying `m.login.recaptcha` responses.
Defaults to `https://www.recaptcha.net/recaptcha/api/siteverify`.

Example configuration:
```yaml
recaptcha_siteverify_api: "https://my.recaptcha.site"
```
---
## TURN ##
Options related to adding a TURN server to Synapse.

---
### `turn_uris`

The public URIs of the TURN server to give to clients.

Example configuration:
```yaml
turn_uris: [turn:example.org]
```
---
### `turn_shared_secret`

The shared secret used to compute passwords for the TURN server.

Example configuration:
```yaml
turn_shared_secret: "YOUR_SHARED_SECRET"
```
----
### `turn_username` and `turn_password`

The Username and password if the TURN server needs them and does not use a token.

Example configuration:
```yaml
turn_username: "TURNSERVER_USERNAME"
turn_password: "TURNSERVER_PASSWORD"
```
---
### `turn_user_lifetime`

How long generated TURN credentials last. Defaults to 1h.

Example configuration:
```yaml
turn_user_lifetime: 2h
```
---
### `turn_allow_guests`

Whether guests should be allowed to use the TURN server. This defaults to true, otherwise
VoIP will be unreliable for guests. However, it does introduce a slight security risk as
it allows users to connect to arbitrary endpoints without having first signed up for a valid account (e.g. by passing a CAPTCHA).

Example configuration:
```yaml
turn_allow_guests: false
```
---
## Registration ##

Registration can be rate-limited using the parameters in the [Ratelimiting](#ratelimiting) section of this manual.

---
### `enable_registration`

Enable registration for new users. Defaults to false. It is highly recommended that if you enable registration,
you use either captcha, email, or token-based verification to verify that new users are not bots. In order to enable registration
without any verification, you must also set `enable_registration_without_verification` to true.

Example configuration:
```yaml
enable_registration: true
```
---
### `enable_registration_without_verification`
Enable registration without email or captcha verification. Note: this option is *not* recommended,
as registration without verification is a known vector for spam and abuse. Defaults to false. Has no effect
unless `enable_registration` is also enabled.

Example configuration:
```yaml
enable_registration_without_verification: true
```
---
### `session_lifetime`

Time that a user's session remains valid for, after they log in.

Note that this is not currently compatible with guest logins.

Note also that this is calculated at login time: changes are not applied retrospectively to users who have already
logged in.

By default, this is infinite.

Example configuration:
```yaml
session_lifetime: 24h
```
----
### `refresh_access_token_lifetime`

Time that an access token remains valid for, if the session is using refresh tokens.

For more information about refresh tokens, please see the [manual](user_authentication/refresh_tokens.md).

Note that this only applies to clients which advertise support for refresh tokens.

Note also that this is calculated at login time and refresh time: changes are not applied to
existing sessions until they are refreshed.

By default, this is 5 minutes.

Example configuration:
```yaml
refreshable_access_token_lifetime: 10m
```
---
### `refresh_token_lifetime: 24h`

Time that a refresh token remains valid for (provided that it is not
exchanged for another one first).
This option can be used to automatically log-out inactive sessions.
Please see the manual for more information.

Note also that this is calculated at login time and refresh time:
changes are not applied to existing sessions until they are refreshed.

By default, this is infinite.

Example configuration:
```yaml
refresh_token_lifetime: 24h
```
---
### `nonrefreshable_access_token_lifetime`

Time that an access token remains valid for, if the session is NOT
using refresh tokens.

Please note that not all clients support refresh tokens, so setting
this to a short value may be inconvenient for some users who will
then be logged out frequently.

Note also that this is calculated at login time: changes are not applied
retrospectively to existing sessions for users that have already logged in.

By default, this is infinite.

Example configuration:
```yaml
nonrefreshable_access_token_lifetime: 24h
```
---
### `registrations_require_3pid`

If this is set, the user must provide all of the specified types of 3PID when registering.

Example configuration:
```yaml
registrations_require_3pid:
  - email
  - msisdn
```
---
### `disable_msisdn_registration`

Explicitly disable asking for MSISDNs from the registration
flow (overrides `registrations_require_3pid` if MSISDNs are set as required).

Example configuration:
```yaml
disable_msisdn_registration: true
```
---
### `allowed_local_3pids`

Mandate that users are only allowed to associate certain formats of
3PIDs with accounts on this server, as specified by the `medium` and `pattern` sub-options.

Example configuration:
```yaml
allowed_local_3pids:
  - medium: email
    pattern: '^[^@]+@matrix\.org$'
  - medium: email
    pattern: '^[^@]+@vector\.im$'
  - medium: msisdn
    pattern: '\+44'
```
---
### `enable_3pid_lookup`

Enable 3PIDs lookup requests to identity servers from this server. Defaults to true.

Example configuration:
```yaml
enable_3pid_lookup: false
```
---
### `registration_requires_token`

Require users to submit a token during registration.
Tokens can be managed using the admin [API](../administration/admin_api/registration_tokens.md).
Note that `enable_registration` must be set to true.
Disabling this option will not delete any tokens previously generated.
Defaults to false. Set to true to enable.

Example configuration:
```yaml
registration_requires_token: true
```
---
### `registration_shared_secret`

If set, allows registration of standard or admin accounts by anyone who
has the shared secret, even if registration is otherwise disabled.

Example configuration:
```yaml
registration_shared_secret: <PRIVATE STRING>
```
---
### `bcrypt_rounds`

Set the number of bcrypt rounds used to generate password hash.
Larger numbers increase the work factor needed to generate the hash.
The default number is 12 (which equates to 2^12 rounds).
N.B. that increasing this will exponentially increase the time required
to register or login - e.g. 24 => 2^24 rounds which will take >20 mins.
Example configuration:
```yaml
bcrypt_rounds: 14
```
---
### `allow_guest_access`

Allows users to register as guests without a password/email/etc, and
participate in rooms hosted on this server which have been made
accessible to anonymous users. Defaults to false.

Example configuration:
```yaml
allow_guest_access: true
```
---
### `default_identity_server`

The identity server which we suggest that clients should use when users log
in on this server.

(By default, no suggestion is made, so it is left up to the client.
This setting is ignored unless `public_baseurl` is also explicitly set.)

Example configuration:
```yaml
default_identity_server: https://matrix.org
```
---
### `account_threepid_delegates`

Delegate verification of phone numbers to an identity server.

When a user wishes to add a phone number to their account, we need to verify that they
actually own that phone number, which requires sending them a text message (SMS).
Currently Synapse does not support sending those texts itself and instead delegates the
task to an identity server. The base URI for the identity server to be used is
specified by the `account_threepid_delegates.msisdn` option.

If this is left unspecified, Synapse will not allow users to add phone numbers to
their account.

(Servers handling the these requests must answer the `/requestToken` endpoints defined
by the Matrix Identity Service API
[specification](https://matrix.org/docs/spec/identity_service/latest).)

*Updated in Synapse 1.64.0*: The `email` option is deprecated.

Example configuration:
```yaml
account_threepid_delegates:
    msisdn: http://localhost:8090  # Delegate SMS sending to this local process
```
---
### `enable_set_displayname`

Whether users are allowed to change their displayname after it has
been initially set. Useful when provisioning users based on the
contents of a third-party directory.

Does not apply to server administrators. Defaults to true.

Example configuration:
```yaml
enable_set_displayname: false
```
---
### `enable_set_avatar_url`

Whether users are allowed to change their avatar after it has been
initially set. Useful when provisioning users based on the contents
of a third-party directory.

Does not apply to server administrators. Defaults to true.

Example configuration:
```yaml
enable_set_avatar_url: false
```
---
### `enable_3pid_changes`

Whether users can change the third-party IDs associated with their accounts
(email address and msisdn).

Defaults to true.

Example configuration:
```yaml
enable_3pid_changes: false
```
---
### `auto_join_rooms`

Users who register on this homeserver will automatically be joined
to the rooms listed under this option.

By default, any room aliases included in this list will be created
as a publicly joinable room when the first user registers for the
homeserver. If the room already exists, make certain it is a publicly joinable
room, i.e. the join rule of the room must be set to 'public'. You can find more options
relating to auto-joining rooms below.

Example configuration:
```yaml
auto_join_rooms:
  - "#exampleroom:example.com"
  - "#anotherexampleroom:example.com"
```
---
### `autocreate_auto_join_rooms`

Where `auto_join_rooms` are specified, setting this flag ensures that
the rooms exist by creating them when the first user on the
homeserver registers.

By default the auto-created rooms are publicly joinable from any federated
server. Use the `autocreate_auto_join_rooms_federated` and
`autocreate_auto_join_room_preset` settings to customise this behaviour.

Setting to false means that if the rooms are not manually created,
users cannot be auto-joined since they do not exist.

Defaults to true.

Example configuration:
```yaml
autocreate_auto_join_rooms: false
```
---
### `autocreate_auto_join_rooms_federated`

Whether the rooms listen in `auto_join_rooms` that are auto-created are available
via federation. Only has an effect if `autocreate_auto_join_rooms` is true.

Note that whether a room is federated cannot be modified after
creation.

Defaults to true: the room will be joinable from other servers.
Set to false to prevent users from other homeservers from
joining these rooms.

Example configuration:
```yaml
autocreate_auto_join_rooms_federated: false
```
---
### `autocreate_auto_join_room_preset`

The room preset to use when auto-creating one of `auto_join_rooms`. Only has an
effect if `autocreate_auto_join_rooms` is true.

Possible values for this option are:
* "public_chat": the room is joinable by anyone, including
  federated servers if `autocreate_auto_join_rooms_federated` is true (the default).
* "private_chat": an invitation is required to join these rooms.
* "trusted_private_chat": an invitation is required to join this room and the invitee is
  assigned a power level of 100 upon joining the room.

If a value of "private_chat" or "trusted_private_chat" is used then
`auto_join_mxid_localpart` must also be configured.

Defaults to "public_chat".

Example configuration:
```yaml
autocreate_auto_join_room_preset: private_chat
```
---
### `auto_join_mxid_localpart`

The local part of the user id which is used to create `auto_join_rooms` if
`autocreate_auto_join_rooms` is true. If this is not provided then the
initial user account that registers will be used to create the rooms.

The user id is also used to invite new users to any auto-join rooms which
are set to invite-only.

It *must* be configured if `autocreate_auto_join_room_preset` is set to
"private_chat" or "trusted_private_chat".

Note that this must be specified in order for new users to be correctly
invited to any auto-join rooms which have been set to invite-only (either
at the time of creation or subsequently).

Note that, if the room already exists, this user must be joined and
have the appropriate permissions to invite new members.

Example configuration:
```yaml
auto_join_mxid_localpart: system
```
---
### `auto_join_rooms_for_guests`

When `auto_join_rooms` is specified, setting this flag to false prevents
guest accounts from being automatically joined to the rooms.

Defaults to true.

Example configuration:
```yaml
auto_join_rooms_for_guests: false
```
---
### `inhibit_user_in_use_error`

Whether to inhibit errors raised when registering a new account if the user ID
already exists. If turned on, requests to `/register/available` will always
show a user ID as available, and Synapse won't raise an error when starting
a registration with a user ID that already exists. However, Synapse will still
raise an error if the registration completes and the username conflicts.

Defaults to false.

Example configuration:
```yaml
inhibit_user_in_use_error: true
```
---
## Metrics ###
Config options related to metrics.

---
### `enable_metrics`

Set to true to enable collection and rendering of performance metrics.
Defaults to false.

Example configuration:
```yaml
enable_metrics: true
```
---
### `sentry`

Use this option to enable sentry integration. Provide the DSN assigned to you by sentry
with the `dsn` setting.

NOTE: While attempts are made to ensure that the logs don't contain
any sensitive information, this cannot be guaranteed. By enabling
this option the sentry server may therefore receive sensitive
information, and it in turn may then disseminate sensitive information
through insecure notification channels if so configured.

Example configuration:
```yaml
sentry:
    dsn: "..."
```
---
### `metrics_flags`

Flags to enable Prometheus metrics which are not suitable to be
enabled by default, either for performance reasons or limited use.
Currently the only option is `known_servers`, which publishes
`synapse_federation_known_servers`, a gauge of the number of
servers this homeserver knows about, including itself. May cause
performance problems on large homeservers.

Example configuration:
```yaml
metrics_flags:
    known_servers: true
```
---
### `report_stats`

Whether or not to report homeserver usage statistics. This is originally
set when generating the config. Set this option to true or false to change the current
behavior. See
[Reporting Homeserver Usage Statistics](../administration/monitoring/reporting_homeserver_usage_statistics.md)
for information on what data is reported.

Statistics will be reported 5 minutes after Synapse starts, and then every 3 hours
after that.

Example configuration:
```yaml
report_stats: true
```
---
### `report_stats_endpoint`

The endpoint to report homeserver usage statistics to.
Defaults to https://matrix.org/report-usage-stats/push

Example configuration:
```yaml
report_stats_endpoint: https://example.com/report-usage-stats/push
```
---
## API Configuration ##
Config settings related to the client/server API

---
### `room_prejoin_state:`

Controls for the state that is shared with users who receive an invite
to a room. By default, the following state event types are shared with users who
receive invites to the room:
- m.room.join_rules
- m.room.canonical_alias
- m.room.avatar
- m.room.encryption
- m.room.name
- m.room.create
- m.room.topic

To change the default behavior, use the following sub-options:
* `disable_default_event_types`: set to true to disable the above defaults. If this
   is enabled, only the event types listed in `additional_event_types` are shared.
   Defaults to false.
* `additional_event_types`: Additional state event types to share with users when they are invited
   to a room. By default, this list is empty (so only the default event types are shared).

Example configuration:
```yaml
room_prejoin_state:
   disable_default_event_types: true
   additional_event_types:
     - org.example.custom.event.type
     - m.room.join_rules
```
---
### `track_puppeted_user_ips`

We record the IP address of clients used to access the API for various
reasons, including displaying it to the user in the "Where you're signed in"
dialog.

By default, when puppeting another user via the admin API, the client IP
address is recorded against the user who created the access token (ie, the
admin user), and *not* the puppeted user.

Set this option to true to also record the IP address against the puppeted
user. (This also means that the puppeted user will count as an "active" user
for the purpose of monthly active user tracking - see `limit_usage_by_mau` etc
above.)

Example configuration:
```yaml
track_puppeted_user_ips: true
```
---
### `app_service_config_files`

A list of application service config files to use.

Example configuration:
```yaml
app_service_config_files:
  - app_service_1.yaml
  - app_service_2.yaml
```
---
### `track_appservice_user_ips`

Defaults to false. Set to true to enable tracking of application service IP addresses.
Implicitly enables MAU tracking for application service users.

Example configuration:
```yaml
track_appservice_user_ips: true
```
---
### `macaroon_secret_key`

A secret which is used to sign access tokens. If none is specified,
the `registration_shared_secret` is used, if one is given; otherwise,
a secret key is derived from the signing key.

Example configuration:
```yaml
macaroon_secret_key: <PRIVATE STRING>
```
---
### `form_secret`

A secret which is used to calculate HMACs for form values, to stop
falsification of values. Must be specified for the User Consent
forms to work.

Example configuration:
```yaml
form_secret: <PRIVATE STRING>
```
---
## Signing Keys ##
Config options relating to signing keys

---
### `signing_key_path`

Path to the signing key to sign messages with.

Example configuration:
```yaml
signing_key_path: "CONFDIR/SERVERNAME.signing.key"
```
---
### `old_signing_keys`

The keys that the server used to sign messages with but won't use
to sign new messages. For each key, `key` should be the base64-encoded public key, and
`expired_ts`should be the time (in milliseconds since the unix epoch) that
it was last used.

It is possible to build an entry from an old `signing.key` file using the
`export_signing_key` script which is provided with synapse.

Example configuration:
```yaml
old_signing_keys:
  "ed25519:id": { key: "base64string", expired_ts: 123456789123 }
```
---
### `key_refresh_interval`

How long key response published by this server is valid for.
Used to set the `valid_until_ts` in `/key/v2` APIs.
Determines how quickly servers will query to check which keys
are still valid. Defaults to 1d.

Example configuration:
```yaml
key_refresh_interval: 2d
```
---
### `trusted_key_servers:`

The trusted servers to download signing keys from.

When we need to fetch a signing key, each server is tried in parallel.

Normally, the connection to the key server is validated via TLS certificates.
Additional security can be provided by configuring a `verify key`, which
will make synapse check that the response is signed by that key.

This setting supercedes an older setting named `perspectives`. The old format
is still supported for backwards-compatibility, but it is deprecated.

`trusted_key_servers` defaults to matrix.org, but using it will generate a
warning on start-up. To suppress this warning, set
`suppress_key_server_warning` to true.

Options for each entry in the list include:
* `server_name`: the name of the server. Required.
* `verify_keys`: an optional map from key id to base64-encoded public key.
   If specified, we will check that the response is signed by at least
   one of the given keys.
* `accept_keys_insecurely`: a boolean. Normally, if `verify_keys` is unset,
   and `federation_verify_certificates` is not `true`, synapse will refuse
   to start, because this would allow anyone who can spoof DNS responses
   to masquerade as the trusted key server. If you know what you are doing
   and are sure that your network environment provides a secure connection
   to the key server, you can set this to `true` to override this behaviour.

Example configuration #1:
```yaml
trusted_key_servers:
  - server_name: "my_trusted_server.example.com"
    verify_keys:
      "ed25519:auto": "abcdefghijklmnopqrstuvwxyzabcdefghijklmopqr"
  - server_name: "my_other_trusted_server.example.com"
```
Example configuration #2:
```yaml
trusted_key_servers:
  - server_name: "matrix.org"
```
---
### `suppress_key_server_warning`

Set the following to true to disable the warning that is emitted when the
`trusted_key_servers` include 'matrix.org'. See above.

Example configuration:
```yaml
suppress_key_server_warning: true
```
---
### `key_server_signing_keys_path`

The signing keys to use when acting as a trusted key server. If not specified
defaults to the server signing key.

Can contain multiple keys, one per line.

Example configuration:
```yaml
key_server_signing_keys_path: "key_server_signing_keys.key"
```
---
## Single sign-on integration ##

The following settings can be used to make Synapse use a single sign-on
provider for authentication, instead of its internal password database.

You will probably also want to set the following options to false to
disable the regular login/registration flows:
   * `enable_registration`
   * `password_config.enabled`

You will also want to investigate the settings under the "sso" configuration
section below.

---
### `saml2_config`

Enable SAML2 for registration and login. Uses pysaml2. To learn more about pysaml and
to find a full list options for configuring pysaml, read the docs [here](https://pysaml2.readthedocs.io/en/latest/).

At least one of `sp_config` or `config_path` must be set in this section to
enable SAML login. You can either put your entire pysaml config inline using the `sp_config`
option, or you can specify a path to a psyaml config file with the sub-option `config_path`.
This setting has the following sub-options:

* `sp_config`: the configuration for the pysaml2 Service Provider. See pysaml2 docs for format of config.
   Default values will be used for the `entityid` and `service` settings,
   so it is not normally necessary to specify them unless you need to
   override them. Here are a few useful sub-options for configuring pysaml:
   * `metadata`: Point this to the IdP's metadata. You must provide either a local
      file via the `local` attribute or (preferably) a URL via the
      `remote` attribute.
   * `accepted_time_diff: 3`: Allowed clock difference in seconds between the homeserver and IdP.
      Defaults to 0.
   * `service`: By default, the user has to go to our login page first. If you'd like
     to allow IdP-initiated login, set `allow_unsolicited` to true under `sp` in the `service`
     section.
* `config_path`: specify a separate pysaml2 configuration file thusly:
  `config_path: "CONFDIR/sp_conf.py"`
* `saml_session_lifetime`: The lifetime of a SAML session. This defines how long a user has to
   complete the authentication process, if `allow_unsolicited` is unset. The default is 15 minutes.
* `user_mapping_provider`: Using this option, an external module can be provided as a
   custom solution to mapping attributes returned from a saml provider onto a matrix user. The
   `user_mapping_provider` has the following attributes:
  * `module`: The custom module's class.
  * `config`: Custom configuration values for the module. Use the values provided in the
     example if you are using the built-in user_mapping_provider, or provide your own
     config values for a custom class if you are using one. This section will be passed as a Python
     dictionary to the module's `parse_config` method. The built-in provider takes the following two
     options:
      * `mxid_source_attribute`: The SAML attribute (after mapping via the attribute maps) to use
          to derive the Matrix ID from. It is 'uid' by default. Note: This used to be configured by the
          `saml2_config.mxid_source_attribute option`. If that is still defined, its value will be used instead.
      * `mxid_mapping`: The mapping system to use for mapping the saml attribute onto a
         matrix ID. Options include: `hexencode` (which maps unpermitted characters to '=xx')
         and `dotreplace` (which replaces unpermitted characters with '.').
         The default is `hexencode`. Note: This used to be configured by the
         `saml2_config.mxid_mapping option`. If that is still defined, its value will be used instead.
* `grandfathered_mxid_source_attribute`: In previous versions of synapse, the mapping from SAML attribute to
   MXID was always calculated dynamically rather than stored in a table. For backwards- compatibility, we will look for `user_ids`
   matching such a pattern before creating a new account. This setting controls the SAML attribute which will be used for this
   backwards-compatibility lookup. Typically it should be 'uid', but if the attribute maps are changed, it may be necessary to change it.
   The default is 'uid'.
* `attribute_requirements`: It is possible to configure Synapse to only allow logins if SAML attributes
    match particular values. The requirements can be listed under
   `attribute_requirements` as shown in the example. All of the listed attributes must
    match for the login to be permitted.
* `idp_entityid`: If the metadata XML contains multiple IdP entities then the `idp_entityid`
   option must be set to the entity to redirect users to.
   Most deployments only have a single IdP entity and so should omit this option.


Once SAML support is enabled, a metadata file will be exposed at
`https://<server>:<port>/_synapse/client/saml2/metadata.xml`, which you may be able to
use to configure your SAML IdP with. Alternatively, you can manually configure
the IdP to use an ACS location of
`https://<server>:<port>/_synapse/client/saml2/authn_response`.

Example configuration:
```yaml
saml2_config:
  sp_config:
    metadata:
      local: ["saml2/idp.xml"]
      remote:
        - url: https://our_idp/metadata.xml
    accepted_time_diff: 3

    service:
      sp:
        allow_unsolicited: true

    # The examples below are just used to generate our metadata xml, and you
    # may well not need them, depending on your setup. Alternatively you
    # may need a whole lot more detail - see the pysaml2 docs!
    description: ["My awesome SP", "en"]
    name: ["Test SP", "en"]

    ui_info:
      display_name:
        - lang: en
          text: "Display Name is the descriptive name of your service."
      description:
        - lang: en
          text: "Description should be a short paragraph explaining the purpose of the service."
      information_url:
        - lang: en
          text: "https://example.com/terms-of-service"
      privacy_statement_url:
        - lang: en
          text: "https://example.com/privacy-policy"
      keywords:
        - lang: en
          text: ["Matrix", "Element"]
      logo:
        - lang: en
          text: "https://example.com/logo.svg"
          width: "200"
          height: "80"

    organization:
      name: Example com
      display_name:
        - ["Example co", "en"]
      url: "http://example.com"

    contact_person:
      - given_name: Bob
        sur_name: "the Sysadmin"
        email_address": ["admin@example.com"]
        contact_type": technical

  saml_session_lifetime: 5m

  user_mapping_provider:
    # Below options are intended for the built-in provider, they should be
    # changed if using a custom module.
    config:
      mxid_source_attribute: displayName
      mxid_mapping: dotreplace

  grandfathered_mxid_source_attribute: upn

  attribute_requirements:
    - attribute: userGroup
      value: "staff"
    - attribute: department
      value: "sales"

  idp_entityid: 'https://our_idp/entityid'
```
---
### `oidc_providers`

List of OpenID Connect (OIDC) / OAuth 2.0 identity providers, for registration
and login. See [here](../../openid.md)
for information on how to configure these options.

For backwards compatibility, it is also possible to configure a single OIDC
provider via an `oidc_config` setting. This is now deprecated and admins are
advised to migrate to the `oidc_providers` format. (When doing that migration,
use `oidc` for the `idp_id` to ensure that existing users continue to be
recognised.)

Options for each entry include:
* `idp_id`: a unique identifier for this identity provider. Used internally
   by Synapse; should be a single word such as 'github'.
   Note that, if this is changed, users authenticating via that provider
   will no longer be recognised as the same user!
   (Use "oidc" here if you are migrating from an old `oidc_config` configuration.)

* `idp_name`: A user-facing name for this identity provider, which is used to
   offer the user a choice of login mechanisms.

* `idp_icon`: An optional icon for this identity provider, which is presented
   by clients and Synapse's own IdP picker page. If given, must be an
   MXC URI of the format mxc://<server-name>/<media-id>. (An easy way to
   obtain such an MXC URI is to upload an image to an (unencrypted) room
   and then copy the "url" from the source of the event.)

* `idp_brand`: An optional brand for this identity provider, allowing clients
   to style the login flow according to the identity provider in question.
   See the [spec](https://spec.matrix.org/latest/) for possible options here.

* `discover`: set to false to disable the use of the OIDC discovery mechanism
  to discover endpoints. Defaults to true.

* `issuer`: Required. The OIDC issuer. Used to validate tokens and (if discovery
   is enabled) to discover the provider's endpoints.

* `client_id`: Required. oauth2 client id to use.

* `client_secret`: oauth2 client secret to use. May be omitted if
  `client_secret_jwt_key` is given, or if `client_auth_method` is 'none'.

* `client_secret_jwt_key`: Alternative to client_secret: details of a key used
   to create a JSON Web Token to be used as an OAuth2 client secret. If
   given, must be a dictionary with the following properties:

  * `key`: a pem-encoded signing key. Must be a suitable key for the
    algorithm specified. Required unless `key_file` is given.

  * `key_file`: the path to file containing a pem-encoded signing key file.
     Required unless `key` is given.

  * `jwt_header`: a dictionary giving properties to include in the JWT
     header. Must include the key `alg`, giving the algorithm used to
     sign the JWT, such as "ES256", using the JWA identifiers in
     RFC7518.

  * `jwt_payload`: an optional dictionary giving properties to include in
    the JWT payload. Normally this should include an `iss` key.

* `client_auth_method`: auth method to use when exchanging the token. Valid
   values are `client_secret_basic` (default), `client_secret_post` and
   `none`.

* `scopes`: list of scopes to request. This should normally include the "openid"
   scope. Defaults to ["openid"].

* `authorization_endpoint`: the oauth2 authorization endpoint. Required if
   provider discovery is disabled.

* `token_endpoint`: the oauth2 token endpoint. Required if provider discovery is
   disabled.

* `userinfo_endpoint`: the OIDC userinfo endpoint. Required if discovery is
   disabled and the 'openid' scope is not requested.

* `jwks_uri`: URI where to fetch the JWKS. Required if discovery is disabled and
   the 'openid' scope is used.

* `skip_verification`: set to 'true' to skip metadata verification. Use this if
   you are connecting to a provider that is not OpenID Connect compliant.
   Defaults to false. Avoid this in production.

* `user_profile_method`: Whether to fetch the user profile from the userinfo
   endpoint, or to rely on the data returned in the id_token from the `token_endpoint`.
   Valid values are: `auto` or `userinfo_endpoint`.
   Defaults to `auto`, which uses the userinfo endpoint if `openid` is
   not included in `scopes`. Set to `userinfo_endpoint` to always use the
   userinfo endpoint.

* `allow_existing_users`: set to true to allow a user logging in via OIDC to
   match a pre-existing account instead of failing. This could be used if
   switching from password logins to OIDC. Defaults to false.

* `user_mapping_provider`: Configuration for how attributes returned from a OIDC
   provider are mapped onto a matrix user. This setting has the following
   sub-properties:

     * `module`: The class name of a custom mapping module. Default is
       `synapse.handlers.oidc.JinjaOidcMappingProvider`.
        See https://matrix-org.github.io/synapse/latest/sso_mapping_providers.html#openid-mapping-providers
        for information on implementing a custom mapping provider.

     * `config`: Configuration for the mapping provider module. This section will
        be passed as a Python dictionary to the user mapping provider
        module's `parse_config` method.

        For the default provider, the following settings are available:

       * subject_claim: name of the claim containing a unique identifier
         for the user. Defaults to 'sub', which OpenID Connect
         compliant providers should provide.

       * `localpart_template`: Jinja2 template for the localpart of the MXID.
          If this is not set, the user will be prompted to choose their
          own username (see the documentation for the `sso_auth_account_details.html`
          template). This template can use the `localpart_from_email` filter.

       * `confirm_localpart`: Whether to prompt the user to validate (or
          change) the generated localpart (see the documentation for the
          'sso_auth_account_details.html' template), instead of
          registering the account right away.

       * `display_name_template`: Jinja2 template for the display name to set
          on first login. If unset, no displayname will be set.

       * `email_template`: Jinja2 template for the email address of the user.
          If unset, no email address will be added to the account.

       * `extra_attributes`: a map of Jinja2 templates for extra attributes
          to send back to the client during login. Note that these are non-standard and clients will ignore them
          without modifications.

     When rendering, the Jinja2 templates are given a 'user' variable,
     which is set to the claims returned by the UserInfo Endpoint and/or
     in the ID Token.


It is possible to configure Synapse to only allow logins if certain attributes
match particular values in the OIDC userinfo. The requirements can be listed under
`attribute_requirements` as shown here:
```yaml
attribute_requirements:
     - attribute: family_name
       value: "Stephensson"
     - attribute: groups
       value: "admin"
```
All of the listed attributes must match for the login to be permitted. Additional attributes can be added to
userinfo by expanding the `scopes` section of the OIDC config to retrieve
additional information from the OIDC provider.

If the OIDC claim is a list, then the attribute must match any value in the list.
Otherwise, it must exactly match the value of the claim. Using the example
above, the `family_name` claim MUST be "Stephensson", but the `groups`
claim MUST contain "admin".

Example configuration:
```yaml
oidc_providers:
  # Generic example
  #
  - idp_id: my_idp
    idp_name: "My OpenID provider"
    idp_icon: "mxc://example.com/mediaid"
    discover: false
    issuer: "https://accounts.example.com/"
    client_id: "provided-by-your-issuer"
    client_secret: "provided-by-your-issuer"
    client_auth_method: client_secret_post
    scopes: ["openid", "profile"]
    authorization_endpoint: "https://accounts.example.com/oauth2/auth"
    token_endpoint: "https://accounts.example.com/oauth2/token"
    userinfo_endpoint: "https://accounts.example.com/userinfo"
    jwks_uri: "https://accounts.example.com/.well-known/jwks.json"
    skip_verification: true
    user_mapping_provider:
      config:
        subject_claim: "id"
        localpart_template: "{{ user.login }}"
        display_name_template: "{{ user.name }}"
        email_template: "{{ user.email }}"
    attribute_requirements:
      - attribute: userGroup
        value: "synapseUsers"
```
---
### `cas_config`

Enable Central Authentication Service (CAS) for registration and login.
Has the following sub-options:
* `enabled`: Set this to true to enable authorization against a CAS server.
   Defaults to false.
* `server_url`: The URL of the CAS authorization endpoint.
* `displayname_attribute`: The attribute of the CAS response to use as the display name.
   If no name is given here, no displayname will be set.
* `required_attributes`:  It is possible to configure Synapse to only allow logins if CAS attributes
   match particular values. All of the keys given below must exist
   and the values must match the given value. Alternately if the given value
   is `None` then any value is allowed (the attribute just must exist).
   All of the listed attributes must match for the login to be permitted.

Example configuration:
```yaml
cas_config:
  enabled: true
  server_url: "https://cas-server.com"
  displayname_attribute: name
  required_attributes:
    userGroup: "staff"
    department: None
```
---
### `sso`

Additional settings to use with single-sign on systems such as OpenID Connect,
SAML2 and CAS.

Server admins can configure custom templates for pages related to SSO. See
[here](../../templates.md) for more information.

Options include:
* `client_whitelist`: A list of client URLs which are whitelisted so that the user does not
   have to confirm giving access to their account to the URL. Any client
   whose URL starts with an entry in the following list will not be subject
   to an additional confirmation step after the SSO login is completed.
   WARNING: An entry such as "https://my.client" is insecure, because it
   will also match "https://my.client.evil.site", exposing your users to
   phishing attacks from evil.site. To avoid this, include a slash after the
   hostname: "https://my.client/".
   The login fallback page (used by clients that don't natively support the
   required login flows) is whitelisted in addition to any URLs in this list.
   By default, this list contains only the login fallback page.
* `update_profile_information`: Use this setting to keep a user's profile fields in sync with information from
   the identity provider. Currently only syncing the displayname is supported. Fields
   are checked on every SSO login, and are updated if necessary.
   Note that enabling this option will override user profile information,
   regardless of whether users have opted-out of syncing that
   information when first signing in. Defaults to false.


Example configuration:
```yaml
sso:
    client_whitelist:
      - https://riot.im/develop
      - https://my.custom.client/
    update_profile_information: true
```
---
### `jwt_config`

JSON web token integration. The following settings can be used to make
Synapse JSON web tokens for authentication, instead of its internal
password database.

Each JSON Web Token needs to contain a "sub" (subject) claim, which is
used as the localpart of the mxid.

Additionally, the expiration time ("exp"), not before time ("nbf"),
and issued at ("iat") claims are validated if present.

Note that this is a non-standard login type and client support is
expected to be non-existent.

See [here](../../jwt.md) for more.

Additional sub-options for this setting include:
* `enabled`: Set to true to enable authorization using JSON web
   tokens. Defaults to false.
* `secret`: This is either the private shared secret or the public key used to
   decode the contents of the JSON web token. Required if `enabled` is set to true.
* `algorithm`: The algorithm used to sign (or HMAC) the JSON web token.
   Supported algorithms are listed
   [here (section JWS)](https://docs.authlib.org/en/latest/specs/rfc7518.html).
   Required if `enabled` is set to true.
* `subject_claim`: Name of the claim containing a unique identifier for the user.
   Optional, defaults to `sub`.
* `issuer`: The issuer to validate the "iss" claim against. Optional. If provided the
   "iss" claim will be required and validated for all JSON web tokens.
* `audiences`: A list of audiences to validate the "aud" claim against. Optional.
   If provided the "aud" claim will be required and validated for all JSON web tokens.
   Note that if the "aud" claim is included in a JSON web token then
   validation will fail without configuring audiences.

Example configuration:
```yaml
jwt_config:
    enabled: true
    secret: "provided-by-your-issuer"
    algorithm: "provided-by-your-issuer"
    subject_claim: "name_of_claim"
    issuer: "provided-by-your-issuer"
    audiences:
        - "provided-by-your-issuer"
```
---
### `password_config`

Use this setting to enable password-based logins.

This setting has the following sub-options:
* `enabled`: Defaults to true.
   Set to false to disable password authentication.
   Set to `only_for_reauth` to allow users with existing passwords to use them
   to log in and reauthenticate, whilst preventing new users from setting passwords.
* `localdb_enabled`: Set to false to disable authentication against the local password
   database. This is ignored if `enabled` is false, and is only useful
   if you have other `password_providers`. Defaults to true.
* `pepper`: Set the value here to a secret random string for extra security.
   DO NOT CHANGE THIS AFTER INITIAL SETUP!
* `policy`: Define and enforce a password policy, such as minimum lengths for passwords, etc.
   Each parameter is optional. This is an implementation of MSC2000. Parameters are as follows:
   * `enabled`: Defaults to false. Set to true to enable.
   * `minimum_length`: Minimum accepted length for a password. Defaults to 0.
   * `require_digit`: Whether a password must contain at least one digit.
      Defaults to false.
   * `require_symbol`: Whether a password must contain at least one symbol.
      A symbol is any character that's not a number or a letter. Defaults to false.
   * `require_lowercase`: Whether a password must contain at least one lowercase letter.
      Defaults to false.
   * `require_uppercase`: Whether a password must contain at least one uppercase letter.
      Defaults to false.


Example configuration:
```yaml
password_config:
   enabled: false
   localdb_enabled: false
   pepper: "EVEN_MORE_SECRET"

   policy:
      enabled: true
      minimum_length: 15
      require_digit: true
      require_symbol: true
      require_lowercase: true
      require_uppercase: true
```
---
### `ui_auth`

The amount of time to allow a user-interactive authentication session to be active.

This defaults to 0, meaning the user is queried for their credentials
before every action, but this can be overridden to allow a single
validation to be re-used.  This weakens the protections afforded by
the user-interactive authentication process, by allowing for multiple
(and potentially different) operations to use the same validation session.

This is ignored for potentially "dangerous" operations (including
deactivating an account, modifying an account password, and
adding a 3PID).

Use the `session_timeout` sub-option here to change the time allowed for credential validation.

Example configuration:
```yaml
ui_auth:
    session_timeout: "15s"
```
---
### `email`

Configuration for sending emails from Synapse.

Server admins can configure custom templates for email content. See
[here](../../templates.md) for more information.

This setting has the following sub-options:
* `smtp_host`: The hostname of the outgoing SMTP server to use. Defaults to 'localhost'.
* `smtp_port`: The port on the mail server for outgoing SMTP. Defaults to 465 if `force_tls` is true, else 25.

  _Changed in Synapse 1.64.0:_ the default port is now aware of `force_tls`.
* `smtp_user` and `smtp_pass`: Username/password for authentication to the SMTP server. By default, no
   authentication is attempted.
* `force_tls`: By default, Synapse connects over plain text and then optionally upgrades
   to TLS via STARTTLS. If this option is set to true, TLS is used from the start (Implicit TLS),
   and the option `require_transport_security` is ignored.
   It is recommended to enable this if supported by your mail server.

  _New in Synapse 1.64.0._
* `require_transport_security`: Set to true to require TLS transport security for SMTP.
   By default, Synapse will connect over plain text, and will then switch to
   TLS via STARTTLS *if the SMTP server supports it*. If this option is set,
   Synapse will refuse to connect unless the server supports STARTTLS.
* `enable_tls`: By default, if the server supports TLS, it will be used, and the server
   must present a certificate that is valid for 'smtp_host'. If this option
   is set to false, TLS will not be used.
* `notif_from`: defines the "From" address to use when sending emails.
    It must be set if email sending is enabled. The placeholder '%(app)s' will be replaced by the application name,
    which is normally set in `app_name`, but may be overridden by the
    Matrix client application. Note that the placeholder must be written '%(app)s', including the
    trailing 's'.
* `app_name`: `app_name` defines the default value for '%(app)s' in `notif_from` and email
   subjects. It defaults to 'Matrix'.
* `enable_notifs`: Set to true to enable sending emails for messages that the user
   has missed. Disabled by default.
* `notif_for_new_users`: Set to false to disable automatic subscription to email
   notifications for new users. Enabled by default.
* `client_base_url`: Custom URL for client links within the email notifications. By default
   links will be based on "https://matrix.to". (This setting used to be called `riot_base_url`;
   the old name is still supported for backwards-compatibility but is now deprecated.)
* `validation_token_lifetime`: Configures the time that a validation email will expire after sending.
   Defaults to 1h.
* `invite_client_location`: The web client location to direct users to during an invite. This is passed
   to the identity server as the `org.matrix.web_client_location` key. Defaults
   to unset, giving no guidance to the identity server.
* `subjects`: Subjects to use when sending emails from Synapse. The placeholder '%(app)s' will
   be replaced with the value of the `app_name` setting, or by a value dictated by the Matrix client application.
   In addition, each subject can use the following placeholders: '%(person)s', which will be replaced by the displayname
   of the user(s) that sent the message(s), e.g. "Alice and Bob", and '%(room)s', which will be replaced by the name of the room the
   message(s) have been sent to, e.g. "My super room". In addition, emails related to account administration will
   can use the '%(server_name)s' placeholder, which will be replaced by the value of the
   `server_name` setting in your Synapse configuration.

   Here is a list of subjects for notification emails that can be set:
     * `message_from_person_in_room`: Subject to use to notify about one message from one or more user(s) in a
        room which has a name. Defaults to "[%(app)s] You have a message on %(app)s from %(person)s in the %(room)s room..."
     * `message_from_person`: Subject to use to notify about one message from one or more user(s) in a
        room which doesn't have a name. Defaults to "[%(app)s] You have a message on %(app)s from %(person)s..."
     * `messages_from_person`: Subject to use to notify about multiple messages from one or more users in
        a room which doesn't have a name. Defaults to "[%(app)s] You have messages on %(app)s from %(person)s..."
     * `messages_in_room`: Subject to use to notify about multiple messages in a room which has a
        name. Defaults to "[%(app)s] You have messages on %(app)s in the %(room)s room..."
     * `messages_in_room_and_others`: Subject to use to notify about multiple messages in multiple rooms.
        Defaults to "[%(app)s] You have messages on %(app)s in the %(room)s room and others..."
     * `messages_from_person_and_others`: Subject to use to notify about multiple messages from multiple persons in
        multiple rooms. This is similar to the setting above except it's used when
        the room in which the notification was triggered has no name. Defaults to
        "[%(app)s] You have messages on %(app)s from %(person)s and others..."
     * `invite_from_person_to_room`: Subject to use to notify about an invite to a room which has a name.
        Defaults to  "[%(app)s] %(person)s has invited you to join the %(room)s room on %(app)s..."
     * `invite_from_person`: Subject to use to notify about an invite to a room which doesn't have a
        name. Defaults to "[%(app)s] %(person)s has invited you to chat on %(app)s..."
     * `password_reset`: Subject to use when sending a password reset email. Defaults to "[%(server_name)s] Password reset"
     * `email_validation`: Subject to use when sending a verification email to assert an address's
        ownership. Defaults to "[%(server_name)s] Validate your email"

Example configuration:
```yaml
email:
  smtp_host: mail.server
  smtp_port: 587
  smtp_user: "exampleusername"
  smtp_pass: "examplepassword"
  force_tls: true
  require_transport_security: true
  enable_tls: false
  notif_from: "Your Friendly %(app)s homeserver <noreply@example.com>"
  app_name: my_branded_matrix_server
  enable_notifs: true
  notif_for_new_users: false
  client_base_url: "http://localhost/riot"
  validation_token_lifetime: 15m
  invite_client_location: https://app.element.io

  subjects:
    message_from_person_in_room: "[%(app)s] You have a message on %(app)s from %(person)s in the %(room)s room..."
    message_from_person: "[%(app)s] You have a message on %(app)s from %(person)s..."
    messages_from_person: "[%(app)s] You have messages on %(app)s from %(person)s..."
    messages_in_room: "[%(app)s] You have messages on %(app)s in the %(room)s room..."
    messages_in_room_and_others: "[%(app)s] You have messages on %(app)s in the %(room)s room and others..."
    messages_from_person_and_others: "[%(app)s] You have messages on %(app)s from %(person)s and others..."
    invite_from_person_to_room: "[%(app)s] %(person)s has invited you to join the %(room)s room on %(app)s..."
    invite_from_person: "[%(app)s] %(person)s has invited you to chat on %(app)s..."
    password_reset: "[%(server_name)s] Password reset"
    email_validation: "[%(server_name)s] Validate your email"
```
---
## Push ##
Configuration settings related to push notifications

---
### `push`

This setting defines options for push notifications.

This option has a number of sub-options. They are as follows:
* `include_content`: Clients requesting push notifications can either have the body of
   the message sent in the notification poke along with other details
   like the sender, or just the event ID and room ID (`event_id_only`).
   If clients choose the to have the body sent, this option controls whether the
   notification request includes the content of the event (other details
   like the sender are still included). If `event_id_only` is enabled, it
   has no effect.
   For modern android devices the notification content will still appear
   because it is loaded by the app. iPhone, however will send a
   notification saying only that a message arrived and who it came from.
   Defaults to true. Set to false to only include the event ID and room ID in push notification payloads.
* `group_unread_count_by_room: false`: When a push notification is received, an unread count is also sent.
   This number can either be calculated as the number of unread messages  for the user, or the number of *rooms* the
   user has unread messages in. Defaults to true, meaning push clients will see the number of
   rooms with unread messages in them. Set to false to instead send the number
   of unread messages.

Example configuration:
```yaml
push:
  include_content: false
  group_unread_count_by_room: false
```
---
## Rooms ##
Config options relating to rooms.

---
### `encryption_enabled_by_default`

Controls whether locally-created rooms should be end-to-end encrypted by
default.

Possible options are "all", "invite", and "off". They are defined as:

* "all": any locally-created room
* "invite": any room created with the `private_chat` or `trusted_private_chat`
   room creation presets
* "off": this option will take no effect

The default value is "off".

Note that this option will only affect rooms created after it is set. It
will also not affect rooms created by other servers.

Example configuration:
```yaml
encryption_enabled_by_default_for_room_type: invite
```
---
### `user_directory`

This setting defines options related to the user directory.

This option has the following sub-options:
* `enabled`:  Defines whether users can search the user directory. If false then
   empty responses are returned to all queries. Defaults to true.
* `search_all_users`: Defines whether to search all users visible to your HS when searching
   the user directory. If false, search results will only contain users
    visible in public rooms and users sharing a room with the requester.
    Defaults to false.
    NB. If you set this to true, and the last time the user_directory search
    indexes were (re)built was before Synapse 1.44, you'll have to
    rebuild the indexes in order to search through all known users.
    These indexes are built the first time Synapse starts; admins can
    manually trigger a rebuild via API following the instructions at
         https://matrix-org.github.io/synapse/latest/usage/administration/admin_api/background_updates.html#run
    Set to true to return search results containing all known users, even if that
    user does not share a room with the requester.
* `prefer_local_users`: Defines whether to prefer local users in search query results.
   If set to true, local users are more likely to appear above remote users when searching the
   user directory. Defaults to false.

Example configuration:
```yaml
user_directory:
    enabled: false
    search_all_users: true
    prefer_local_users: true
```
---
### `user_consent`

For detailed instructions on user consent configuration, see [here](../../consent_tracking.md).

Parts of this section are required if enabling the `consent` resource under
`listeners`, in particular `template_dir` and `version`. # TODO: link `listeners`

* `template_dir`: gives the location of the templates for the HTML forms.
  This directory should contain one subdirectory per language (eg, `en`, `fr`),
  and each language directory should contain the policy document (named as
  <version>.html) and a success page (success.html).

* `version`: specifies the 'current' version of the policy document. It defines
   the version to be served by the consent resource if there is no 'v'
   parameter.

* `server_notice_content`: if enabled, will send a user a "Server Notice"
   asking them to consent to the privacy policy. The `server_notices` section ##TODO: link
   must also be configured for this to work. Notices will *not* be sent to
   guest users unless `send_server_notice_to_guests` is set to true.

* `block_events_error`, if set, will block any attempts to send events
   until the user consents to the privacy policy. The value of the setting is
   used as the text of the error.

* `require_at_registration`, if enabled, will add a step to the registration
   process, similar to how captcha works. Users will be required to accept the
   policy before their account is created.

* `policy_name` is the display name of the policy users will see when registering
   for an account. Has no effect unless `require_at_registration` is enabled.
   Defaults to "Privacy Policy".

Example configuration:
```yaml
user_consent:
  template_dir: res/templates/privacy
  version: 1.0
  server_notice_content:
    msgtype: m.text
    body: >-
      To continue using this homeserver you must review and agree to the
      terms and conditions at %(consent_uri)s
  send_server_notice_to_guests: true
  block_events_error: >-
    To continue using this homeserver you must review and agree to the
    terms and conditions at %(consent_uri)s
  require_at_registration: false
  policy_name: Privacy Policy
```
---
### `stats`

Settings for local room and user statistics collection. See [here](../../room_and_user_statistics.md)
for more.

* `enabled`: Set to false to disable room and user statistics. Note that doing
   so may cause certain features (such as the room directory) not to work
   correctly. Defaults to true.

Example configuration:
```yaml
stats:
  enabled: false
```
---
### `server_notices`

Use this setting to enable a room which can be used to send notices
from the server to users. It is a special room which users cannot leave; notices
in the room come from a special "notices" user id.

If you use this setting, you *must* define the `system_mxid_localpart`
sub-setting, which defines the id of the user which will be used to send the
notices.

Sub-options for this setting include:
* `system_mxid_display_name`: set the display name of the "notices" user
* `system_mxid_avatar_url`: set the avatar for the "notices" user
* `room_name`: set the room name of the server notices room

Example configuration:
```yaml
server_notices:
  system_mxid_localpart: notices
  system_mxid_display_name: "Server Notices"
  system_mxid_avatar_url: "mxc://server.com/oumMVlgDnLYFaPVkExemNVVZ"
  room_name: "Server Notices"
```
---
### `enable_room_list_search`

Set to false to disable searching the public room list. When disabled
blocks searching local and remote room lists for local and remote
users by always returning an empty list for all queries. Defaults to true.

Example configuration:
```yaml
enable_room_list_search: false
```
---
### `alias_creation`

The `alias_creation` option controls who is allowed to create aliases
on this server.

The format of this option is a list of rules that contain globs that
match against user_id, room_id and the new alias (fully qualified with
server name). The action in the first rule that matches is taken,
which can currently either be "allow" or "deny".

Missing user_id/room_id/alias fields default to "*".

If no rules match the request is denied. An empty list means no one
can create aliases.

Options for the rules include:
* `user_id`: Matches against the creator of the alias. Defaults to "*".
* `alias`: Matches against the alias being created. Defaults to "*".
* `room_id`: Matches against the room ID the alias is being pointed at. Defaults to "*"
* `action`: Whether to "allow" or "deny" the request if the rule matches. Defaults to allow.

Example configuration:
```yaml
alias_creation_rules:
  - user_id: "bad_user"
    alias: "spammy_alias"
    room_id: "*"
    action: deny
```
---
### `room_list_publication_rules`

The `room_list_publication_rules` option controls who can publish and
which rooms can be published in the public room list.

The format of this option is the same as that for
`alias_creation_rules`.

If the room has one or more aliases associated with it, only one of
the aliases needs to match the alias rule. If there are no aliases
then only rules with `alias: *` match.

If no rules match the request is denied. An empty list means no one
can publish rooms.

Options for the rules include:
* `user_id`: Matches against the creator of the alias. Defaults to "*".
* `alias`: Matches against any current local or canonical aliases associated with the room. Defaults to "*".
* `room_id`: Matches against the room ID being published. Defaults to "*".
* `action`: Whether to "allow" or "deny" the request if the rule matches. Defaults to allow.

Example configuration:
```yaml
room_list_publication_rules:
  - user_id: "*"
    alias: "*"
    room_id: "*"
    action: allow
```

---
### `default_power_level_content_override`

The `default_power_level_content_override` option controls the default power
levels for rooms.

Useful if you know that your users need special permissions in rooms
that they create (e.g. to send particular types of state events without
needing an elevated power level).  This takes the same shape as the
`power_level_content_override` parameter in the /createRoom API, but
is applied before that parameter.

Note that each key provided inside a preset (for example `events` in the example
below) will overwrite all existing defaults inside that key. So in the example
below, newly-created private_chat rooms will have no rules for any event types
except `com.example.foo`.

Example configuration:
```yaml
default_power_level_content_override:
   private_chat: { "events": { "com.example.foo" : 0 } }
   trusted_private_chat: null
   public_chat: null
```

---
## Tracing ##
Configuration options related to tracing support.

---
### `tracing`

These settings enable and configure tracing. This allows you to observe the
causal chains of events across servers including requests, key lookups etc.,
across any server running synapse or any other services which support
OpenTelemetry.

Sub-options include:
* `enabled`: whether tracing is enabled. Set to true to enable. Disabled by default.
* `homeserver_whitelist`: The list of homeservers we wish to send and receive span contexts and span baggage.
<<<<<<< HEAD
   See [here](../../tracing.md) for more. 
=======
   See [here](../../opentracing.md) for more.
>>>>>>> 1c910e22
   This is a list of regexes which are matched against the `server_name` of the homeserver.
   By default, it is empty, so no servers are matched.
* `sample_rate`: The probability that a given span and subsequent child spans in the trace will be      
   recorded. This controls the amount of spans that record and are exported from Synapse.
* `force_tracing_for_users`: A list of the matrix IDs of users whose requests will always be traced,
   even if the tracing system would otherwise drop the traces due to probabilistic sampling.
    By default, the list is empty.
<<<<<<< HEAD
* `jaeger_exporter_config`: Configure authentication and where you Jaeger instance is located.
   Full options available in the [`JaegerExporter` API docs](https://opentelemetry-python.readthedocs.io/en/latest/exporter/jaeger/jaeger.html#opentelemetry.exporter.jaeger.thrift.JaegerExporter).
=======
* `jaeger_config`: Jaeger can be configured to sample traces at different rates.
   All configuration options provided by Jaeger can be set here. Jaeger's configuration is
   mostly related to trace sampling which is documented [here](https://www.jaegertracing.io/docs/latest/sampling/).
>>>>>>> 1c910e22

Example configuration:
```yaml
tracing:
    enabled: true
    homeserver_whitelist:
      - ".*"

    sample_rate: 1
    force_tracing_for_users:
      - "@user1:server_name"
      - "@user2:server_name"

    jaeger_exporter_config:
      agent_host_name: localhost
      agent_port: 6831
      collector_endpoint: "http://localhost:14268/api/traces?format=jaeger.thrift"
```
---
## Workers ##
Configuration options related to workers.

---
### `send_federation`

Controls sending of outbound federation transactions on the main process.
Set to false if using a federation sender worker. Defaults to true.

Example configuration:
```yaml
send_federation: false
```
---
### `federation_sender_instances`

It is possible to run multiple federation sender workers, in which case the
work is balanced across them. Use this setting to list the senders.

This configuration setting must be shared between all federation sender workers, and if
changed all federation sender workers must be stopped at the same time and then
started, to ensure that all instances are running with the same config (otherwise
events may be dropped).

Example configuration:
```yaml
federation_sender_instances:
  - federation_sender1
```
---
### `instance_map`

When using workers this should be a map from worker name to the
HTTP replication listener of the worker, if configured.

Example configuration:
```yaml
instance_map:
  worker1:
    host: localhost
    port: 8034
```
---
### `stream_writers`

Experimental: When using workers you can define which workers should
handle event persistence and typing notifications. Any worker
specified here must also be in the `instance_map`.

Example configuration:
```yaml
stream_writers:
  events: worker1
  typing: worker1
```
---
### `run_background_tasks_on`

The worker that is used to run background tasks (e.g. cleaning up expired
data). If not provided this defaults to the main process.

Example configuration:
```yaml
run_background_tasks_on: worker1
```
---
### `worker_replication_secret`

A shared secret used by the replication APIs to authenticate HTTP requests
from workers.

By default this is unused and traffic is not authenticated.

Example configuration:
```yaml
worker_replication_secret: "secret_secret"
```
### `redis`

Configuration for Redis when using workers. This *must* be enabled when
using workers (unless using old style direct TCP configuration).
This setting has the following sub-options:
* `enabled`: whether to use Redis support. Defaults to false.
* `host` and `port`: Optional host and port to use to connect to redis. Defaults to
   localhost and 6379
* `password`: Optional password if configured on the Redis instance.

Example configuration:
```yaml
redis:
  enabled: true
  host: localhost
  port: 6379
  password: <secret_password>
```
## Background Updates ##
Configuration settings related to background updates.

---
### `background_updates`

Background updates are database updates that are run in the background in batches.
The duration, minimum batch size, default batch size, whether to sleep between batches and if so, how long to
sleep can all be configured. This is helpful to speed up or slow down the updates.
This setting has the following sub-options:
* `background_update_duration_ms`: How long in milliseconds to run a batch of background updates for. Defaults to 100.
   Set a different time to change the default.
* `sleep_enabled`: Whether to sleep between updates. Defaults to true. Set to false to change the default.
* `sleep_duration_ms`: If sleeping between updates, how long in milliseconds to sleep for. Defaults to 1000.
   Set a duration to change the default.
* `min_batch_size`: Minimum size a batch of background updates can be. Must be greater than 0. Defaults to 1.
   Set a size to change the default.
* `default_batch_size`: The batch size to use for the first iteration of a new background update. The default is 100.
   Set a size to change the default.

Example configuration:
```yaml
background_updates:
    background_update_duration_ms: 500
    sleep_enabled: false
    sleep_duration_ms: 300
    min_batch_size: 10
    default_batch_size: 50
```
<|MERGE_RESOLUTION|>--- conflicted
+++ resolved
@@ -3578,11 +3578,7 @@
 Sub-options include:
 * `enabled`: whether tracing is enabled. Set to true to enable. Disabled by default.
 * `homeserver_whitelist`: The list of homeservers we wish to send and receive span contexts and span baggage.
-<<<<<<< HEAD
    See [here](../../tracing.md) for more. 
-=======
-   See [here](../../opentracing.md) for more.
->>>>>>> 1c910e22
    This is a list of regexes which are matched against the `server_name` of the homeserver.
    By default, it is empty, so no servers are matched.
 * `sample_rate`: The probability that a given span and subsequent child spans in the trace will be      
@@ -3590,14 +3586,8 @@
 * `force_tracing_for_users`: A list of the matrix IDs of users whose requests will always be traced,
    even if the tracing system would otherwise drop the traces due to probabilistic sampling.
     By default, the list is empty.
-<<<<<<< HEAD
 * `jaeger_exporter_config`: Configure authentication and where you Jaeger instance is located.
    Full options available in the [`JaegerExporter` API docs](https://opentelemetry-python.readthedocs.io/en/latest/exporter/jaeger/jaeger.html#opentelemetry.exporter.jaeger.thrift.JaegerExporter).
-=======
-* `jaeger_config`: Jaeger can be configured to sample traces at different rates.
-   All configuration options provided by Jaeger can be set here. Jaeger's configuration is
-   mostly related to trace sampling which is documented [here](https://www.jaegertracing.io/docs/latest/sampling/).
->>>>>>> 1c910e22
 
 Example configuration:
 ```yaml
