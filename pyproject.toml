[tool.towncrier]
    package = "synapse"
    filename = "CHANGES.md"
    directory = "changelog.d"
    issue_format = "[\\#{issue}](https://github.com/matrix-org/synapse/issues/{issue})"

    [[tool.towncrier.type]]
        directory = "feature"
        name = "Features"
        showcontent = true

    [[tool.towncrier.type]]
        directory = "bugfix"
        name = "Bugfixes"
        showcontent = true

    [[tool.towncrier.type]]
        directory = "docker"
        name = "Updates to the Docker image"
        showcontent = true

    [[tool.towncrier.type]]
        directory = "doc"
        name = "Improved Documentation"
        showcontent = true

    [[tool.towncrier.type]]
        directory = "removal"
        name = "Deprecations and Removals"
        showcontent = true

    [[tool.towncrier.type]]
        directory = "misc"
        name = "Internal Changes"
        showcontent = true

[tool.black]
target-version = ['py37', 'py38', 'py39', 'py310']
# black ignores everything in .gitignore by default, see
# https://black.readthedocs.io/en/stable/usage_and_configuration/file_collection_and_discovery.html#gitignore
# Use `extend-exclude` if you want to exclude something in addition to this.

[tool.isort]
line_length = 88
sections = ["FUTURE", "STDLIB", "THIRDPARTY", "TWISTED", "FIRSTPARTY", "TESTS", "LOCALFOLDER"]
default_section = "THIRDPARTY"
known_first_party = ["synapse"]
known_tests = ["tests"]
known_twisted = ["twisted", "OpenSSL"]
multi_line_output = 3
include_trailing_comma = true
combine_as_imports = true
skip_gitignore = true

[tool.maturin]
manifest-path = "rust/Cargo.toml"

[tool.poetry]
name = "matrix-synapse"
version = "1.74.0rc1"
description = "Homeserver for the Matrix decentralised comms protocol"
authors = ["Matrix.org Team and Contributors <packages@matrix.org>"]
license = "Apache-2.0"
readme = "README.rst"
repository = "https://github.com/matrix-org/synapse"
packages = [
    { include = "synapse" },
]
classifiers = [
    "Development Status :: 5 - Production/Stable",
    "Topic :: Communications :: Chat",
]
include = [
    { path = "AUTHORS.rst", format = "sdist" },
    { path = "book.toml", format = "sdist" },
    { path = "changelog.d", format = "sdist" },
    { path = "CHANGES.md", format = "sdist" },
    { path = "CONTRIBUTING.md", format = "sdist" },
    { path = "demo", format = "sdist" },
    { path = "docs", format = "sdist" },
    { path = "INSTALL.md", format = "sdist" },
    { path = "mypy.ini", format = "sdist" },
    { path = "scripts-dev", format = "sdist" },
    { path = "synmark", format="sdist" },
    { path = "sytest-blacklist", format = "sdist" },
    { path = "tests", format = "sdist" },
    { path = "UPGRADE.rst", format = "sdist" },
    { path = "Cargo.toml", format = "sdist" },
    { path = "Cargo.lock", format = "sdist" },
    { path = "rust/Cargo.toml", format = "sdist" },
    { path = "rust/build.rs", format = "sdist" },
    { path = "rust/src/**", format = "sdist" },
]
exclude = [
    { path = "synapse/*.so", format = "sdist"}
]

build = "build_rust.py"

[tool.poetry.scripts]
synapse_homeserver = "synapse.app.homeserver:main"
synapse_worker = "synapse.app.generic_worker:main"
synctl = "synapse._scripts.synctl:main"

export_signing_key = "synapse._scripts.export_signing_key:main"
generate_config = "synapse._scripts.generate_config:main"
generate_log_config = "synapse._scripts.generate_log_config:main"
generate_signing_key = "synapse._scripts.generate_signing_key:main"
hash_password = "synapse._scripts.hash_password:main"
register_new_matrix_user = "synapse._scripts.register_new_matrix_user:main"
synapse_port_db = "synapse._scripts.synapse_port_db:main"
synapse_review_recent_signups = "synapse._scripts.review_recent_signups:main"
update_synapse_database = "synapse._scripts.update_synapse_database:main"

[tool.poetry.dependencies]
python = "^3.7.1"

# Mandatory Dependencies
# ----------------------
# we use the TYPE_CHECKER.redefine method added in jsonschema 3.0.0
jsonschema = ">=3.0.0"
# frozendict 2.1.2 is broken on Debian 10: https://github.com/Marco-Sulla/python-frozendict/issues/41
frozendict = ">=1,!=2.1.2"
# We require 2.1.0 or higher for type hints. Previous guard was >= 1.1.0
unpaddedbase64 = ">=2.1.0"
# We require 1.5.0 to work around an issue when running against the C implementation of
# frozendict: https://github.com/matrix-org/python-canonicaljson/issues/36
canonicaljson = "^1.5.0"
# we use the type definitions added in signedjson 1.1.
signedjson = "^1.1.0"
# validating SSL certs for IP addresses requires service_identity 18.1.
service-identity = ">=18.1.0"
# Twisted 18.9 introduces some logger improvements that the structured
# logger utilises
Twisted = {extras = ["tls"], version = ">=18.9.0"}
treq = ">=15.1"
# Twisted has required pyopenssl 16.0 since about Twisted 16.6.
pyOpenSSL = ">=16.0.0"
PyYAML = ">=3.11"
pyasn1 = ">=0.1.9"
pyasn1-modules = ">=0.0.7"
bcrypt = ">=3.1.7"
Pillow = ">=5.4.0"
# We use SortedDict.peekitem(), which was added in sortedcontainers 1.5.2.
sortedcontainers = ">=1.5.2"
pymacaroons = ">=0.13.0"
msgpack = ">=0.5.2"
phonenumbers = ">=8.2.0"
# we use GaugeHistogramMetric, which was added in prom-client 0.4.0.
prometheus-client = ">=0.4.0"
# we use `order`, which arrived in attrs 19.2.0.
# Note: 21.1.0 broke `/sync`, see #9936
attrs = ">=19.2.0,!=21.1.0"
netaddr = ">=0.7.18"
# Jinja 2.x is incompatible with MarkupSafe>=2.1. To ensure that admins do not
# end up with a broken installation, with recent MarkupSafe but old Jinja, we
# add a lower bound to the Jinja2 dependency.
Jinja2 = ">=3.0"
bleach = ">=1.4.3"
# We use `ParamSpec` and `Concatenate`, which were added in `typing-extensions` 3.10.0.0.
# Additionally we need https://github.com/python/typing/pull/817 to allow types to be
# generic over ParamSpecs.
typing-extensions = ">=3.10.0.1"
# We enforce that we have a `cryptography` version that bundles an `openssl`
# with the latest security patches.
cryptography = ">=3.4.7"
# ijson 3.1.4 fixes a bug with "." in property names
ijson = ">=3.1.4"
matrix-common = "^1.3.0"
# We need packaging.requirements.Requirement, added in 16.1.
packaging = ">=16.1"
# At the time of writing, we only use functions from the version `importlib.metadata`
# which shipped in Python 3.8. This corresponds to version 1.4 of the backport.
importlib_metadata = { version = ">=1.4", python = "<3.8" }
# This is the most recent version of Pydantic with available on common distros.
pydantic = ">=1.7.4"

# This is for building the rust components during "poetry install", which
# currently ignores the `build-system.requires` directive (c.f.
# https://github.com/python-poetry/poetry/issues/6154). Both `pip install` and
# `poetry build` do the right thing without this explicit dependency.
#
# This isn't really a dev-dependency, as `poetry install --no-dev` will fail,
# but the alternative is to add it to the main list of deps where it isn't
# needed.
setuptools_rust = ">=1.3"


# Optional Dependencies
# ---------------------
matrix-synapse-ldap3 = { version = ">=0.1", optional = true }
psycopg2 = { version = ">=2.8", markers = "platform_python_implementation != 'PyPy'", optional = true }
psycopg2cffi = { version = ">=2.8", markers = "platform_python_implementation == 'PyPy'", optional = true }
psycopg2cffi-compat = { version = "==1.1", markers = "platform_python_implementation == 'PyPy'", optional = true }
pysaml2 = { version = ">=4.5.0", optional = true }
authlib = { version = ">=0.15.1", optional = true }
# systemd-python is necessary for logging to the systemd journal via
# `systemd.journal.JournalHandler`, as is documented in
# `contrib/systemd/log_config.yaml`.
# Note: systemd-python 231 appears to have been yanked from pypi
systemd-python = { version = ">=231", optional = true }
lxml = { version = ">=4.2.0", optional = true }
sentry-sdk = { version = ">=0.7.2", optional = true }
opentracing = { version = ">=2.2.0", optional = true }
jaeger-client = { version = ">=4.0.0", optional = true }
txredisapi = { version = ">=1.4.7", optional = true }
hiredis = { version = "*", optional = true }
Pympler = { version = "*", optional = true }
parameterized = { version = ">=0.7.4", optional = true }
idna = { version = ">=2.5", optional = true }
<<<<<<< HEAD
uvloop = { version = ">=0.17.0", optional = true }
=======
pyicu = { version = ">=2.10.2", optional = true }
>>>>>>> e70f398f

[tool.poetry.extras]
# NB: Packages that should be part of `pip install matrix-synapse[all]` need to be specified
# twice: once here, and once in the `all` extra.
matrix-synapse-ldap3 = ["matrix-synapse-ldap3"]
postgres = ["psycopg2", "psycopg2cffi", "psycopg2cffi-compat"]
saml2 = ["pysaml2"]
oidc = ["authlib"]
# systemd-python is necessary for logging to the systemd journal via
# `systemd.journal.JournalHandler`, as is documented in
# `contrib/systemd/log_config.yaml`.
systemd = ["systemd-python"]
url-preview = ["lxml"]
sentry = ["sentry-sdk"]
opentracing = ["jaeger-client", "opentracing"]
jwt = ["authlib"]
# hiredis is not a *strict* dependency, but it makes things much faster.
# (if it is not installed, we fall back to slow code.)
redis = ["txredisapi", "hiredis"]
# Required to use experimental `caches.track_memory_usage` config option.
cache-memory = ["pympler"]
test = ["parameterized", "idna"]
<<<<<<< HEAD
uvloop = ["uvloop"]
=======
# Allows for better search for international characters in the user directory. This
# requires libicu's development headers installed on the system (e.g. libicu-dev on
# Debian-based distributions).
user-search = ["pyicu"]
>>>>>>> e70f398f

# The duplication here is awful. I hate hate hate hate hate it. However, for now I want
# to ensure you can still `pip install matrix-synapse[all]` like today. Two motivations:
# 1) for new installations, I want instructions in existing documentation and tutorials
#    out there to still work.
# 2) I don't want to hard-code a list of extras into CI if I can help it. The ideal
#    solution here would be something like https://github.com/python-poetry/poetry/issues/3413
# Poetry 1.2's dependency groups might make this easier. But I'm not trying that out
# until there's a stable release of 1.2.
#
# NB: the strings in this list must be *package* names, not extra names.
# Some of our extra names _are_ package names, which can lead to great confusion.
all = [
    # matrix-synapse-ldap3
    "matrix-synapse-ldap3",
    # postgres
    "psycopg2", "psycopg2cffi", "psycopg2cffi-compat",
    # saml2
    "pysaml2",
    # oidc and jwt
    "authlib",
    # url-preview
    "lxml",
    # sentry
    "sentry-sdk",
    # opentracing
    "jaeger-client", "opentracing",
    # redis
    "txredisapi", "hiredis",
    # cache-memory
    "pympler",
<<<<<<< HEAD
    # uvloop
    "uvloop",
=======
    # improved user search
    "pyicu",
>>>>>>> e70f398f
    # omitted:
    #   - test: it's useful to have this separate from dev deps in the olddeps job
    #   - systemd: this is a system-based requirement
]

[tool.poetry.dev-dependencies]
## We pin black so that our tests don't start failing on new releases.
isort = ">=5.10.1"
black = ">=22.3.0"
flake8-comprehensions = "*"
flake8-bugbear = ">=21.3.2"
flake8 = "*"

# Typechecking
mypy = "*"
mypy-zope = "*"
types-bleach = ">=4.1.0"
types-commonmark = ">=0.9.2"
types-jsonschema = ">=3.2.0"
types-opentracing = ">=2.4.2"
types-Pillow = ">=8.3.4"
types-psycopg2 = ">=2.9.9"
types-pyOpenSSL = ">=20.0.7"
types-PyYAML = ">=5.4.10"
types-requests = ">=2.26.0"
types-setuptools = ">=57.4.0"

# Dependencies which are exclusively required by unit test code. This is
# NOT a list of all modules that are necessary to run the unit tests.
# Tests assume that all optional dependencies are installed.
# parameterized<0.7.4 can create classes with names that would normally be invalid
# identifiers. trial really does not like this when running with multiple workers.
parameterized = ">=0.7.4"
idna = ">=2.5"

# The following are used by the release script
click = ">=8.1.3"
# GitPython was == 3.1.14; bumped to 3.1.20, the first release with type hints.
GitPython = ">=3.1.20"
commonmark = ">=0.9.1"
pygithub = ">=1.55"
# The following are executed as commands by the release script.
twine = "*"
# Towncrier min version comes from #3425. Rationale unclear.
towncrier = ">=18.6.0rc1"

[build-system]
# The upper bounds here are defensive, intended to prevent situations like
# #13849 and #14079 where we see buildtime or runtime errors caused by build
# system changes.
# We are happy to raise these upper bounds upon request,
# provided we check that it's safe to do so (i.e. that CI passes).
requires = ["poetry-core>=1.0.0,<=1.3.2", "setuptools_rust>=1.3,<=1.5.2"]
build-backend = "poetry.core.masonry.api"


[tool.cibuildwheel]
# Skip unsupported platforms (by us or by Rust).
skip = "cp36* *-musllinux_i686 pp*aarch64 *-musllinux_aarch64"

# We need a rust compiler
before-all =  "curl https://sh.rustup.rs -sSf | sh -s -- --default-toolchain stable -y --profile minimal"
environment= { PATH = "$PATH:$HOME/.cargo/bin" }

# For some reason if we don't manually clean the build directory we
# can end up polluting the next build with a .so that is for the wrong
# Python version.
before-build = "rm -rf {project}/build"
build-frontend = "build"
test-command = "python -c 'from synapse.synapse_rust import sum_as_string; print(sum_as_string(1, 2))'"


[tool.cibuildwheel.linux]
# Wrap the repair command to correctly rename the built cpython wheels as ABI3.
repair-wheel-command = "./.ci/scripts/auditwheel_wrapper.py -w {dest_dir} {wheel}"

[tool.cibuildwheel.macos]
# Wrap the repair command to correctly rename the built cpython wheels as ABI3.
repair-wheel-command = "./.ci/scripts/auditwheel_wrapper.py --require-archs {delocate_archs} -w {dest_dir} {wheel}"<|MERGE_RESOLUTION|>--- conflicted
+++ resolved
@@ -208,11 +208,8 @@
 Pympler = { version = "*", optional = true }
 parameterized = { version = ">=0.7.4", optional = true }
 idna = { version = ">=2.5", optional = true }
-<<<<<<< HEAD
+pyicu = { version = ">=2.10.2", optional = true }
 uvloop = { version = ">=0.17.0", optional = true }
-=======
-pyicu = { version = ">=2.10.2", optional = true }
->>>>>>> e70f398f
 
 [tool.poetry.extras]
 # NB: Packages that should be part of `pip install matrix-synapse[all]` need to be specified
@@ -235,14 +232,11 @@
 # Required to use experimental `caches.track_memory_usage` config option.
 cache-memory = ["pympler"]
 test = ["parameterized", "idna"]
-<<<<<<< HEAD
-uvloop = ["uvloop"]
-=======
 # Allows for better search for international characters in the user directory. This
 # requires libicu's development headers installed on the system (e.g. libicu-dev on
 # Debian-based distributions).
 user-search = ["pyicu"]
->>>>>>> e70f398f
+uvloop = ["uvloop"]
 
 # The duplication here is awful. I hate hate hate hate hate it. However, for now I want
 # to ensure you can still `pip install matrix-synapse[all]` like today. Two motivations:
@@ -274,13 +268,10 @@
     "txredisapi", "hiredis",
     # cache-memory
     "pympler",
-<<<<<<< HEAD
+    # improved user search
+    "pyicu",
     # uvloop
     "uvloop",
-=======
-    # improved user search
-    "pyicu",
->>>>>>> e70f398f
     # omitted:
     #   - test: it's useful to have this separate from dev deps in the olddeps job
     #   - systemd: this is a system-based requirement
