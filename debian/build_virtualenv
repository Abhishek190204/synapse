#!/bin/bash
#
# runs dh_virtualenv to build the virtualenv in the build directory,
# and then runs the trial tests against the installed synapse.

set -e

export DH_VIRTUALENV_INSTALL_ROOT=/opt/venvs

# make sure that the virtualenv links to the specific version of python, by
# dereferencing the python3 symlink.
#
# Otherwise, if somebody tries to install (say) the stretch package on buster,
# they will get a confusing error about "No module named 'synapse'", because
# python won't look in the right directory. At least this way, the error will
# be a *bit* more obvious.
#
SNAKE=$(readlink -e /usr/bin/python3)

# try to set the CFLAGS so any compiled C extensions are compiled with the most
# generic as possible x64 instructions, so that compiling it on a new Intel chip
# doesn't enable features not available on older ones or AMD.
#
# TODO: add similar things for non-amd64, or figure out a more generic way to
# do this.

case $(dpkg-architecture -q DEB_HOST_ARCH) in
    amd64)
        export CFLAGS=-march=x86-64
        ;;
esac

# Manually install Poetry and export a pip-compatible `requirements.txt`
# We need a Poetry pre-release as the export command is buggy in < 1.2
<<<<<<< HEAD
if [ -e requirements.txt ]; then
    # Guard against a possible future where requirements.txt lives in the repo.
    # Otherwise, calling `poetry export` below would silently clobber it.
    echo "requirements.txt already exists; aborting" 1>&2
    exit 1
fi
=======
>>>>>>> a743f7d3
TEMP_VENV="$(mktemp -d)"
python3 -m venv "$TEMP_VENV"
source "$TEMP_VENV/bin/activate"
pip install -U pip
pip install poetry==1.2.0b1
<<<<<<< HEAD
poetry export --extras "all test" -o requirements.txt
deactivate
rm -rf "$TEMP_VENV"

=======
poetry export --extras all --extras test -o exported_requirements.txt
deactivate
rm -rf "$TEMP_VENV"

# Use --no-deps to only install pinned versions in exported_requirements.txt,
# and to avoid https://github.com/pypa/pip/issues/9644
>>>>>>> a743f7d3
dh_virtualenv \
    --install-suffix "matrix-synapse" \
    --builtin-venv \
    --python "$SNAKE" \
    --upgrade-pip \
    --preinstall="lxml" \
    --preinstall="mock" \
    --preinstall="wheel" \
    --extra-pip-arg="--no-deps" \
    --extra-pip-arg="--no-cache-dir" \
    --extra-pip-arg="--compile" \
    --extras="all,systemd,test" \
<<<<<<< HEAD
    --requirements="requirements.txt"
=======
    --requirements="exported_requirements.txt"
>>>>>>> a743f7d3

PACKAGE_BUILD_DIR="debian/matrix-synapse-py3"
VIRTUALENV_DIR="${PACKAGE_BUILD_DIR}${DH_VIRTUALENV_INSTALL_ROOT}/matrix-synapse"
TARGET_PYTHON="${VIRTUALENV_DIR}/bin/python"

case "$DEB_BUILD_OPTIONS" in
    *nocheck*)
        # Skip running tests if "nocheck" present in $DEB_BUILD_OPTIONS
        ;;

    *)
        # Copy tests to a temporary directory so that we can put them on the
        # PYTHONPATH without putting the uninstalled synapse on the pythonpath.
        tmpdir=$(mktemp -d)
        trap 'rm -r $tmpdir' EXIT

        cp -r tests "$tmpdir"

        PYTHONPATH="$tmpdir" \
            "${TARGET_PYTHON}" -m twisted.trial --reporter=text -j2 tests

        ;;
esac

# build the config file
"${TARGET_PYTHON}" "${VIRTUALENV_DIR}/bin/generate_config" \
        --config-dir="/etc/matrix-synapse" \
        --data-dir="/var/lib/matrix-synapse" |
    perl -pe '
# tweak the paths to the tls certs and signing keys
/^tls_.*_path:/ and s/SERVERNAME/homeserver/;
/^signing_key_path:/ and s/SERVERNAME/homeserver/;

# tweak the pid file location
/^pid_file:/ and s#:.*#: "/var/run/matrix-synapse.pid"#;

# tweak the path to the log config
/^log_config:/ and s/SERVERNAME\.log\.config/log.yaml/;

# tweak the path to the media store
/^media_store_path:/ and s#/media_store#/media#;

# remove the server_name setting, which is set in a separate file
/^server_name:/ and $_ = "#\n# This is set in /etc/matrix-synapse/conf.d/server_name.yaml for Debian installations.\n# $_";

# remove the report_stats setting, which is set in a separate file
/^# report_stats:/ and $_ = "";

' > "${PACKAGE_BUILD_DIR}/etc/matrix-synapse/homeserver.yaml"

# build the log config file
"${TARGET_PYTHON}" "${VIRTUALENV_DIR}/bin/generate_log_config" \
        --output-file="${PACKAGE_BUILD_DIR}/etc/matrix-synapse/log.yaml"

# add a dependency on the right version of python to substvars.
PYPKG=$(basename "$SNAKE")
echo "synapse:pydepends=$PYPKG" >> debian/matrix-synapse-py3.substvars


# add a couple of triggers.  This is needed so that dh-virtualenv can rebuild
# the venv when the system python changes (see
# https://dh-virtualenv.readthedocs.io/en/latest/tutorial.html#step-2-set-up-packaging-for-your-project)
#
# we do it here rather than the more conventional way of just adding it to
# debian/matrix-synapse-py3.triggers, because we need to add a trigger on the
# right version of python.
cat >>"debian/.debhelper/generated/matrix-synapse-py3/triggers" <<EOF
# triggers for dh-virtualenv
interest-noawait $SNAKE
interest dh-virtualenv-interpreter-update

EOF<|MERGE_RESOLUTION|>--- conflicted
+++ resolved
@@ -32,33 +32,16 @@
 
 # Manually install Poetry and export a pip-compatible `requirements.txt`
 # We need a Poetry pre-release as the export command is buggy in < 1.2
-<<<<<<< HEAD
-if [ -e requirements.txt ]; then
-    # Guard against a possible future where requirements.txt lives in the repo.
-    # Otherwise, calling `poetry export` below would silently clobber it.
-    echo "requirements.txt already exists; aborting" 1>&2
-    exit 1
-fi
-=======
->>>>>>> a743f7d3
 TEMP_VENV="$(mktemp -d)"
 python3 -m venv "$TEMP_VENV"
 source "$TEMP_VENV/bin/activate"
 pip install -U pip
 pip install poetry==1.2.0b1
-<<<<<<< HEAD
-poetry export --extras "all test" -o requirements.txt
-deactivate
-rm -rf "$TEMP_VENV"
-
-=======
-poetry export --extras all --extras test -o exported_requirements.txt
 deactivate
 rm -rf "$TEMP_VENV"
 
 # Use --no-deps to only install pinned versions in exported_requirements.txt,
 # and to avoid https://github.com/pypa/pip/issues/9644
->>>>>>> a743f7d3
 dh_virtualenv \
     --install-suffix "matrix-synapse" \
     --builtin-venv \
@@ -71,11 +54,7 @@
     --extra-pip-arg="--no-cache-dir" \
     --extra-pip-arg="--compile" \
     --extras="all,systemd,test" \
-<<<<<<< HEAD
-    --requirements="requirements.txt"
-=======
     --requirements="exported_requirements.txt"
->>>>>>> a743f7d3
 
 PACKAGE_BUILD_DIR="debian/matrix-synapse-py3"
 VIRTUALENV_DIR="${PACKAGE_BUILD_DIR}${DH_VIRTUALENV_INSTALL_ROOT}/matrix-synapse"
