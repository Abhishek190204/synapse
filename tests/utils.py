# -*- coding: utf-8 -*-
# Copyright 2014-2016 OpenMarket Ltd
#
# Licensed under the Apache License, Version 2.0 (the "License");
# you may not use this file except in compliance with the License.
# You may obtain a copy of the License at
#
#     http://www.apache.org/licenses/LICENSE-2.0
#
# Unless required by applicable law or agreed to in writing, software
# distributed under the License is distributed on an "AS IS" BASIS,
# WITHOUT WARRANTIES OR CONDITIONS OF ANY KIND, either express or implied.
# See the License for the specific language governing permissions and
# limitations under the License.

import atexit
import hashlib
import os
import uuid
from inspect import getcallargs

from mock import Mock, patch
from six.moves.urllib import parse as urlparse

from twisted.internet import defer, reactor

from synapse.api.errors import CodeMessageException, cs_error
from synapse.federation.transport import server
from synapse.http.server import HttpServer
from synapse.server import HomeServer
from synapse.storage import PostgresEngine
from synapse.storage.engines import create_engine
from synapse.storage.prepare_database import (
    _get_or_create_schema_state,
    _setup_new_database,
    prepare_database,
)
from synapse.util.logcontext import LoggingContext
from synapse.util.ratelimitutils import FederationRateLimiter

# set this to True to run the tests against postgres instead of sqlite.
USE_POSTGRES_FOR_TESTS = os.environ.get("SYNAPSE_POSTGRES", False)
POSTGRES_USER = os.environ.get("SYNAPSE_POSTGRES_USER", "postgres")
POSTGRES_BASE_DB = "_synapse_unit_tests_base_%s" % (os.getpid(),)


def setupdb():

    # If we're using PostgreSQL, set up the db once
    if USE_POSTGRES_FOR_TESTS:
        pgconfig = {
            "name": "psycopg2",
            "args": {
                "database": POSTGRES_BASE_DB,
                "user": POSTGRES_USER,
                "cp_min": 1,
                "cp_max": 5,
            },
        }
        config = Mock()
        config.password_providers = []
        config.database_config = pgconfig
        db_engine = create_engine(pgconfig)
        db_conn = db_engine.module.connect(user=POSTGRES_USER)
        db_conn.autocommit = True
        cur = db_conn.cursor()
        cur.execute("DROP DATABASE IF EXISTS %s;" % (POSTGRES_BASE_DB,))
        cur.execute("CREATE DATABASE %s;" % (POSTGRES_BASE_DB,))
        cur.close()
        db_conn.close()

        # Set up in the db
        db_conn = db_engine.module.connect(
            database=POSTGRES_BASE_DB, user=POSTGRES_USER
        )
        cur = db_conn.cursor()
        _get_or_create_schema_state(cur, db_engine)
        _setup_new_database(cur, db_engine)
        db_conn.commit()
        cur.close()
        db_conn.close()

        def _cleanup():
            db_conn = db_engine.module.connect(user=POSTGRES_USER)
            db_conn.autocommit = True
            cur = db_conn.cursor()
            cur.execute("DROP DATABASE IF EXISTS %s;" % (POSTGRES_BASE_DB,))
            cur.close()
            db_conn.close()

        atexit.register(_cleanup)


@defer.inlineCallbacks
def setup_test_homeserver(
    cleanup_func, name="test", datastore=None, config=None, reactor=None, **kargs
):
    """
    Setup a homeserver suitable for running tests against.  Keyword arguments
    are passed to the Homeserver constructor.

    If no datastore is supplied, one is created and given to the homeserver.

    Args:
        cleanup_func : The function used to register a cleanup routine for
                       after the test.
    """
    if reactor is None:
        from twisted.internet import reactor

    if config is None:
        config = Mock()
        config.signing_key = [MockKey()]
        config.event_cache_size = 1
        config.enable_registration = True
        config.macaroon_secret_key = "not even a little secret"
        config.expire_access_token = False
        config.server_name = name
        config.trusted_third_party_id_servers = []
        config.room_invite_state_types = []
        config.password_providers = []
        config.worker_replication_url = ""
        config.worker_app = None
        config.email_enable_notifs = False
        config.block_non_admin_invites = False
        config.federation_domain_whitelist = None
        config.federation_rc_reject_limit = 10
        config.federation_rc_sleep_limit = 10
        config.federation_rc_sleep_delay = 100
        config.federation_rc_concurrent = 10
        config.filter_timeline_limit = 5000
        config.user_directory_search_all_users = False
        config.user_consent_server_notice_content = None
        config.block_events_without_consent_error = None
        config.media_storage_providers = []
        config.auto_join_rooms = []
        config.limit_usage_by_mau = False
        config.hs_disabled = False
        config.hs_disabled_message = ""
        config.max_mau_value = 50
        config.mau_limits_reserved_threepids = []
<<<<<<< HEAD
        config.admin_email = None
=======
        config.admin_uri = None
>>>>>>> dc56c47d

        # we need a sane default_room_version, otherwise attempts to create rooms will
        # fail.
        config.default_room_version = "1"

        # disable user directory updates, because they get done in the
        # background, which upsets the test runner.
        config.update_user_directory = False

    config.use_frozen_dicts = True
    config.ldap_enabled = False

    if "clock" not in kargs:
        kargs["clock"] = MockClock()

    if USE_POSTGRES_FOR_TESTS:
        test_db = "synapse_test_%s" % uuid.uuid4().hex

        config.database_config = {
            "name": "psycopg2",
            "args": {"database": test_db, "cp_min": 1, "cp_max": 5},
        }
    else:
        config.database_config = {
            "name": "sqlite3",
            "args": {"database": ":memory:", "cp_min": 1, "cp_max": 1},
        }

    db_engine = create_engine(config.database_config)

    # Create the database before we actually try and connect to it, based off
    # the template database we generate in setupdb()
    if datastore is None and isinstance(db_engine, PostgresEngine):
        db_conn = db_engine.module.connect(
            database=POSTGRES_BASE_DB, user=POSTGRES_USER
        )
        db_conn.autocommit = True
        cur = db_conn.cursor()
        cur.execute("DROP DATABASE IF EXISTS %s;" % (test_db,))
        cur.execute(
            "CREATE DATABASE %s WITH TEMPLATE %s;" % (test_db, POSTGRES_BASE_DB)
        )
        cur.close()
        db_conn.close()

    # we need to configure the connection pool to run the on_new_connection
    # function, so that we can test code that uses custom sqlite functions
    # (like rank).
    config.database_config["args"]["cp_openfun"] = db_engine.on_new_connection

    if datastore is None:
        hs = HomeServer(
            name,
            config=config,
            db_config=config.database_config,
            version_string="Synapse/tests",
            database_engine=db_engine,
            room_list_handler=object(),
            tls_server_context_factory=Mock(),
            tls_client_options_factory=Mock(),
            reactor=reactor,
            **kargs
        )

        # Prepare the DB on SQLite -- PostgreSQL is a copy of an already up to
        # date db
        if not isinstance(db_engine, PostgresEngine):
            db_conn = hs.get_db_conn()
            yield prepare_database(db_conn, db_engine, config)
            db_conn.commit()
            db_conn.close()

        else:
            # We need to do cleanup on PostgreSQL
            def cleanup():
                # Close all the db pools
                hs.get_db_pool().close()

                # Drop the test database
                db_conn = db_engine.module.connect(
                    database=POSTGRES_BASE_DB, user=POSTGRES_USER
                )
                db_conn.autocommit = True
                cur = db_conn.cursor()
                cur.execute("DROP DATABASE IF EXISTS %s;" % (test_db,))
                db_conn.commit()
                cur.close()
                db_conn.close()

            # Register the cleanup hook
            cleanup_func(cleanup)

        hs.setup()
    else:
        hs = HomeServer(
            name,
            db_pool=None,
            datastore=datastore,
            config=config,
            version_string="Synapse/tests",
            database_engine=db_engine,
            room_list_handler=object(),
            tls_server_context_factory=Mock(),
            tls_client_options_factory=Mock(),
            reactor=reactor,
            **kargs
        )

    # bcrypt is far too slow to be doing in unit tests
    # Need to let the HS build an auth handler and then mess with it
    # because AuthHandler's constructor requires the HS, so we can't make one
    # beforehand and pass it in to the HS's constructor (chicken / egg)
    hs.get_auth_handler().hash = lambda p: hashlib.md5(p.encode('utf8')).hexdigest()
    hs.get_auth_handler().validate_hash = (
        lambda p, h: hashlib.md5(p.encode('utf8')).hexdigest() == h
    )

    fed = kargs.get("resource_for_federation", None)
    if fed:
        server.register_servlets(
            hs,
            resource=fed,
            authenticator=server.Authenticator(hs),
            ratelimiter=FederationRateLimiter(
                hs.get_clock(),
                window_size=hs.config.federation_rc_window_size,
                sleep_limit=hs.config.federation_rc_sleep_limit,
                sleep_msec=hs.config.federation_rc_sleep_delay,
                reject_limit=hs.config.federation_rc_reject_limit,
                concurrent_requests=hs.config.federation_rc_concurrent,
            ),
        )

    defer.returnValue(hs)


def get_mock_call_args(pattern_func, mock_func):
    """ Return the arguments the mock function was called with interpreted
    by the pattern functions argument list.
    """
    invoked_args, invoked_kargs = mock_func.call_args
    return getcallargs(pattern_func, *invoked_args, **invoked_kargs)


def mock_getRawHeaders(headers=None):
    headers = headers if headers is not None else {}

    def getRawHeaders(name, default=None):
        return headers.get(name, default)

    return getRawHeaders


# This is a mock /resource/ not an entire server
class MockHttpResource(HttpServer):
    def __init__(self, prefix=""):
        self.callbacks = []  # 3-tuple of method/pattern/function
        self.prefix = prefix

    def trigger_get(self, path):
        return self.trigger(b"GET", path, None)

    @patch('twisted.web.http.Request')
    @defer.inlineCallbacks
    def trigger(self, http_method, path, content, mock_request, federation_auth=False):
        """ Fire an HTTP event.

        Args:
            http_method : The HTTP method
            path : The HTTP path
            content : The HTTP body
            mock_request : Mocked request to pass to the event so it can get
                           content.
        Returns:
            A tuple of (code, response)
        Raises:
            KeyError If no event is found which will handle the path.
        """
        path = self.prefix + path

        # annoyingly we return a twisted http request which has chained calls
        # to get at the http content, hence mock it here.
        mock_content = Mock()
        config = {'read.return_value': content}
        mock_content.configure_mock(**config)
        mock_request.content = mock_content

        mock_request.method = http_method.encode('ascii')
        mock_request.uri = path.encode('ascii')

        mock_request.getClientIP.return_value = "-"

        headers = {}
        if federation_auth:
            headers[b"Authorization"] = [b"X-Matrix origin=test,key=,sig="]
        mock_request.requestHeaders.getRawHeaders = mock_getRawHeaders(headers)

        # return the right path if the event requires it
        mock_request.path = path

        # add in query params to the right place
        try:
            mock_request.args = urlparse.parse_qs(path.split('?')[1])
            mock_request.path = path.split('?')[0]
            path = mock_request.path
        except Exception:
            pass

        if isinstance(path, bytes):
            path = path.decode('utf8')

        for (method, pattern, func) in self.callbacks:
            if http_method != method:
                continue

            matcher = pattern.match(path)
            if matcher:
                try:
                    args = [urlparse.unquote(u) for u in matcher.groups()]

                    (code, response) = yield func(mock_request, *args)
                    defer.returnValue((code, response))
                except CodeMessageException as e:
                    defer.returnValue((e.code, cs_error(e.msg, code=e.errcode)))

        raise KeyError("No event can handle %s" % path)

    def register_paths(self, method, path_patterns, callback):
        for path_pattern in path_patterns:
            self.callbacks.append((method, path_pattern, callback))


class MockKey(object):
    alg = "mock_alg"
    version = "mock_version"
    signature = b"\x9a\x87$"

    @property
    def verify_key(self):
        return self

    def sign(self, message):
        return self

    def verify(self, message, sig):
        assert sig == b"\x9a\x87$"


class MockClock(object):
    now = 1000

    def __init__(self):
        # list of lists of [absolute_time, callback, expired] in no particular
        # order
        self.timers = []
        self.loopers = []

    def time(self):
        return self.now

    def time_msec(self):
        return self.time() * 1000

    def call_later(self, delay, callback, *args, **kwargs):
        current_context = LoggingContext.current_context()

        def wrapped_callback():
            LoggingContext.thread_local.current_context = current_context
            callback(*args, **kwargs)

        t = [self.now + delay, wrapped_callback, False]
        self.timers.append(t)

        return t

    def looping_call(self, function, interval):
        self.loopers.append([function, interval / 1000., self.now])

    def cancel_call_later(self, timer, ignore_errs=False):
        if timer[2]:
            if not ignore_errs:
                raise Exception("Cannot cancel an expired timer")

        timer[2] = True
        self.timers = [t for t in self.timers if t != timer]

    # For unit testing
    def advance_time(self, secs):
        self.now += secs

        timers = self.timers
        self.timers = []

        for t in timers:
            time, callback, expired = t

            if expired:
                raise Exception("Timer already expired")

            if self.now >= time:
                t[2] = True
                callback()
            else:
                self.timers.append(t)

        for looped in self.loopers:
            func, interval, last = looped
            if last + interval < self.now:
                func()
                looped[2] = self.now

    def advance_time_msec(self, ms):
        self.advance_time(ms / 1000.)

    def time_bound_deferred(self, d, *args, **kwargs):
        # We don't bother timing things out for now.
        return d


def _format_call(args, kwargs):
    return ", ".join(
        ["%r" % (a) for a in args] + ["%s=%r" % (k, v) for k, v in kwargs.items()]
    )


class DeferredMockCallable(object):
    """A callable instance that stores a set of pending call expectations and
    return values for them. It allows a unit test to assert that the given set
    of function calls are eventually made, by awaiting on them to be called.
    """

    def __init__(self):
        self.expectations = []
        self.calls = []

    def __call__(self, *args, **kwargs):
        self.calls.append((args, kwargs))

        if not self.expectations:
            raise ValueError(
                "%r has no pending calls to handle call(%s)"
                % (self, _format_call(args, kwargs))
            )

        for (call, result, d) in self.expectations:
            if args == call[1] and kwargs == call[2]:
                d.callback(None)
                return result

        failure = AssertionError(
            "Was not expecting call(%s)" % (_format_call(args, kwargs))
        )

        for _, _, d in self.expectations:
            try:
                d.errback(failure)
            except Exception:
                pass

        raise failure

    def expect_call_and_return(self, call, result):
        self.expectations.append((call, result, defer.Deferred()))

    @defer.inlineCallbacks
    def await_calls(self, timeout=1000):
        deferred = defer.DeferredList(
            [d for _, _, d in self.expectations], fireOnOneErrback=True
        )

        timer = reactor.callLater(
            timeout / 1000,
            deferred.errback,
            AssertionError(
                "%d pending calls left: %s"
                % (
                    len([e for e in self.expectations if not e[2].called]),
                    [e for e in self.expectations if not e[2].called],
                )
            ),
        )

        yield deferred

        timer.cancel()

        self.calls = []

    def assert_had_no_calls(self):
        if self.calls:
            calls = self.calls
            self.calls = []

            raise AssertionError(
                "Expected not to received any calls, got:\n"
                + "\n".join(["call(%s)" % _format_call(c[0], c[1]) for c in calls])
            )<|MERGE_RESOLUTION|>--- conflicted
+++ resolved
@@ -139,11 +139,7 @@
         config.hs_disabled_message = ""
         config.max_mau_value = 50
         config.mau_limits_reserved_threepids = []
-<<<<<<< HEAD
-        config.admin_email = None
-=======
         config.admin_uri = None
->>>>>>> dc56c47d
 
         # we need a sane default_room_version, otherwise attempts to create rooms will
         # fail.
