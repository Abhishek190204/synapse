--- conflicted
+++ resolved
@@ -1,10 +1,3 @@
-<<<<<<< HEAD
-import logging
-
-from twisted.test.proto_helpers import MemoryReactor
-
-from synapse.api.constants import AccountDataTypes, EventTypes, JoinRules
-=======
 #
 # This file is licensed under the Affero General Public License (AGPL) version 3.
 #
@@ -24,10 +17,11 @@
 # [This file includes modifications made by New Vector Limited]
 #
 #
+import logging
+
 from twisted.test.proto_helpers import MemoryReactor
 
-from synapse.api.constants import EventTypes, JoinRules, Membership
->>>>>>> f6a5905b
+from synapse.api.constants import AccountDataTypes, EventTypes, JoinRules, Membership
 from synapse.api.room_versions import RoomVersions
 from synapse.rest import admin
 from synapse.rest.client import knock, login, room
