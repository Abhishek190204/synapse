#
# This file is licensed under the Affero General Public License (AGPL) version 3.
#
# Copyright (C) 2024 New Vector, Ltd
#
# This program is free software: you can redistribute it and/or modify
# it under the terms of the GNU Affero General Public License as
# published by the Free Software Foundation, either version 3 of the
# License, or (at your option) any later version.
#
# See the GNU Affero General Public License for more details:
# <https://www.gnu.org/licenses/agpl-3.0.html>.
#
# Originally licensed under the Apache License, Version 2.0:
# <http://www.apache.org/licenses/LICENSE-2.0>.
#
# [This file includes modifications made by New Vector Limited]
#
#
import logging
from typing import List, Optional
from unittest.mock import patch

from twisted.test.proto_helpers import MemoryReactor

from synapse.api.constants import (
    AccountDataTypes,
    EventContentFields,
    EventTypes,
    JoinRules,
    Membership,
    RoomTypes,
)
from synapse.api.room_versions import RoomVersions
from synapse.rest import admin
from synapse.rest.client import knock, login, room
from synapse.server import HomeServer
from synapse.storage.util.id_generators import MultiWriterIdGenerator
from synapse.types import JsonDict, UserID
from synapse.util import Clock

from tests.replication._base import BaseMultiWorkerStreamTestCase
from tests.unittest import HomeserverTestCase

logger = logging.getLogger(__name__)


class GetSyncRoomIdsForUserTestCase(HomeserverTestCase):
    """
    Tests Sliding Sync handler `get_sync_room_ids_for_user()` to make sure it returns
    the correct list of rooms IDs.
    """

    servlets = [
        admin.register_servlets,
        knock.register_servlets,
        login.register_servlets,
        room.register_servlets,
    ]

    def default_config(self) -> JsonDict:
        config = super().default_config()
        # Enable sliding sync
        config["experimental_features"] = {"msc3575_enabled": True}
        return config

    def prepare(self, reactor: MemoryReactor, clock: Clock, hs: HomeServer) -> None:
        self.sliding_sync_handler = self.hs.get_sliding_sync_handler()
        self.store = self.hs.get_datastores().main
        self.event_sources = hs.get_event_sources()

    def test_no_rooms(self) -> None:
        """
        Test when the user has never joined any rooms before
        """
        user1_id = self.register_user("user1", "pass")
        # user1_tok = self.login(user1_id, "pass")

        now_token = self.event_sources.get_current_token()

        room_id_results = self.get_success(
            self.sliding_sync_handler.get_sync_room_ids_for_user(
                UserID.from_string(user1_id),
                from_token=now_token,
                to_token=now_token,
            )
        )

        self.assertEqual(room_id_results, set())

    def test_get_newly_joined_room(self) -> None:
        """
        Test that rooms that the user has newly_joined show up. newly_joined is when you
        join after the `from_token` and <= `to_token`.
        """
        user1_id = self.register_user("user1", "pass")
        user1_tok = self.login(user1_id, "pass")

        before_room_token = self.event_sources.get_current_token()

        room_id = self.helper.create_room_as(user1_id, tok=user1_tok, is_public=True)

        after_room_token = self.event_sources.get_current_token()

        room_id_results = self.get_success(
            self.sliding_sync_handler.get_sync_room_ids_for_user(
                UserID.from_string(user1_id),
                from_token=before_room_token,
                to_token=after_room_token,
            )
        )

        self.assertEqual(room_id_results, {room_id})

    def test_get_already_joined_room(self) -> None:
        """
        Test that rooms that the user is already joined show up.
        """
        user1_id = self.register_user("user1", "pass")
        user1_tok = self.login(user1_id, "pass")

        room_id = self.helper.create_room_as(user1_id, tok=user1_tok, is_public=True)

        after_room_token = self.event_sources.get_current_token()

        room_id_results = self.get_success(
            self.sliding_sync_handler.get_sync_room_ids_for_user(
                UserID.from_string(user1_id),
                from_token=after_room_token,
                to_token=after_room_token,
            )
        )

        self.assertEqual(room_id_results, {room_id})

    def test_get_invited_banned_knocked_room(self) -> None:
        """
        Test that rooms that the user is invited to, banned from, and knocked on show
        up.
        """
        user1_id = self.register_user("user1", "pass")
        user1_tok = self.login(user1_id, "pass")
        user2_id = self.register_user("user2", "pass")
        user2_tok = self.login(user2_id, "pass")

        before_room_token = self.event_sources.get_current_token()

        # Setup the invited room (user2 invites user1 to the room)
        invited_room_id = self.helper.create_room_as(user2_id, tok=user2_tok)
        self.helper.invite(invited_room_id, targ=user1_id, tok=user2_tok)

        # Setup the ban room (user2 bans user1 from the room)
        ban_room_id = self.helper.create_room_as(
            user2_id, tok=user2_tok, is_public=True
        )
        self.helper.join(ban_room_id, user1_id, tok=user1_tok)
        self.helper.ban(ban_room_id, src=user2_id, targ=user1_id, tok=user2_tok)

        # Setup the knock room (user1 knocks on the room)
        knock_room_id = self.helper.create_room_as(
            user2_id, tok=user2_tok, room_version=RoomVersions.V7.identifier
        )
        self.helper.send_state(
            knock_room_id,
            EventTypes.JoinRules,
            {"join_rule": JoinRules.KNOCK},
            tok=user2_tok,
        )
        # User1 knocks on the room
        channel = self.make_request(
            "POST",
            "/_matrix/client/r0/knock/%s" % (knock_room_id,),
            b"{}",
            user1_tok,
        )
        self.assertEqual(channel.code, 200, channel.result)

        after_room_token = self.event_sources.get_current_token()

        room_id_results = self.get_success(
            self.sliding_sync_handler.get_sync_room_ids_for_user(
                UserID.from_string(user1_id),
                from_token=before_room_token,
                to_token=after_room_token,
            )
        )

        # Ensure that the invited, ban, and knock rooms show up
        self.assertEqual(
            room_id_results,
            {
                invited_room_id,
                ban_room_id,
                knock_room_id,
            },
        )

    def test_get_kicked_room(self) -> None:
        """
        Test that a room that the user was kicked from still shows up. When the user
        comes back to their client, they should see that they were kicked.
        """
        user1_id = self.register_user("user1", "pass")
        user1_tok = self.login(user1_id, "pass")
        user2_id = self.register_user("user2", "pass")
        user2_tok = self.login(user2_id, "pass")

        # Setup the kick room (user2 kicks user1 from the room)
        kick_room_id = self.helper.create_room_as(
            user2_id, tok=user2_tok, is_public=True
        )
        self.helper.join(kick_room_id, user1_id, tok=user1_tok)
        # Kick user1 from the room
        self.helper.change_membership(
            room=kick_room_id,
            src=user2_id,
            targ=user1_id,
            tok=user2_tok,
            membership=Membership.LEAVE,
            extra_data={
                "reason": "Bad manners",
            },
        )

        after_kick_token = self.event_sources.get_current_token()

        room_id_results = self.get_success(
            self.sliding_sync_handler.get_sync_room_ids_for_user(
                UserID.from_string(user1_id),
                from_token=after_kick_token,
                to_token=after_kick_token,
            )
        )

        # The kicked room should show up
        self.assertEqual(room_id_results, {kick_room_id})

    def test_forgotten_rooms(self) -> None:
        """
        Forgotten rooms do not show up even if we forget after the from/to range.

        Ideally, we would be able to track when the `/forget` happens and apply it
        accordingly in the token range but the forgotten flag is only an extra bool in
        the `room_memberships` table.
        """
        user1_id = self.register_user("user1", "pass")
        user1_tok = self.login(user1_id, "pass")
        user2_id = self.register_user("user2", "pass")
        user2_tok = self.login(user2_id, "pass")

        # Setup a normal room that we leave. This won't show up in the sync response
        # because we left it before our token but is good to check anyway.
        leave_room_id = self.helper.create_room_as(
            user2_id, tok=user2_tok, is_public=True
        )
        self.helper.join(leave_room_id, user1_id, tok=user1_tok)
        self.helper.leave(leave_room_id, user1_id, tok=user1_tok)

        # Setup the ban room (user2 bans user1 from the room)
        ban_room_id = self.helper.create_room_as(
            user2_id, tok=user2_tok, is_public=True
        )
        self.helper.join(ban_room_id, user1_id, tok=user1_tok)
        self.helper.ban(ban_room_id, src=user2_id, targ=user1_id, tok=user2_tok)

        # Setup the kick room (user2 kicks user1 from the room)
        kick_room_id = self.helper.create_room_as(
            user2_id, tok=user2_tok, is_public=True
        )
        self.helper.join(kick_room_id, user1_id, tok=user1_tok)
        # Kick user1 from the room
        self.helper.change_membership(
            room=kick_room_id,
            src=user2_id,
            targ=user1_id,
            tok=user2_tok,
            membership=Membership.LEAVE,
            extra_data={
                "reason": "Bad manners",
            },
        )

        before_room_forgets = self.event_sources.get_current_token()

        # Forget the room after we already have our tokens. This doesn't change
        # the membership event itself but will mark it internally in Synapse
        channel = self.make_request(
            "POST",
            f"/_matrix/client/r0/rooms/{leave_room_id}/forget",
            content={},
            access_token=user1_tok,
        )
        self.assertEqual(channel.code, 200, channel.result)
        channel = self.make_request(
            "POST",
            f"/_matrix/client/r0/rooms/{ban_room_id}/forget",
            content={},
            access_token=user1_tok,
        )
        self.assertEqual(channel.code, 200, channel.result)
        channel = self.make_request(
            "POST",
            f"/_matrix/client/r0/rooms/{kick_room_id}/forget",
            content={},
            access_token=user1_tok,
        )
        self.assertEqual(channel.code, 200, channel.result)

        room_id_results = self.get_success(
            self.sliding_sync_handler.get_sync_room_ids_for_user(
                UserID.from_string(user1_id),
                from_token=before_room_forgets,
                to_token=before_room_forgets,
            )
        )

        # We shouldn't see the room because it was forgotten
        self.assertEqual(room_id_results, set())

    def test_only_newly_left_rooms_show_up(self) -> None:
        """
        Test that newly_left rooms still show up in the sync response but rooms that
        were left before the `from_token` don't show up. See condition "2)" comments in
        the `get_sync_room_ids_for_user` method.
        """
        user1_id = self.register_user("user1", "pass")
        user1_tok = self.login(user1_id, "pass")

        # Leave before we calculate the `from_token`
        room_id1 = self.helper.create_room_as(user1_id, tok=user1_tok)
        self.helper.leave(room_id1, user1_id, tok=user1_tok)

        after_room1_token = self.event_sources.get_current_token()

        # Leave during the from_token/to_token range (newly_left)
        room_id2 = self.helper.create_room_as(user1_id, tok=user1_tok)
        self.helper.leave(room_id1, user1_id, tok=user1_tok)

        after_room2_token = self.event_sources.get_current_token()

        room_id_results = self.get_success(
            self.sliding_sync_handler.get_sync_room_ids_for_user(
                UserID.from_string(user1_id),
                from_token=after_room1_token,
                to_token=after_room2_token,
            )
        )

        # Only the newly_left room should show up
        self.assertEqual(room_id_results, {room_id2})

    def test_no_joins_after_to_token(self) -> None:
        """
        Rooms we join after the `to_token` should *not* show up. See condition "1b)"
        comments in the `get_sync_room_ids_for_user()` method.
        """
        user1_id = self.register_user("user1", "pass")
        user1_tok = self.login(user1_id, "pass")

        before_room1_token = self.event_sources.get_current_token()

        room_id1 = self.helper.create_room_as(user1_id, tok=user1_tok)

        after_room1_token = self.event_sources.get_current_token()

        # Room join after after our `to_token` shouldn't show up
        room_id2 = self.helper.create_room_as(user1_id, tok=user1_tok)
        _ = room_id2

        room_id_results = self.get_success(
            self.sliding_sync_handler.get_sync_room_ids_for_user(
                UserID.from_string(user1_id),
                from_token=before_room1_token,
                to_token=after_room1_token,
            )
        )

        self.assertEqual(room_id_results, {room_id1})

    def test_join_during_range_and_left_room_after_to_token(self) -> None:
        """
        Room still shows up if we left the room but were joined during the
        from_token/to_token. See condition "1a)" comments in the
        `get_sync_room_ids_for_user()` method.
        """
        user1_id = self.register_user("user1", "pass")
        user1_tok = self.login(user1_id, "pass")

        before_room1_token = self.event_sources.get_current_token()

        room_id1 = self.helper.create_room_as(user1_id, tok=user1_tok)

        after_room1_token = self.event_sources.get_current_token()

        # Leave the room after we already have our tokens
        self.helper.leave(room_id1, user1_id, tok=user1_tok)

        room_id_results = self.get_success(
            self.sliding_sync_handler.get_sync_room_ids_for_user(
                UserID.from_string(user1_id),
                from_token=before_room1_token,
                to_token=after_room1_token,
            )
        )

        # We should still see the room because we were joined during the
        # from_token/to_token time period.
        self.assertEqual(room_id_results, {room_id1})

    def test_join_before_range_and_left_room_after_to_token(self) -> None:
        """
        Room still shows up if we left the room but were joined before the `from_token`
        so it should show up. See condition "1a)" comments in the
        `get_sync_room_ids_for_user()` method.
        """
        user1_id = self.register_user("user1", "pass")
        user1_tok = self.login(user1_id, "pass")

        room_id1 = self.helper.create_room_as(user1_id, tok=user1_tok)

        after_room1_token = self.event_sources.get_current_token()

        # Leave the room after we already have our tokens
        self.helper.leave(room_id1, user1_id, tok=user1_tok)

        room_id_results = self.get_success(
            self.sliding_sync_handler.get_sync_room_ids_for_user(
                UserID.from_string(user1_id),
                from_token=after_room1_token,
                to_token=after_room1_token,
            )
        )

        # We should still see the room because we were joined before the `from_token`
        self.assertEqual(room_id_results, {room_id1})

    def test_kicked_before_range_and_left_after_to_token(self) -> None:
        """
        Room still shows up if we left the room but were kicked before the `from_token`
        so it should show up. See condition "1a)" comments in the
        `get_sync_room_ids_for_user()` method.
        """
        user1_id = self.register_user("user1", "pass")
        user1_tok = self.login(user1_id, "pass")
        user2_id = self.register_user("user2", "pass")
        user2_tok = self.login(user2_id, "pass")

        # Setup the kick room (user2 kicks user1 from the room)
        kick_room_id = self.helper.create_room_as(
            user2_id, tok=user2_tok, is_public=True
        )
        self.helper.join(kick_room_id, user1_id, tok=user1_tok)
        # Kick user1 from the room
        self.helper.change_membership(
            room=kick_room_id,
            src=user2_id,
            targ=user1_id,
            tok=user2_tok,
            membership=Membership.LEAVE,
            extra_data={
                "reason": "Bad manners",
            },
        )

        after_kick_token = self.event_sources.get_current_token()

        # Leave the room after we already have our tokens
        #
        # We have to join before we can leave (leave -> leave isn't a valid transition
        # or at least it doesn't work in Synapse, 403 forbidden)
        self.helper.join(kick_room_id, user1_id, tok=user1_tok)
        self.helper.leave(kick_room_id, user1_id, tok=user1_tok)

        room_id_results = self.get_success(
            self.sliding_sync_handler.get_sync_room_ids_for_user(
                UserID.from_string(user1_id),
                from_token=after_kick_token,
                to_token=after_kick_token,
            )
        )

        # We shouldn't see the room because it was forgotten
        self.assertEqual(room_id_results, {kick_room_id})

    def test_newly_left_during_range_and_join_leave_after_to_token(self) -> None:
        """
        Newly left room should show up. But we're also testing that joining and leaving
        after the `to_token` doesn't mess with the results. See condition "2)" and "1a)"
        comments in the `get_sync_room_ids_for_user()` method.
        """
        user1_id = self.register_user("user1", "pass")
        user1_tok = self.login(user1_id, "pass")
        user2_id = self.register_user("user2", "pass")
        user2_tok = self.login(user2_id, "pass")

        before_room1_token = self.event_sources.get_current_token()

        # We create the room with user2 so the room isn't left with no members when we
        # leave and can still re-join.
        room_id1 = self.helper.create_room_as(user2_id, tok=user2_tok, is_public=True)
        # Join and leave the room during the from/to range
        self.helper.join(room_id1, user1_id, tok=user1_tok)
        self.helper.leave(room_id1, user1_id, tok=user1_tok)

        after_room1_token = self.event_sources.get_current_token()

        # Join and leave the room after we already have our tokens
        self.helper.join(room_id1, user1_id, tok=user1_tok)
        self.helper.leave(room_id1, user1_id, tok=user1_tok)

        room_id_results = self.get_success(
            self.sliding_sync_handler.get_sync_room_ids_for_user(
                UserID.from_string(user1_id),
                from_token=before_room1_token,
                to_token=after_room1_token,
            )
        )

        # Room should still show up because it's newly_left during the from/to range
        self.assertEqual(room_id_results, {room_id1})

    def test_newly_left_during_range_and_join_after_to_token(self) -> None:
        """
        Newly left room should show up. But we're also testing that joining after the
        `to_token` doesn't mess with the results. See condition "2)" and "1b)" comments
        in the `get_sync_room_ids_for_user()` method.
        """
        user1_id = self.register_user("user1", "pass")
        user1_tok = self.login(user1_id, "pass")
        user2_id = self.register_user("user2", "pass")
        user2_tok = self.login(user2_id, "pass")

        before_room1_token = self.event_sources.get_current_token()

        # We create the room with user2 so the room isn't left with no members when we
        # leave and can still re-join.
        room_id1 = self.helper.create_room_as(user2_id, tok=user2_tok, is_public=True)
        # Join and leave the room during the from/to range
        self.helper.join(room_id1, user1_id, tok=user1_tok)
        self.helper.leave(room_id1, user1_id, tok=user1_tok)

        after_room1_token = self.event_sources.get_current_token()

        # Join the room after we already have our tokens
        self.helper.join(room_id1, user1_id, tok=user1_tok)

        room_id_results = self.get_success(
            self.sliding_sync_handler.get_sync_room_ids_for_user(
                UserID.from_string(user1_id),
                from_token=before_room1_token,
                to_token=after_room1_token,
            )
        )

        # Room should still show up because it's newly_left during the from/to range
        self.assertEqual(room_id_results, {room_id1})

    def test_no_from_token(self) -> None:
        """
        Test that if we don't provide a `from_token`, we get all the rooms that we we're
        joined to up to the `to_token`.

        Providing `from_token` only really has the effect that it adds `newly_left`
        rooms to the response.
        """
        user1_id = self.register_user("user1", "pass")
        user1_tok = self.login(user1_id, "pass")
        user2_id = self.register_user("user2", "pass")
        user2_tok = self.login(user2_id, "pass")

        # We create the room with user2 so the room isn't left with no members when we
        # leave and can still re-join.
        room_id1 = self.helper.create_room_as(user2_id, tok=user2_tok, is_public=True)
        room_id2 = self.helper.create_room_as(user2_id, tok=user2_tok, is_public=True)

        # Join room1
        self.helper.join(room_id1, user1_id, tok=user1_tok)

        # Join and leave the room2 before the `to_token`
        self.helper.join(room_id2, user1_id, tok=user1_tok)
        self.helper.leave(room_id2, user1_id, tok=user1_tok)

        after_room1_token = self.event_sources.get_current_token()

        # Join the room2 after we already have our tokens
        self.helper.join(room_id2, user1_id, tok=user1_tok)

        room_id_results = self.get_success(
            self.sliding_sync_handler.get_sync_room_ids_for_user(
                UserID.from_string(user1_id),
                from_token=None,
                to_token=after_room1_token,
            )
        )

        # Only rooms we were joined to before the `to_token` should show up
        self.assertEqual(room_id_results, {room_id1})

    def test_from_token_ahead_of_to_token(self) -> None:
        """
        Test when the provided `from_token` comes after the `to_token`. We should
        basically expect the same result as having no `from_token`.
        """
        user1_id = self.register_user("user1", "pass")
        user1_tok = self.login(user1_id, "pass")
        user2_id = self.register_user("user2", "pass")
        user2_tok = self.login(user2_id, "pass")

        # We create the room with user2 so the room isn't left with no members when we
        # leave and can still re-join.
        room_id1 = self.helper.create_room_as(user2_id, tok=user2_tok, is_public=True)
        room_id2 = self.helper.create_room_as(user2_id, tok=user2_tok, is_public=True)
        room_id3 = self.helper.create_room_as(user2_id, tok=user2_tok, is_public=True)
        room_id4 = self.helper.create_room_as(user2_id, tok=user2_tok, is_public=True)

        # Join room1 before `before_room_token`
        self.helper.join(room_id1, user1_id, tok=user1_tok)

        # Join and leave the room2 before `before_room_token`
        self.helper.join(room_id2, user1_id, tok=user1_tok)
        self.helper.leave(room_id2, user1_id, tok=user1_tok)

        # Note: These are purposely swapped. The `from_token` should come after
        # the `to_token` in this test
        to_token = self.event_sources.get_current_token()

        # Join room2 after `before_room_token`
        self.helper.join(room_id2, user1_id, tok=user1_tok)

        # --------

        # Join room3 after `before_room_token`
        self.helper.join(room_id3, user1_id, tok=user1_tok)

        # Join and leave the room4 after `before_room_token`
        self.helper.join(room_id4, user1_id, tok=user1_tok)
        self.helper.leave(room_id4, user1_id, tok=user1_tok)

        # Note: These are purposely swapped. The `from_token` should come after the
        # `to_token` in this test
        from_token = self.event_sources.get_current_token()

        # Join the room4 after we already have our tokens
        self.helper.join(room_id4, user1_id, tok=user1_tok)

        room_id_results = self.get_success(
            self.sliding_sync_handler.get_sync_room_ids_for_user(
                UserID.from_string(user1_id),
                from_token=from_token,
                to_token=to_token,
            )
        )

        # Only rooms we were joined to before the `to_token` should show up
        #
        # There won't be any newly_left rooms because the `from_token` is ahead of the
        # `to_token` and that range will give no membership changes to check.
        self.assertEqual(room_id_results, {room_id1})

    def test_leave_before_range_and_join_leave_after_to_token(self) -> None:
        """
        Old left room shouldn't show up. But we're also testing that joining and leaving
        after the `to_token` doesn't mess with the results. See condition "1a)" comments
        in the `get_sync_room_ids_for_user()` method.
        """
        user1_id = self.register_user("user1", "pass")
        user1_tok = self.login(user1_id, "pass")
        user2_id = self.register_user("user2", "pass")
        user2_tok = self.login(user2_id, "pass")

        # We create the room with user2 so the room isn't left with no members when we
        # leave and can still re-join.
        room_id1 = self.helper.create_room_as(user2_id, tok=user2_tok, is_public=True)
        # Join and leave the room before the from/to range
        self.helper.join(room_id1, user1_id, tok=user1_tok)
        self.helper.leave(room_id1, user1_id, tok=user1_tok)

        after_room1_token = self.event_sources.get_current_token()

        # Join and leave the room after we already have our tokens
        self.helper.join(room_id1, user1_id, tok=user1_tok)
        self.helper.leave(room_id1, user1_id, tok=user1_tok)

        room_id_results = self.get_success(
            self.sliding_sync_handler.get_sync_room_ids_for_user(
                UserID.from_string(user1_id),
                from_token=after_room1_token,
                to_token=after_room1_token,
            )
        )

        # Room shouldn't show up because it was left before the `from_token`
        self.assertEqual(room_id_results, set())

    def test_leave_before_range_and_join_after_to_token(self) -> None:
        """
        Old left room shouldn't show up. But we're also testing that joining after the
        `to_token` doesn't mess with the results. See condition "1b)" comments in the
        `get_sync_room_ids_for_user()` method.
        """
        user1_id = self.register_user("user1", "pass")
        user1_tok = self.login(user1_id, "pass")
        user2_id = self.register_user("user2", "pass")
        user2_tok = self.login(user2_id, "pass")

        # We create the room with user2 so the room isn't left with no members when we
        # leave and can still re-join.
        room_id1 = self.helper.create_room_as(user2_id, tok=user2_tok, is_public=True)
        # Join and leave the room before the from/to range
        self.helper.join(room_id1, user1_id, tok=user1_tok)
        self.helper.leave(room_id1, user1_id, tok=user1_tok)

        after_room1_token = self.event_sources.get_current_token()

        # Join the room after we already have our tokens
        self.helper.join(room_id1, user1_id, tok=user1_tok)

        room_id_results = self.get_success(
            self.sliding_sync_handler.get_sync_room_ids_for_user(
                UserID.from_string(user1_id),
                from_token=after_room1_token,
                to_token=after_room1_token,
            )
        )

        # Room shouldn't show up because it was left before the `from_token`
        self.assertEqual(room_id_results, set())

    def test_join_leave_multiple_times_during_range_and_after_to_token(
        self,
    ) -> None:
        """
        Join and leave multiple times shouldn't affect rooms from showing up. It just
        matters that we were joined or newly_left in the from/to range. But we're also
        testing that joining and leaving after the `to_token` doesn't mess with the
        results.
        """
        user1_id = self.register_user("user1", "pass")
        user1_tok = self.login(user1_id, "pass")
        user2_id = self.register_user("user2", "pass")
        user2_tok = self.login(user2_id, "pass")

        before_room1_token = self.event_sources.get_current_token()

        # We create the room with user2 so the room isn't left with no members when we
        # leave and can still re-join.
        room_id1 = self.helper.create_room_as(user2_id, tok=user2_tok, is_public=True)
        # Join, leave, join back to the room before the from/to range
        self.helper.join(room_id1, user1_id, tok=user1_tok)
        self.helper.leave(room_id1, user1_id, tok=user1_tok)
        self.helper.join(room_id1, user1_id, tok=user1_tok)

        after_room1_token = self.event_sources.get_current_token()

        # Leave and Join the room multiple times after we already have our tokens
        self.helper.leave(room_id1, user1_id, tok=user1_tok)
        self.helper.join(room_id1, user1_id, tok=user1_tok)
        self.helper.leave(room_id1, user1_id, tok=user1_tok)

        room_id_results = self.get_success(
            self.sliding_sync_handler.get_sync_room_ids_for_user(
                UserID.from_string(user1_id),
                from_token=before_room1_token,
                to_token=after_room1_token,
            )
        )

        # Room should show up because it was newly_left and joined during the from/to range
        self.assertEqual(room_id_results, {room_id1})

    def test_join_leave_multiple_times_before_range_and_after_to_token(
        self,
    ) -> None:
        """
        Join and leave multiple times before the from/to range shouldn't affect rooms
        from showing up. It just matters that we were joined or newly_left in the
        from/to range. But we're also testing that joining and leaving after the
        `to_token` doesn't mess with the results.
        """
        user1_id = self.register_user("user1", "pass")
        user1_tok = self.login(user1_id, "pass")
        user2_id = self.register_user("user2", "pass")
        user2_tok = self.login(user2_id, "pass")

        # We create the room with user2 so the room isn't left with no members when we
        # leave and can still re-join.
        room_id1 = self.helper.create_room_as(user2_id, tok=user2_tok, is_public=True)
        # Join, leave, join back to the room before the from/to range
        self.helper.join(room_id1, user1_id, tok=user1_tok)
        self.helper.leave(room_id1, user1_id, tok=user1_tok)
        self.helper.join(room_id1, user1_id, tok=user1_tok)

        after_room1_token = self.event_sources.get_current_token()

        # Leave and Join the room multiple times after we already have our tokens
        self.helper.leave(room_id1, user1_id, tok=user1_tok)
        self.helper.join(room_id1, user1_id, tok=user1_tok)
        self.helper.leave(room_id1, user1_id, tok=user1_tok)

        room_id_results = self.get_success(
            self.sliding_sync_handler.get_sync_room_ids_for_user(
                UserID.from_string(user1_id),
                from_token=after_room1_token,
                to_token=after_room1_token,
            )
        )

        # Room should show up because we were joined before the from/to range
        self.assertEqual(room_id_results, {room_id1})

    def test_invite_before_range_and_join_leave_after_to_token(
        self,
    ) -> None:
        """
        Make it look like we joined after the token range but we were invited before the
        from/to range so the room should still show up. See condition "1a)" comments in
        the `get_sync_room_ids_for_user()` method.
        """
        user1_id = self.register_user("user1", "pass")
        user1_tok = self.login(user1_id, "pass")
        user2_id = self.register_user("user2", "pass")
        user2_tok = self.login(user2_id, "pass")

        # We create the room with user2 so the room isn't left with no members when we
        # leave and can still re-join.
        room_id1 = self.helper.create_room_as(user2_id, tok=user2_tok, is_public=True)

        # Invited to the room before the token
        self.helper.invite(room_id1, src=user2_id, targ=user1_id, tok=user2_tok)

        after_room1_token = self.event_sources.get_current_token()

        # Join and leave the room after we already have our tokens
        self.helper.join(room_id1, user1_id, tok=user1_tok)
        self.helper.leave(room_id1, user1_id, tok=user1_tok)

        room_id_results = self.get_success(
            self.sliding_sync_handler.get_sync_room_ids_for_user(
                UserID.from_string(user1_id),
                from_token=after_room1_token,
                to_token=after_room1_token,
            )
        )

        # Room should show up because we were invited before the from/to range
        self.assertEqual(room_id_results, {room_id1})

    def test_multiple_rooms_are_not_confused(
        self,
    ) -> None:
        """
        Test that multiple rooms are not confused as we fixup the list. This test is
        spawning from a real world bug in the code where I was accidentally using
        `event.room_id` in one of the fix-up loops but the `event` being referenced was
        actually from a different loop.
        """
        user1_id = self.register_user("user1", "pass")
        user1_tok = self.login(user1_id, "pass")
        user2_id = self.register_user("user2", "pass")
        user2_tok = self.login(user2_id, "pass")

        # We create the room with user2 so the room isn't left with no members when we
        # leave and can still re-join.
        room_id1 = self.helper.create_room_as(user2_id, tok=user2_tok, is_public=True)
        room_id2 = self.helper.create_room_as(user2_id, tok=user2_tok, is_public=True)

        # Invited and left the room before the token
        self.helper.invite(room_id1, src=user2_id, targ=user1_id, tok=user2_tok)
        self.helper.leave(room_id1, user1_id, tok=user1_tok)
        # Invited to room2
        self.helper.invite(room_id2, src=user2_id, targ=user1_id, tok=user2_tok)

        before_room3_token = self.event_sources.get_current_token()

        # Invited and left room3 during the from/to range
        room_id3 = self.helper.create_room_as(user2_id, tok=user2_tok, is_public=True)
        self.helper.invite(room_id3, src=user2_id, targ=user1_id, tok=user2_tok)
        self.helper.leave(room_id3, user1_id, tok=user1_tok)

        after_room3_token = self.event_sources.get_current_token()

        # Join and leave the room after we already have our tokens
        self.helper.join(room_id1, user1_id, tok=user1_tok)
        self.helper.leave(room_id1, user1_id, tok=user1_tok)
        # Leave room2
        self.helper.leave(room_id2, user1_id, tok=user1_tok)
        # Leave room3
        self.helper.leave(room_id3, user1_id, tok=user1_tok)

        room_id_results = self.get_success(
            self.sliding_sync_handler.get_sync_room_ids_for_user(
                UserID.from_string(user1_id),
                from_token=before_room3_token,
                to_token=after_room3_token,
            )
        )

        self.assertEqual(
            room_id_results,
            {
                # `room_id1` shouldn't show up because we left before the from/to range
                #
                # Room should show up because we were invited before the from/to range
                room_id2,
                # Room should show up because it was newly_left during the from/to range
                room_id3,
            },
        )


class GetSyncRoomIdsForUserEventShardTestCase(BaseMultiWorkerStreamTestCase):
    """
    Tests Sliding Sync handler `get_sync_room_ids_for_user()` to make sure it works with
    sharded event stream_writers enabled
    """

    servlets = [
        admin.register_servlets_for_client_rest_resource,
        room.register_servlets,
        login.register_servlets,
    ]

    def default_config(self) -> dict:
        config = super().default_config()
        # Enable sliding sync
        config["experimental_features"] = {"msc3575_enabled": True}

        # Enable shared event stream_writers
        config["stream_writers"] = {"events": ["worker1", "worker2", "worker3"]}
        config["instance_map"] = {
            "main": {"host": "testserv", "port": 8765},
            "worker1": {"host": "testserv", "port": 1001},
            "worker2": {"host": "testserv", "port": 1002},
            "worker3": {"host": "testserv", "port": 1003},
        }
        return config

    def prepare(self, reactor: MemoryReactor, clock: Clock, hs: HomeServer) -> None:
        self.sliding_sync_handler = self.hs.get_sliding_sync_handler()
        self.store = self.hs.get_datastores().main
        self.event_sources = hs.get_event_sources()

    def _create_room(self, room_id: str, user_id: str, tok: str) -> None:
        """
        Create a room with a specific room_id. We use this so that that we have a
        consistent room_id across test runs that hashes to the same value and will be
        sharded to a known worker in the tests.
        """

        # We control the room ID generation by patching out the
        # `_generate_room_id` method
        with patch(
            "synapse.handlers.room.RoomCreationHandler._generate_room_id"
        ) as mock:
            mock.side_effect = lambda: room_id
            self.helper.create_room_as(user_id, tok=tok)

    def test_sharded_event_persisters(self) -> None:
        """
        This test should catch bugs that would come from flawed stream position
        (`stream_ordering`) comparisons or making `RoomStreamToken`'s naively. To
        compare event positions properly, you need to consider both the `instance_name`
        and `stream_ordering` together.

        The test creates three event persister workers and a room that is sharded to
        each worker. On worker2, we make the event stream position stuck so that it lags
        behind the other workers and we start getting `RoomStreamToken` that have an
        `instance_map` component (i.e. q`m{min_pos}~{writer1}.{pos1}~{writer2}.{pos2}`).

        We then send some events to advance the stream positions of worker1 and worker3
        but worker2 is lagging behind because it's stuck. We are specifically testing
        that `get_sync_room_ids_for_user(from_token=xxx, to_token=xxx)` should work
        correctly in these adverse conditions.
        """
        user1_id = self.register_user("user1", "pass")
        user1_tok = self.login(user1_id, "pass")
        user2_id = self.register_user("user2", "pass")
        user2_tok = self.login(user2_id, "pass")

        self.make_worker_hs(
            "synapse.app.generic_worker",
            {"worker_name": "worker1"},
        )

        worker_hs2 = self.make_worker_hs(
            "synapse.app.generic_worker",
            {"worker_name": "worker2"},
        )

        self.make_worker_hs(
            "synapse.app.generic_worker",
            {"worker_name": "worker3"},
        )

        # Specially crafted room IDs that get persisted on different workers.
        #
        # Sharded to worker1
        room_id1 = "!fooo:test"
        # Sharded to worker2
        room_id2 = "!bar:test"
        # Sharded to worker3
        room_id3 = "!quux:test"

        # Create rooms on the different workers.
        self._create_room(room_id1, user2_id, user2_tok)
        self._create_room(room_id2, user2_id, user2_tok)
        self._create_room(room_id3, user2_id, user2_tok)
        join_response1 = self.helper.join(room_id1, user1_id, tok=user1_tok)
        join_response2 = self.helper.join(room_id2, user1_id, tok=user1_tok)
        # Leave room2
        self.helper.leave(room_id2, user1_id, tok=user1_tok)
        join_response3 = self.helper.join(room_id3, user1_id, tok=user1_tok)
        # Leave room3
        self.helper.leave(room_id3, user1_id, tok=user1_tok)

        # Ensure that the events were sharded to different workers.
        pos1 = self.get_success(
            self.store.get_position_for_event(join_response1["event_id"])
        )
        self.assertEqual(pos1.instance_name, "worker1")
        pos2 = self.get_success(
            self.store.get_position_for_event(join_response2["event_id"])
        )
        self.assertEqual(pos2.instance_name, "worker2")
        pos3 = self.get_success(
            self.store.get_position_for_event(join_response3["event_id"])
        )
        self.assertEqual(pos3.instance_name, "worker3")

        before_stuck_activity_token = self.event_sources.get_current_token()

        # We now gut wrench into the events stream `MultiWriterIdGenerator` on worker2 to
        # mimic it getting stuck persisting an event. This ensures that when we send an
        # event on worker1/worker3 we end up in a state where worker2 events stream
        # position lags that on worker1/worker3, resulting in a RoomStreamToken with a
        # non-empty `instance_map` component.
        #
        # Worker2's event stream position will not advance until we call `__aexit__`
        # again.
        worker_store2 = worker_hs2.get_datastores().main
        assert isinstance(worker_store2._stream_id_gen, MultiWriterIdGenerator)
        actx = worker_store2._stream_id_gen.get_next()
        self.get_success(actx.__aenter__())

        # For room_id1/worker1: leave and join the room to advance the stream position
        # and generate membership changes.
        self.helper.leave(room_id1, user1_id, tok=user1_tok)
        self.helper.join(room_id1, user1_id, tok=user1_tok)
        # For room_id2/worker2: which is currently stuck, join the room.
        join_on_worker2_response = self.helper.join(room_id2, user1_id, tok=user1_tok)
        # For room_id3/worker3: leave and join the room to advance the stream position
        # and generate membership changes.
        self.helper.leave(room_id3, user1_id, tok=user1_tok)
        join_on_worker3_response = self.helper.join(room_id3, user1_id, tok=user1_tok)

        # Get a token while things are stuck after our activity
        stuck_activity_token = self.event_sources.get_current_token()
        logger.info("stuck_activity_token %s", stuck_activity_token)
        # Let's make sure we're working with a token that has an `instance_map`
        self.assertNotEqual(len(stuck_activity_token.room_key.instance_map), 0)

        # Just double check that the join event on worker2 (that is stuck) happened
        # after the position recorded for worker2 in the token but before the max
        # position in the token. This is crucial for the behavior we're trying to test.
        join_on_worker2_pos = self.get_success(
            self.store.get_position_for_event(join_on_worker2_response["event_id"])
        )
        logger.info("join_on_worker2_pos %s", join_on_worker2_pos)
        # Ensure the join technially came after our token
        self.assertGreater(
            join_on_worker2_pos.stream,
            stuck_activity_token.room_key.get_stream_pos_for_instance("worker2"),
        )
        # But less than the max stream position of some other worker
        self.assertLess(
            join_on_worker2_pos.stream,
            # max
            stuck_activity_token.room_key.get_max_stream_pos(),
        )

        # Just double check that the join event on worker3 happened after the min stream
        # value in the token but still within the position recorded for worker3. This is
        # crucial for the behavior we're trying to test.
        join_on_worker3_pos = self.get_success(
            self.store.get_position_for_event(join_on_worker3_response["event_id"])
        )
        logger.info("join_on_worker3_pos %s", join_on_worker3_pos)
        # Ensure the join came after the min but still encapsulated by the token
        self.assertGreaterEqual(
            join_on_worker3_pos.stream,
            # min
            stuck_activity_token.room_key.stream,
        )
        self.assertLessEqual(
            join_on_worker3_pos.stream,
            stuck_activity_token.room_key.get_stream_pos_for_instance("worker3"),
        )

        # We finish the fake persisting an event we started above and advance worker2's
        # event stream position (unstuck worker2).
        self.get_success(actx.__aexit__(None, None, None))

        # The function under test
        room_id_results = self.get_success(
            self.sliding_sync_handler.get_sync_room_ids_for_user(
                UserID.from_string(user1_id),
                from_token=before_stuck_activity_token,
                to_token=stuck_activity_token,
            )
        )

        self.assertEqual(
            room_id_results,
            {
                room_id1,
                # room_id2 shouldn't show up because we left before the from/to range
                # and the join event during the range happened while worker2 was stuck.
                # This means that from the perspective of the master, where the
                # `stuck_activity_token` is generated, the stream position for worker2
                # wasn't advanced to the join yet. Looking at the `instance_map`, the
                # join technically comes after `stuck_activity_token``.
                #
                # room_id2,
                room_id3,
            },
        )


class FilterRoomsTestCase(HomeserverTestCase):
    """
    Tests Sliding Sync handler `filter_rooms()` to make sure it includes/excludes rooms
    correctly.
    """

    servlets = [
        admin.register_servlets,
        knock.register_servlets,
        login.register_servlets,
        room.register_servlets,
    ]

    def default_config(self) -> JsonDict:
        config = super().default_config()
        # Enable sliding sync
        config["experimental_features"] = {"msc3575_enabled": True}
        return config

    def prepare(self, reactor: MemoryReactor, clock: Clock, hs: HomeServer) -> None:
        self.sliding_sync_handler = self.hs.get_sliding_sync_handler()
        self.store = self.hs.get_datastores().main

    def _create_dm_room(
        self,
        inviter_user_id: str,
        inviter_tok: str,
        invitee_user_id: str,
        invitee_tok: str,
    ) -> str:
        """
        Helper to create a DM room as the "inviter" and invite the "invitee" user to the room. The
        "invitee" user also will join the room. The `m.direct` account data will be set
        for both users.
        """

        # Create a room and send an invite the other user
        room_id = self.helper.create_room_as(
            inviter_user_id,
            is_public=False,
            tok=inviter_tok,
        )
        self.helper.invite(
            room_id,
            src=inviter_user_id,
            targ=invitee_user_id,
            tok=inviter_tok,
            extra_data={"is_direct": True},
        )
        # Person that was invited joins the room
        self.helper.join(room_id, invitee_user_id, tok=invitee_tok)

        # Mimic the client setting the room as a direct message in the global account
        # data
        self.get_success(
            self.store.add_account_data_for_user(
                invitee_user_id,
                AccountDataTypes.DIRECT,
                {inviter_user_id: [room_id]},
            )
        )
        self.get_success(
            self.store.add_account_data_for_user(
                inviter_user_id,
                AccountDataTypes.DIRECT,
                {invitee_user_id: [room_id]},
            )
        )

        return room_id

    def _add_space_child(
        self,
        space_id: str,
        room_id: str,
        token: str,
        order: Optional[str] = None,
        via: Optional[List[str]] = None,
    ) -> None:
        """
        Helper to add a child room to a space.
        """

        if via is None:
            via = [self.hs.hostname]

        content: JsonDict = {"via": via}
        if order is not None:
            content["order"] = order
        self.helper.send_state(
            space_id,
            event_type=EventTypes.SpaceChild,
            body=content,
            tok=token,
            state_key=room_id,
        )

    def test_filter_dm_rooms(self) -> None:
        """
        Test `filter.is_dm` for DM rooms
        """
        user1_id = self.register_user("user1", "pass")
        user1_tok = self.login(user1_id, "pass")
        user2_id = self.register_user("user2", "pass")
        user2_tok = self.login(user2_id, "pass")

        # Create a normal room
        room_id = self.helper.create_room_as(
            user1_id,
            is_public=False,
            tok=user1_tok,
        )

        # Create a DM room
        dm_room_id = self._create_dm_room(
            inviter_user_id=user1_id,
            inviter_tok=user1_tok,
            invitee_user_id=user2_id,
            invitee_tok=user2_tok,
        )

        # TODO: Better way to avoid the circular import? (see
        # https://github.com/element-hq/synapse/pull/17187#discussion_r1619492779)
        from synapse.handlers.sliding_sync import SlidingSyncConfig

        # Try with `is_dm=True`
        # -----------------------------
        truthy_filters = SlidingSyncConfig.SlidingSyncList.Filters(
            is_dm=True,
        )

        # Filter the rooms
        truthy_filtered_room_ids = self.get_success(
            self.sliding_sync_handler.filter_rooms(
                UserID.from_string(user1_id), {room_id, dm_room_id}, truthy_filters
            )
        )

        self.assertEqual(truthy_filtered_room_ids, {dm_room_id})

        # Try with `is_dm=False`
        # -----------------------------
        falsy_filters = SlidingSyncConfig.SlidingSyncList.Filters(
            is_dm=False,
        )

        # Filter the rooms
        falsy_filtered_room_ids = self.get_success(
            self.sliding_sync_handler.filter_rooms(
                UserID.from_string(user1_id), {room_id, dm_room_id}, falsy_filters
            )
        )

<<<<<<< HEAD
        self.assertEqual(filtered_room_ids, {room_id})

    def test_filter_space_rooms(self) -> None:
        """
        Test `filter.spaces` for rooms in spaces
        """
        user1_id = self.register_user("user1", "pass")
        user1_tok = self.login(user1_id, "pass")

        space_a = self.helper.create_room_as(
            user1_id,
            tok=user1_tok,
            extra_content={
                "creation_content": {EventContentFields.ROOM_TYPE: RoomTypes.SPACE}
            },
        )
        space_b = self.helper.create_room_as(
            user1_id,
            tok=user1_tok,
            extra_content={
                "creation_content": {EventContentFields.ROOM_TYPE: RoomTypes.SPACE}
            },
        )
        space_c = self.helper.create_room_as(
            user1_id,
            tok=user1_tok,
            extra_content={
                "creation_content": {EventContentFields.ROOM_TYPE: RoomTypes.SPACE}
            },
        )

        room_id1 = self.helper.create_room_as(
            user1_id,
            is_public=False,
            tok=user1_tok,
        )
        # Add to space_a
        self._add_space_child(space_a, room_id1, user1_tok)

        room_id2 = self.helper.create_room_as(
            user1_id,
            is_public=False,
            tok=user1_tok,
        )
        # Add to space_a and space_b
        self._add_space_child(space_a, room_id2, user1_tok)
        self._add_space_child(space_c, room_id2, user1_tok)

        room_id3 = self.helper.create_room_as(
            user1_id,
            is_public=False,
            tok=user1_tok,
        )
        # Add to all spaces
        self._add_space_child(space_a, room_id3, user1_tok)
        self._add_space_child(space_b, room_id3, user1_tok)
        self._add_space_child(space_c, room_id3, user1_tok)

        room_id4 = self.helper.create_room_as(
            user1_id,
            is_public=False,
            tok=user1_tok,
        )
        # Add to space_c
        self._add_space_child(space_c, room_id3, user1_tok)

        room_not_in_space1 = self.helper.create_room_as(
            user1_id,
            is_public=False,
            tok=user1_tok,
        )

        # TODO: Better way to avoid the circular import? (see
        # https://github.com/element-hq/synapse/pull/17187#discussion_r1619492779)
        from synapse.handlers.sliding_sync import SlidingSyncConfig

        filters = SlidingSyncConfig.SlidingSyncList.Filters(
            spaces=[
                space_a,
                space_b,
            ],
        )

        # Try filtering the rooms
        filtered_room_ids = self.get_success(
            self.sliding_sync_handler.filter_rooms(
                UserID.from_string(user1_id),
                {
                    # a
                    room_id1,
                    # a, c
                    room_id2,
                    # a, b, c
                    room_id3,
                    # c
                    room_id4,
                    # not in any space
                    room_not_in_space1,
                },
                filters,
            )
        )

        self.assertEqual(filtered_room_ids, {room_id1, room_id2, room_id3})

    def test_filter_only_joined_spaces(self) -> None:
        """
        Test `filter.spaces` to make sure the filter only takes into account spaces we
        are joined to.
        """
        user1_id = self.register_user("user1", "pass")
        user1_tok = self.login(user1_id, "pass")
        user2_id = self.register_user("user2", "pass")
        user2_tok = self.login(user2_id, "pass")

        # space_a created by user1
        space_a = self.helper.create_room_as(
            user1_id,
            tok=user1_tok,
            extra_content={
                "creation_content": {EventContentFields.ROOM_TYPE: RoomTypes.SPACE}
            },
        )
        # space_b created by user2
        space_b = self.helper.create_room_as(
            user2_id,
            tok=user2_tok,
            extra_content={
                "creation_content": {EventContentFields.ROOM_TYPE: RoomTypes.SPACE}
            },
        )

        room_id1 = self.helper.create_room_as(
            user1_id,
            is_public=False,
            tok=user1_tok,
        )
        # Add to space_a
        self._add_space_child(space_a, room_id1, user1_tok)

        room_id2 = self.helper.create_room_as(
            user1_id,
            is_public=False,
            tok=user1_tok,
        )
        # Add to space_b
        self._add_space_child(space_b, room_id2, user2_tok)

        # TODO: Better way to avoid the circular import? (see
        # https://github.com/element-hq/synapse/pull/17187#discussion_r1619492779)
        from synapse.handlers.sliding_sync import SlidingSyncConfig

        filters = SlidingSyncConfig.SlidingSyncList.Filters(
            spaces=[
                space_a,
                space_b,
            ],
        )

        # Try filtering the rooms
        filtered_room_ids = self.get_success(
            self.sliding_sync_handler.filter_rooms(
                UserID.from_string(user1_id),
                {
                    # a
                    room_id1,
                    # b (but user1 isn't in space_b)
                    room_id2,
                },
                filters,
            )
        )

        self.assertEqual(filtered_room_ids, {room_id1})
=======
        self.assertEqual(falsy_filtered_room_ids, {room_id})
>>>>>>> 88fe201f
<|MERGE_RESOLUTION|>--- conflicted
+++ resolved
@@ -1279,8 +1279,7 @@
             )
         )
 
-<<<<<<< HEAD
-        self.assertEqual(filtered_room_ids, {room_id})
+        self.assertEqual(falsy_filtered_room_ids, {room_id})
 
     def test_filter_space_rooms(self) -> None:
         """
@@ -1453,7 +1452,4 @@
             )
         )
 
-        self.assertEqual(filtered_room_ids, {room_id1})
-=======
-        self.assertEqual(falsy_filtered_room_ids, {room_id})
->>>>>>> 88fe201f
+        self.assertEqual(filtered_room_ids, {room_id1})