# Copyright 2015, 2016 OpenMarket Ltd
#
# Licensed under the Apache License, Version 2.0 (the "License");
# you may not use this file except in compliance with the License.
# You may obtain a copy of the License at
#
#     http://www.apache.org/licenses/LICENSE-2.0
#
# Unless required by applicable law or agreed to in writing, software
# distributed under the License is distributed on an "AS IS" BASIS,
# WITHOUT WARRANTIES OR CONDITIONS OF ANY KIND, either express or implied.
# See the License for the specific language governing permissions and
# limitations under the License.

from typing import Any, Collection, List, Optional, Tuple
from unittest.mock import Mock

from twisted.test.proto_helpers import MemoryReactor

from synapse.api.auth import Auth
from synapse.api.constants import UserTypes
from synapse.api.errors import (
    CodeMessageException,
    Codes,
    ResourceLimitError,
    SynapseError,
)
from synapse.module_api import ModuleApi
from synapse.server import HomeServer
from synapse.spam_checker_api import RegistrationBehaviour
from synapse.types import (
    JsonDict,
    Requester,
    RoomAlias,
    RoomID,
    UserID,
    create_requester,
)
from synapse.util import Clock

from tests.test_utils import make_awaitable
from tests.unittest import override_config
from tests.utils import mock_getRawHeaders

from .. import unittest


class TestSpamChecker:
    def __init__(self, config: None, api: ModuleApi):
        api.register_spam_checker_callbacks(
            check_registration_for_spam=self.check_registration_for_spam,
        )

    @staticmethod
    def parse_config(config: JsonDict) -> None:
        return None

    async def check_registration_for_spam(
        self,
        email_threepid: Optional[dict],
        username: Optional[str],
        request_info: Collection[Tuple[str, str]],
        auth_provider_id: Optional[str],
    ) -> RegistrationBehaviour:
        return RegistrationBehaviour.ALLOW


class DenyAll(TestSpamChecker):
    async def check_registration_for_spam(
        self,
        email_threepid: Optional[dict],
        username: Optional[str],
        request_info: Collection[Tuple[str, str]],
        auth_provider_id: Optional[str],
    ) -> RegistrationBehaviour:
        return RegistrationBehaviour.DENY


class BanAll(TestSpamChecker):
    async def check_registration_for_spam(
        self,
        email_threepid: Optional[dict],
        username: Optional[str],
        request_info: Collection[Tuple[str, str]],
        auth_provider_id: Optional[str],
    ) -> RegistrationBehaviour:
        return RegistrationBehaviour.SHADOW_BAN


class BanBadIdPUser(TestSpamChecker):
    async def check_registration_for_spam(
        self,
        email_threepid: Optional[dict],
        username: Optional[str],
        request_info: Collection[Tuple[str, str]],
        auth_provider_id: Optional[str] = None,
    ) -> RegistrationBehaviour:
        # Reject any user coming from CAS and whose username contains profanity
        if auth_provider_id == "cas" and username and "flimflob" in username:
            return RegistrationBehaviour.DENY
        return RegistrationBehaviour.ALLOW


class TestLegacyRegistrationSpamChecker:
    def __init__(self, config: None, api: ModuleApi):
        pass

    async def check_registration_for_spam(
        self,
        email_threepid: Optional[dict],
        username: Optional[str],
        request_info: Collection[Tuple[str, str]],
    ) -> RegistrationBehaviour:
        return RegistrationBehaviour.ALLOW


class LegacyAllowAll(TestLegacyRegistrationSpamChecker):
    async def check_registration_for_spam(
        self,
        email_threepid: Optional[dict],
        username: Optional[str],
        request_info: Collection[Tuple[str, str]],
    ) -> RegistrationBehaviour:
        return RegistrationBehaviour.ALLOW


class LegacyDenyAll(TestLegacyRegistrationSpamChecker):
    async def check_registration_for_spam(
        self,
        email_threepid: Optional[dict],
        username: Optional[str],
        request_info: Collection[Tuple[str, str]],
    ) -> RegistrationBehaviour:
        return RegistrationBehaviour.DENY


class RegistrationTestCase(unittest.HomeserverTestCase):
    """Tests the RegistrationHandler."""

    def make_homeserver(self, reactor: MemoryReactor, clock: Clock) -> HomeServer:
        hs_config = self.default_config()

        # some of the tests rely on us having a user consent version
        hs_config.setdefault("user_consent", {}).update(
            {
                "version": "test_consent_version",
                "template_dir": ".",
            }
        )
        hs_config["max_mau_value"] = 50
        hs_config["limit_usage_by_mau"] = True

        # Don't attempt to reach out over federation.
        self.mock_federation_client = Mock()
        self.mock_federation_client.make_query.side_effect = CodeMessageException(
            500, ""
        )

        hs = self.setup_test_homeserver(
            config=hs_config, federation_client=self.mock_federation_client
        )

        return hs

    def prepare(self, reactor: MemoryReactor, clock: Clock, hs: HomeServer) -> None:
        self.handler = self.hs.get_registration_handler()
        self.store = self.hs.get_datastores().main
        self.lots_of_users = 100
        self.small_number_of_users = 1

        self.requester = create_requester("@requester:test")

    def test_user_is_created_and_logged_in_if_doesnt_exist(self) -> None:
        frank = UserID.from_string("@frank:test")
        user_id = frank.to_string()
        requester = create_requester(user_id)
        result_user_id, result_token = self.get_success(
            self.get_or_create_user(requester, frank.localpart, "Frankie")
        )
        self.assertEqual(result_user_id, user_id)
        self.assertIsInstance(result_token, str)
        self.assertGreater(len(result_token), 20)

    def test_if_user_exists(self) -> None:
        store = self.hs.get_datastores().main
        frank = UserID.from_string("@frank:test")
        self.get_success(
            store.register_user(user_id=frank.to_string(), password_hash=None)
        )
        local_part = frank.localpart
        user_id = frank.to_string()
        requester = create_requester(user_id)
        result_user_id, result_token = self.get_success(
            self.get_or_create_user(requester, local_part, None)
        )
        self.assertEqual(result_user_id, user_id)
        self.assertTrue(result_token is not None)

    @override_config({"limit_usage_by_mau": False})
    def test_mau_limits_when_disabled(self) -> None:
        # Ensure does not throw exception
        self.get_success(self.get_or_create_user(self.requester, "a", "display_name"))

    @override_config({"limit_usage_by_mau": True})
    def test_get_or_create_user_mau_not_blocked(self) -> None:
        self.store.count_monthly_users = Mock(  # type: ignore[assignment]
            return_value=make_awaitable(self.hs.config.server.max_mau_value - 1)
        )
        # Ensure does not throw exception
        self.get_success(self.get_or_create_user(self.requester, "c", "User"))

    @override_config({"limit_usage_by_mau": True})
    def test_get_or_create_user_mau_blocked(self) -> None:
        self.store.get_monthly_active_count = Mock(
            return_value=make_awaitable(self.lots_of_users)
        )
        self.get_failure(
            self.get_or_create_user(self.requester, "b", "display_name"),
            ResourceLimitError,
        )

        self.store.get_monthly_active_count = Mock(
            return_value=make_awaitable(self.hs.config.server.max_mau_value)
        )
        self.get_failure(
            self.get_or_create_user(self.requester, "b", "display_name"),
            ResourceLimitError,
        )

    @override_config({"limit_usage_by_mau": True})
    def test_register_mau_blocked(self) -> None:
        self.store.get_monthly_active_count = Mock(
            return_value=make_awaitable(self.lots_of_users)
        )
        self.get_failure(
            self.handler.register_user(localpart="local_part"), ResourceLimitError
        )

        self.store.get_monthly_active_count = Mock(
            return_value=make_awaitable(self.hs.config.server.max_mau_value)
        )
        self.get_failure(
            self.handler.register_user(localpart="local_part"), ResourceLimitError
        )

    @override_config(
        {"auto_join_rooms": ["#room:test"], "auto_join_rooms_for_guests": False}
    )
    def test_auto_join_rooms_for_guests(self) -> None:
        user_id = self.get_success(
            self.handler.register_user(localpart="jeff", make_guest=True),
        )
        rooms = self.get_success(self.store.get_rooms_for_user(user_id))
        self.assertEqual(len(rooms), 0)

    @override_config({"auto_join_rooms": ["#room:test"]})
    def test_auto_create_auto_join_rooms(self) -> None:
        room_alias_str = "#room:test"
        user_id = self.get_success(self.handler.register_user(localpart="jeff"))
        rooms = self.get_success(self.store.get_rooms_for_user(user_id))
        directory_handler = self.hs.get_directory_handler()
        room_alias = RoomAlias.from_string(room_alias_str)
        room_id = self.get_success(directory_handler.get_association(room_alias))

        self.assertTrue(room_id["room_id"] in rooms)
        self.assertEqual(len(rooms), 1)

    @override_config({"auto_join_rooms": []})
    def test_auto_create_auto_join_rooms_with_no_rooms(self) -> None:
        frank = UserID.from_string("@frank:test")
        user_id = self.get_success(self.handler.register_user(frank.localpart))
        self.assertEqual(user_id, frank.to_string())
        rooms = self.get_success(self.store.get_rooms_for_user(user_id))
        self.assertEqual(len(rooms), 0)

    @override_config({"auto_join_rooms": ["#room:another"]})
    def test_auto_create_auto_join_where_room_is_another_domain(self) -> None:
        frank = UserID.from_string("@frank:test")
        user_id = self.get_success(self.handler.register_user(frank.localpart))
        self.assertEqual(user_id, frank.to_string())
        rooms = self.get_success(self.store.get_rooms_for_user(user_id))
        self.assertEqual(len(rooms), 0)

    @override_config(
        {"auto_join_rooms": ["#room:test"], "autocreate_auto_join_rooms": False}
    )
    def test_auto_create_auto_join_where_auto_create_is_false(self) -> None:
        user_id = self.get_success(self.handler.register_user(localpart="jeff"))
        rooms = self.get_success(self.store.get_rooms_for_user(user_id))
        self.assertEqual(len(rooms), 0)

    @override_config({"auto_join_rooms": ["#room:test"]})
    def test_auto_create_auto_join_rooms_when_user_is_not_a_real_user(self) -> None:
        room_alias_str = "#room:test"
        self.store.is_real_user = Mock(return_value=make_awaitable(False))
        user_id = self.get_success(self.handler.register_user(localpart="support"))
        rooms = self.get_success(self.store.get_rooms_for_user(user_id))
        self.assertEqual(len(rooms), 0)
        directory_handler = self.hs.get_directory_handler()
        room_alias = RoomAlias.from_string(room_alias_str)
        self.get_failure(directory_handler.get_association(room_alias), SynapseError)

    @override_config({"auto_join_rooms": ["#room:test"]})
    def test_auto_create_auto_join_rooms_when_user_is_the_first_real_user(self) -> None:
        room_alias_str = "#room:test"

        self.store.count_real_users = Mock(return_value=make_awaitable(1))  # type: ignore[assignment]
        self.store.is_real_user = Mock(return_value=make_awaitable(True))
        user_id = self.get_success(self.handler.register_user(localpart="real"))
        rooms = self.get_success(self.store.get_rooms_for_user(user_id))
        directory_handler = self.hs.get_directory_handler()
        room_alias = RoomAlias.from_string(room_alias_str)
        room_id = self.get_success(directory_handler.get_association(room_alias))

        self.assertTrue(room_id["room_id"] in rooms)
        self.assertEqual(len(rooms), 1)

    @override_config({"auto_join_rooms": ["#room:test"]})
    def test_auto_create_auto_join_rooms_when_user_is_not_the_first_real_user(
        self,
    ) -> None:
        self.store.count_real_users = Mock(return_value=make_awaitable(2))  # type: ignore[assignment]
        self.store.is_real_user = Mock(return_value=make_awaitable(True))
        user_id = self.get_success(self.handler.register_user(localpart="real"))
        rooms = self.get_success(self.store.get_rooms_for_user(user_id))
        self.assertEqual(len(rooms), 0)

    @override_config(
        {
            "auto_join_rooms": ["#room:test"],
            "autocreate_auto_join_rooms_federated": False,
        }
    )
    def test_auto_create_auto_join_rooms_federated(self) -> None:
        """
        Auto-created rooms that are private require an invite to go to the user
        (instead of directly joining it).
        """
        room_alias_str = "#room:test"
        user_id = self.get_success(self.handler.register_user(localpart="jeff"))

        # Ensure the room was created.
        directory_handler = self.hs.get_directory_handler()
        room_alias = RoomAlias.from_string(room_alias_str)
        room_id = self.get_success(directory_handler.get_association(room_alias))

        # Ensure the room is properly not federated.
        room = self.get_success(self.store.get_room_with_stats(room_id["room_id"]))
        assert room is not None
        self.assertFalse(room["federatable"])
        self.assertFalse(room["public"])
        self.assertEqual(room["join_rules"], "public")
        self.assertIsNone(room["guest_access"])

        # The user should be in the room.
        rooms = self.get_success(self.store.get_rooms_for_user(user_id))
        self.assertIn(room_id["room_id"], rooms)

    @override_config(
        {"auto_join_rooms": ["#room:test"], "auto_join_mxid_localpart": "support"}
    )
    def test_auto_join_mxid_localpart(self) -> None:
        """
        Ensure the user still needs up in the room created by a different user.
        """
        # Ensure the support user exists.
        inviter = "@support:test"

        room_alias_str = "#room:test"
        user_id = self.get_success(self.handler.register_user(localpart="jeff"))

        # Ensure the room was created.
        directory_handler = self.hs.get_directory_handler()
        room_alias = RoomAlias.from_string(room_alias_str)
        room_id = self.get_success(directory_handler.get_association(room_alias))

        # Ensure the room is properly a public room.
        room = self.get_success(self.store.get_room_with_stats(room_id["room_id"]))
        assert room is not None
        self.assertEqual(room["join_rules"], "public")

        # Both users should be in the room.
        rooms = self.get_success(self.store.get_rooms_for_user(inviter))
        self.assertIn(room_id["room_id"], rooms)
        rooms = self.get_success(self.store.get_rooms_for_user(user_id))
        self.assertIn(room_id["room_id"], rooms)

        # Register a second user, which should also end up in the room.
        user_id = self.get_success(self.handler.register_user(localpart="bob"))
        rooms = self.get_success(self.store.get_rooms_for_user(user_id))
        self.assertIn(room_id["room_id"], rooms)

    @override_config(
        {
            "auto_join_rooms": ["#room:test"],
            "autocreate_auto_join_room_preset": "private_chat",
            "auto_join_mxid_localpart": "support",
        }
    )
    def test_auto_create_auto_join_room_preset(self) -> None:
        """
        Auto-created rooms that are private require an invite to go to the user
        (instead of directly joining it).
        """
        # Ensure the support user exists.
        inviter = "@support:test"

        room_alias_str = "#room:test"
        user_id = self.get_success(self.handler.register_user(localpart="jeff"))

        # Ensure the room was created.
        directory_handler = self.hs.get_directory_handler()
        room_alias = RoomAlias.from_string(room_alias_str)
        room_id = self.get_success(directory_handler.get_association(room_alias))

        # Ensure the room is properly a private room.
        room = self.get_success(self.store.get_room_with_stats(room_id["room_id"]))
        assert room is not None
        self.assertFalse(room["public"])
        self.assertEqual(room["join_rules"], "invite")
        self.assertEqual(room["guest_access"], "can_join")

        # Both users should be in the room.
        rooms = self.get_success(self.store.get_rooms_for_user(inviter))
        self.assertIn(room_id["room_id"], rooms)
        rooms = self.get_success(self.store.get_rooms_for_user(user_id))
        self.assertIn(room_id["room_id"], rooms)

        # Register a second user, which should also end up in the room.
        user_id = self.get_success(self.handler.register_user(localpart="bob"))
        rooms = self.get_success(self.store.get_rooms_for_user(user_id))
        self.assertIn(room_id["room_id"], rooms)

    @override_config(
        {
            "auto_join_rooms": ["#room:test"],
            "autocreate_auto_join_room_preset": "private_chat",
            "auto_join_mxid_localpart": "support",
        }
    )
    def test_auto_create_auto_join_room_preset_guest(self) -> None:
        """
        Auto-created rooms that are private require an invite to go to the user
        (instead of directly joining it).

        This should also work for guests.
        """
        inviter = "@support:test"

        room_alias_str = "#room:test"
        user_id = self.get_success(
            self.handler.register_user(localpart="jeff", make_guest=True)
        )

        # Ensure the room was created.
        directory_handler = self.hs.get_directory_handler()
        room_alias = RoomAlias.from_string(room_alias_str)
        room_id = self.get_success(directory_handler.get_association(room_alias))

        # Ensure the room is properly a private room.
        room = self.get_success(self.store.get_room_with_stats(room_id["room_id"]))
        assert room is not None
        self.assertFalse(room["public"])
        self.assertEqual(room["join_rules"], "invite")
        self.assertEqual(room["guest_access"], "can_join")

        # Both users should be in the room.
        rooms = self.get_success(self.store.get_rooms_for_user(inviter))
        self.assertIn(room_id["room_id"], rooms)
        rooms = self.get_success(self.store.get_rooms_for_user(user_id))
        self.assertIn(room_id["room_id"], rooms)

    @override_config(
        {
            "auto_join_rooms": ["#room:test"],
            "autocreate_auto_join_room_preset": "private_chat",
            "auto_join_mxid_localpart": "support",
        }
    )
    def test_auto_create_auto_join_room_preset_invalid_permissions(self) -> None:
        """
        Auto-created rooms that are private require an invite, check that
        registration doesn't completely break if the inviter doesn't have proper
        permissions.
        """
        inviter = "@support:test"

        # Register an initial user to create the room and such (essentially this
        # is a subset of test_auto_create_auto_join_room_preset).
        room_alias_str = "#room:test"
        user_id = self.get_success(self.handler.register_user(localpart="jeff"))

        # Ensure the room was created.
        directory_handler = self.hs.get_directory_handler()
        room_alias = RoomAlias.from_string(room_alias_str)
        room_id = self.get_success(directory_handler.get_association(room_alias))

        # Ensure the room exists.
        self.get_success(self.store.get_room_with_stats(room_id["room_id"]))

        # Both users should be in the room.
        rooms = self.get_success(self.store.get_rooms_for_user(inviter))
        self.assertIn(room_id["room_id"], rooms)
        rooms = self.get_success(self.store.get_rooms_for_user(user_id))
        self.assertIn(room_id["room_id"], rooms)

        # Lower the permissions of the inviter.
        event_creation_handler = self.hs.get_event_creation_handler()
        requester = create_requester(inviter)
<<<<<<< HEAD
        event, context, _ = self.get_success(
=======
        event, unpersisted_context = self.get_success(
>>>>>>> 41f127e0
            event_creation_handler.create_event(
                requester,
                {
                    "type": "m.room.power_levels",
                    "state_key": "",
                    "room_id": room_id["room_id"],
                    "content": {"invite": 100, "users": {inviter: 0}},
                    "sender": inviter,
                },
            )
        )
        context = self.get_success(unpersisted_context.persist(event))
        self.get_success(
            event_creation_handler.handle_new_client_event(
                requester, events_and_context=[(event, context)]
            )
        )

        # Register a second user, which won't be be in the room (or even have an invite)
        # since the inviter no longer has the proper permissions.
        user_id = self.get_success(self.handler.register_user(localpart="bob"))

        # This user should not be in any rooms.
        rooms = self.get_success(self.store.get_rooms_for_user(user_id))
        invited_rooms = self.get_success(
            self.store.get_invited_rooms_for_local_user(user_id)
        )
        self.assertEqual(rooms, set())
        self.assertEqual(invited_rooms, [])

    @override_config(
        {
            "user_consent": {
                "block_events_error": "Error",
                "require_at_registration": True,
            },
            "form_secret": "53cr3t",
            "public_baseurl": "http://test",
            "auto_join_rooms": ["#room:test"],
        },
    )
    def test_auto_create_auto_join_where_no_consent(self) -> None:
        """Test to ensure that the first user is not auto-joined to a room if
        they have not given general consent.
        """

        # Given:-
        #    * a user must give consent,
        #    * they have not given that consent
        #    * The server is configured to auto-join to a room
        # (and autocreate if necessary)

        # When:-
        #   * the user is registered
        user_id = self.get_success(self.handler.register_user(localpart="jeff"))

        # Then:-
        #   * Ensure that they have not been joined to the room
        rooms = self.get_success(self.store.get_rooms_for_user(user_id))
        self.assertEqual(len(rooms), 0)

        # The user provides consent; ensure they are now in the rooms.
        self.get_success(self.handler.post_consent_actions(user_id))
        rooms = self.get_success(self.store.get_rooms_for_user(user_id))
        self.assertEqual(len(rooms), 1)

    def test_register_support_user(self) -> None:
        user_id = self.get_success(
            self.handler.register_user(localpart="user", user_type=UserTypes.SUPPORT)
        )
        d = self.store.is_support_user(user_id)
        self.assertTrue(self.get_success(d))

    def test_register_not_support_user(self) -> None:
        user_id = self.get_success(self.handler.register_user(localpart="user"))
        d = self.store.is_support_user(user_id)
        self.assertFalse(self.get_success(d))

    def test_invalid_user_id_length(self) -> None:
        invalid_user_id = "x" * 256
        self.get_failure(
            self.handler.register_user(localpart=invalid_user_id), SynapseError
        )

    @override_config(
        {
            "modules": [
                {
                    "module": TestSpamChecker.__module__ + ".DenyAll",
                }
            ]
        }
    )
    def test_spam_checker_deny(self) -> None:
        """A spam checker can deny registration, which results in an error."""
        self.get_failure(self.handler.register_user(localpart="user"), SynapseError)

    @override_config(
        {
            "spam_checker": [
                {
                    "module": TestSpamChecker.__module__ + ".LegacyAllowAll",
                }
            ]
        }
    )
    def test_spam_checker_legacy_allow(self) -> None:
        """Tests that a legacy spam checker implementing the legacy 3-arg version of the
        check_registration_for_spam callback is correctly called.

        In this test and the following one we test both success and failure to make sure
        any failure comes from the spam checker (and not something else failing in the
        call stack) and any success comes from the spam checker (and not because a
        misconfiguration prevented it from being loaded).
        """
        self.get_success(self.handler.register_user(localpart="user"))

    @override_config(
        {
            "spam_checker": [
                {
                    "module": TestSpamChecker.__module__ + ".LegacyDenyAll",
                }
            ]
        }
    )
    def test_spam_checker_legacy_deny(self) -> None:
        """Tests that a legacy spam checker implementing the legacy 3-arg version of the
        check_registration_for_spam callback is correctly called.

        In this test and the previous one we test both success and failure to make sure
        any failure comes from the spam checker (and not something else failing in the
        call stack) and any success comes from the spam checker (and not because a
        misconfiguration prevented it from being loaded).
        """
        self.get_failure(self.handler.register_user(localpart="user"), SynapseError)

    @override_config(
        {
            "modules": [
                {
                    "module": TestSpamChecker.__module__ + ".BanAll",
                }
            ]
        }
    )
    def test_spam_checker_shadow_ban(self) -> None:
        """A spam checker can choose to shadow-ban a user, which allows registration to succeed."""
        user_id = self.get_success(self.handler.register_user(localpart="user"))

        # Get an access token.
        token = "testtok"
        self.get_success(
            self.store.add_access_token_to_user(
                user_id=user_id, token=token, device_id=None, valid_until_ms=None
            )
        )

        # Ensure the user was marked as shadow-banned.
        request = Mock(args={})
        request.args[b"access_token"] = [token.encode("ascii")]
        request.requestHeaders.getRawHeaders = mock_getRawHeaders()
        auth = Auth(self.hs)
        requester = self.get_success(auth.get_user_by_req(request))

        self.assertTrue(requester.shadow_banned)

    @override_config(
        {
            "modules": [
                {
                    "module": TestSpamChecker.__module__ + ".BanBadIdPUser",
                }
            ]
        }
    )
    def test_spam_checker_receives_sso_type(self) -> None:
        """Test rejecting registration based on SSO type"""
        f = self.get_failure(
            self.handler.register_user(localpart="bobflimflob", auth_provider_id="cas"),
            SynapseError,
        )
        exception = f.value

        # We return 429 from the spam checker for denied registrations
        self.assertIsInstance(exception, SynapseError)
        self.assertEqual(exception.code, 429)

        # Check the same username can register using SAML
        self.get_success(
            self.handler.register_user(localpart="bobflimflob", auth_provider_id="saml")
        )

    async def get_or_create_user(
        self,
        requester: Requester,
        localpart: str,
        displayname: Optional[str],
        password_hash: Optional[str] = None,
    ) -> Tuple[str, str]:
        """Creates a new user if the user does not exist,
        else revokes all previous access tokens and generates a new one.

        XXX: this used to be in the main codebase, but was only used by this file,
        so got moved here. TODO: get rid of it, probably

        Args:
            localpart : The local part of the user ID to register. If None,
              one will be randomly generated.
        Returns:
            A tuple of (user_id, access_token).
        """
        if localpart is None:
            raise SynapseError(400, "Request must include user id")
        await self.hs.get_auth_blocking().check_auth_blocking()
        need_register = True

        try:
            await self.handler.check_username(localpart)
        except SynapseError as e:
            if e.errcode == Codes.USER_IN_USE:
                need_register = False
            else:
                raise

        user = UserID(localpart, self.hs.hostname)
        user_id = user.to_string()
        token = self.hs.get_auth_handler().generate_access_token(user)

        if need_register:
            await self.handler.register_with_store(
                user_id=user_id,
                password_hash=password_hash,
                create_profile_with_displayname=user.localpart,
            )
        else:
            await self.hs.get_auth_handler().delete_access_tokens_for_user(user_id)

        await self.store.add_access_token_to_user(
            user_id=user_id, token=token, device_id=None, valid_until_ms=None
        )

        if displayname is not None:
            # logger.info("setting user display name: %s -> %s", user_id, displayname)
            await self.hs.get_profile_handler().set_displayname(
                user, requester, displayname, by_admin=True
            )

        return user_id, token


class RemoteAutoJoinTestCase(unittest.HomeserverTestCase):
    """Tests auto-join on remote rooms."""

    def make_homeserver(self, reactor: MemoryReactor, clock: Clock) -> HomeServer:
        self.room_id = "!roomid:remotetest"

        async def update_membership(*args: Any, **kwargs: Any) -> None:
            pass

        async def lookup_room_alias(
            *args: Any, **kwargs: Any
        ) -> Tuple[RoomID, List[str]]:
            return RoomID.from_string(self.room_id), ["remotetest"]

        self.room_member_handler = Mock(spec=["update_membership", "lookup_room_alias"])
        self.room_member_handler.update_membership.side_effect = update_membership
        self.room_member_handler.lookup_room_alias.side_effect = lookup_room_alias

        hs = self.setup_test_homeserver(room_member_handler=self.room_member_handler)
        return hs

    def prepare(self, reactor: MemoryReactor, clock: Clock, hs: HomeServer) -> None:
        self.handler = self.hs.get_registration_handler()
        self.store = self.hs.get_datastores().main

    @override_config({"auto_join_rooms": ["#room:remotetest"]})
    def test_auto_create_auto_join_remote_room(self) -> None:
        """Tests that we don't attempt to create remote rooms, and that we don't attempt
        to invite ourselves to rooms we're not in."""

        # Register a first user; this should call _create_and_join_rooms
        self.get_success(self.handler.register_user(localpart="jeff"))

        _, kwargs = self.room_member_handler.update_membership.call_args

        self.assertEqual(kwargs["room_id"], self.room_id)
        self.assertEqual(kwargs["action"], "join")
        self.assertEqual(kwargs["remote_room_hosts"], ["remotetest"])

        # Register a second user; this should call _join_rooms
        self.get_success(self.handler.register_user(localpart="jeff2"))

        _, kwargs = self.room_member_handler.update_membership.call_args

        self.assertEqual(kwargs["room_id"], self.room_id)
        self.assertEqual(kwargs["action"], "join")
        self.assertEqual(kwargs["remote_room_hosts"], ["remotetest"])<|MERGE_RESOLUTION|>--- conflicted
+++ resolved
@@ -507,11 +507,8 @@
         # Lower the permissions of the inviter.
         event_creation_handler = self.hs.get_event_creation_handler()
         requester = create_requester(inviter)
-<<<<<<< HEAD
-        event, context, _ = self.get_success(
-=======
-        event, unpersisted_context = self.get_success(
->>>>>>> 41f127e0
+
+        event, unpersisted_context, _ = self.get_success(
             event_creation_handler.create_event(
                 requester,
                 {
