--- conflicted
+++ resolved
@@ -723,11 +723,7 @@
         event_creator = self.hs.get_event_creation_handler()
         requester = create_requester(user)
 
-<<<<<<< HEAD
-        event, context, _ = self.get_success(
-=======
-        event, unpersisted_context = self.get_success(
->>>>>>> 41f127e0
+        event, unpersisted_context, _ = self.get_success(
             event_creator.create_event(
                 requester,
                 {
